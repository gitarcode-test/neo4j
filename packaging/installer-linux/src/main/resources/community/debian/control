--- conflicted
+++ resolved
@@ -8,11 +8,7 @@
 
 Package: neo4j
 Architecture: all
-<<<<<<< HEAD
-Depends: ${misc:Depends}, daemon, adduser, psmisc, lsof, java7-runtime | j2re1.7
-=======
-Depends: ${misc:Depends}, daemon, adduser, psmisc, lsof, default-jre, lsb-base
->>>>>>> 614c00ea
+Depends: ${misc:Depends}, daemon, adduser, psmisc, lsof, lsb-base, java7-runtime | j2re1.7
 Conflicts: 
 Replaces: neo4j-enterprise, neo4j-advanced
 Description: graph database server
