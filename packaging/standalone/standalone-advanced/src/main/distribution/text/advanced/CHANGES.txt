--- conflicted
+++ resolved
@@ -1,12 +1,11 @@
 For Release Notes, see http://neo4j.com/release-notes/neo4j-#{project.version}/
 
-<<<<<<< HEAD
 3.0.0-M01
 ---------
 
 Cypher:
 o Improved performance for counting queries by utilizing the counts store
-=======
+
 2.3.1
 -----
 
@@ -18,7 +17,6 @@
 
 Cypher:
 o Fixes #5653 - Reverted eagerness changes
->>>>>>> 1a5cc6e2
 
 2.3.0-RC1
 ---------
