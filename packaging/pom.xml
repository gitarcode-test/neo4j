<?xml version="1.0" encoding="UTF-8"?>
<project xmlns="http://maven.apache.org/POM/4.0.0" xmlns:xsi="http://www.w3.org/2001/XMLSchema-instance" xsi:schemaLocation="http://maven.apache.org/POM/4.0.0 http://maven.apache.org/maven-v4_0_0.xsd">
  <parent>
    <groupId>org.neo4j</groupId>
    <artifactId>parent</artifactId>
    <version>2.1-SNAPSHOT</version>
    <relativePath>..</relativePath>
  </parent>

  <modelVersion>4.0.0</modelVersion>
  <groupId>org.neo4j.build</groupId>
  <artifactId>packaging-build</artifactId>
  <version>2.1-SNAPSHOT</version>

  <name>Neo4j Packaging Build</name>
  <packaging>pom</packaging>
  <description>Project that builds Neo4j Packages.</description>
  <url>http://components.neo4j.org/${project.artifactId}/${project.version}</url>

  <properties>
    <short-name>packaging-build</short-name>
    <maven.site.skip>true</maven.site.skip>
    <maven.site.deploy.skip>true</maven.site.deploy.skip>
  </properties>

  <scm>
    <connection>scm:git:git://github.com/neo4j/neo4j.git</connection>
    <developerConnection>scm:git:git@github.com:neo4j/neo4j.git</developerConnection>
	<url>https://github.com/neo4j/neo4j/tree/master/packaging</url>
  </scm>

  <modules>
    <module>standalone</module>
    <module>neo4j-desktop</module>
  </modules>

  <licenses>
    <license>
      <name>GNU Affero General Public License, Version 3</name>
      <url>http://www.gnu.org/licenses/agpl-3.0-standalone.html</url>
      <comments>The software ("Software") developed and owned by Network Engine for
Objects in Lund AB (referred to in this notice as "Neo Technology") is
licensed under the GNU AFFERO GENERAL PUBLIC LICENSE Version 3 to all
third parties and that license is included below.

However, if you have executed an End User Software License and Services
Agreement or an OEM Software License and Support Services Agreement, or
another commercial license agreement with Neo Technology or one of its
affiliates (each, a "Commercial Agreement"), the terms of the license in
such Commercial Agreement will supersede the GNU AFFERO GENERAL PUBLIC
LICENSE Version 3 and you may use the Software solely pursuant to the
terms of the relevant Commercial Agreement.
      </comments>
    </license>
  </licenses>

  <profiles>
    <profile>
      <id>freeze</id>
      <activation>
        <activeByDefault>false</activeByDefault>
        <property>
          <name>freeze</name>
        </property>
      </activation>
      <dependencies>
        <dependency>
          <groupId>org.neo4j</groupId>
          <artifactId>parent</artifactId>
          <version>${project.version}</version>
          <type>pom</type>
        </dependency>
        <dependency>
          <groupId>org.neo4j.build</groupId>
          <artifactId>community-build</artifactId>
          <version>${project.version}</version>
          <type>pom</type>
        </dependency>
        <dependency>
          <groupId>org.neo4j.build</groupId>
          <artifactId>advanced-build</artifactId>
          <version>${project.version}</version>
          <type>pom</type>
        </dependency>
        <dependency>
          <groupId>org.neo4j.build</groupId>
          <artifactId>enterprise-build</artifactId>
          <version>${project.version}</version>
          <type>pom</type>
        </dependency>
        <dependency>
          <groupId>org.neo4j.doc</groupId>
          <artifactId>neo4j-manual</artifactId>
          <version>${project.version}</version>
          <type>pom</type>
        </dependency>
        <dependency>
          <groupId>org.neo4j.doc</groupId>
<<<<<<< HEAD
=======
          <artifactId>neo4j-javadocs</artifactId>
          <version>${project.version}</version>
          <type>pom</type>
        </dependency>
        <dependency>
          <groupId>org.neo4j.doc</groupId>
>>>>>>> 77a2cef0
          <artifactId>neo4j-graphgist</artifactId>
          <version>${project.version}</version>
        </dependency>
      </dependencies>
      <build>
        <plugins>
          <plugin>
            <artifactId>ease-maven-plugin</artifactId>
            <groupId>org.neo4j.build.plugins</groupId>
            <executions>
              <execution>
                <id>aggregate-artifacts</id>
                <goals>
                  <goal>aggregate</goal>
                </goals>
                <configuration>
                  <excludeTransitive>true</excludeTransitive>
                  <includes>
                    <include>org.neo4j:*</include>
                    <include>org.neo4j.app:*</include>
                    <include>org.neo4j.build:*</include>
                    <include>org.neo4j.doc:*</include>
                    <include>org.neo4j.drivers:*</include>
                    <include>org.neo4j.server.plugin:*</include>
                    <include>org.neo4j.examples:*</include>
                  </includes>
                  <excludes>
                    <exclude>org.neo4j:neo4j-cypher-compiler-1.9</exclude>
                    <exclude>org.neo4j:neo4j-cypher-compiler-2.0</exclude>
                  </excludes>
                </configuration>
              </execution>
              <execution>
                <id>freeze-artifacts</id>
                <phase>none</phase>
              </execution>
            </executions>
          </plugin>
        </plugins>
      </build>
    </profile>
    <profile>
      <id>installer-qa</id>
      <activation>
        <activeByDefault>false</activeByDefault>
        <property>
          <name>installerQA</name>
        </property>
      </activation>
      <modules>
        <module>installer-qa</module>
      </modules>
    </profile>
  </profiles>

</project>
<|MERGE_RESOLUTION|>--- conflicted
+++ resolved
@@ -96,15 +96,12 @@
         </dependency>
         <dependency>
           <groupId>org.neo4j.doc</groupId>
-<<<<<<< HEAD
-=======
           <artifactId>neo4j-javadocs</artifactId>
           <version>${project.version}</version>
           <type>pom</type>
         </dependency>
         <dependency>
           <groupId>org.neo4j.doc</groupId>
->>>>>>> 77a2cef0
           <artifactId>neo4j-graphgist</artifactId>
           <version>${project.version}</version>
         </dependency>
