/**
 * Copyright (c) 2002-2015 "Neo Technology,"
 * Network Engine for Objects in Lund AB [http://neotechnology.com]
 *
 * This file is part of Neo4j.
 *
 * Neo4j is free software: you can redistribute it and/or modify
 * it under the terms of the GNU Affero General Public License as
 * published by the Free Software Foundation, either version 3 of the
 * License, or (at your option) any later version.
 *
 * This program is distributed in the hope that it will be useful,
 * but WITHOUT ANY WARRANTY; without even the implied warranty of
 * MERCHANTABILITY or FITNESS FOR A PARTICULAR PURPOSE.  See the
 * GNU Affero General Public License for more details.
 *
 * You should have received a copy of the GNU Affero General Public License
 * along with this program. If not, see <http://www.gnu.org/licenses/>.
 */
package org.neo4j.kernel.ha;

import org.jboss.netty.logging.InternalLoggerFactory;

import java.io.File;
import java.lang.reflect.Proxy;
import java.net.URI;
import java.util.Arrays;
import java.util.List;
import java.util.Map;
import javax.transaction.Transaction;

import org.jboss.netty.logging.InternalLoggerFactory;

import org.neo4j.cluster.ClusterSettings;
import org.neo4j.cluster.InstanceId;
import org.neo4j.cluster.client.ClusterClient;
import org.neo4j.cluster.com.BindingNotifier;
import org.neo4j.cluster.logging.NettyLoggerFactory;
import org.neo4j.cluster.member.ClusterMemberAvailability;
import org.neo4j.cluster.member.ClusterMemberEvents;
import org.neo4j.cluster.member.paxos.MemberIsAvailable;
import org.neo4j.cluster.member.paxos.PaxosClusterMemberAvailability;
import org.neo4j.cluster.member.paxos.PaxosClusterMemberEvents;
import org.neo4j.cluster.protocol.atomicbroadcast.ObjectStreamFactory;
import org.neo4j.cluster.protocol.cluster.ClusterConfiguration;
import org.neo4j.cluster.protocol.cluster.ClusterListener;
import org.neo4j.cluster.protocol.election.ElectionCredentialsProvider;
import org.neo4j.cluster.protocol.election.NotElectableElectionCredentialsProvider;
import org.neo4j.graphdb.DependencyResolver;
import org.neo4j.graphdb.TransactionFailureException;
import org.neo4j.graphdb.factory.GraphDatabaseSettings;
import org.neo4j.graphdb.index.IndexManager;
import org.neo4j.helpers.Factory;
import org.neo4j.helpers.Function;
import org.neo4j.helpers.Predicate;
import org.neo4j.kernel.DatabaseAvailability;
import org.neo4j.kernel.GraphDatabaseDependencies;
import org.neo4j.kernel.IdGeneratorFactory;
import org.neo4j.kernel.InternalAbstractGraphDatabase;
import org.neo4j.kernel.KernelData;
import org.neo4j.kernel.api.exceptions.InvalidTransactionTypeKernelException;
import org.neo4j.kernel.extension.KernelExtensionFactory;
import org.neo4j.kernel.ha.cluster.DefaultElectionCredentialsProvider;
import org.neo4j.kernel.ha.cluster.HANewSnapshotFunction;
import org.neo4j.kernel.ha.cluster.HighAvailabilityMemberChangeEvent;
import org.neo4j.kernel.ha.cluster.HighAvailabilityMemberContext;
import org.neo4j.kernel.ha.cluster.HighAvailabilityMemberListener;
import org.neo4j.kernel.ha.cluster.HighAvailabilityMemberState;
import org.neo4j.kernel.ha.cluster.HighAvailabilityMemberStateMachine;
import org.neo4j.kernel.ha.cluster.HighAvailabilityModeSwitcher;
import org.neo4j.kernel.ha.cluster.SimpleHighAvailabilityMemberContext;
import org.neo4j.kernel.ha.cluster.SwitchToMaster;
import org.neo4j.kernel.ha.cluster.SwitchToSlave;
import org.neo4j.kernel.ha.cluster.member.ClusterMembers;
import org.neo4j.kernel.ha.cluster.member.HighAvailabilitySlaves;
import org.neo4j.kernel.ha.com.RequestContextFactory;
import org.neo4j.kernel.ha.com.master.DefaultSlaveFactory;
import org.neo4j.kernel.ha.com.master.Master;
import org.neo4j.kernel.ha.com.master.Slaves;
import org.neo4j.kernel.ha.com.slave.InvalidEpochExceptionHandler;
import org.neo4j.kernel.ha.com.slave.MasterClientResolver;
import org.neo4j.kernel.ha.id.HaIdGeneratorFactory;
import org.neo4j.kernel.ha.lock.LockManagerModeSwitcher;
import org.neo4j.kernel.ha.management.ClusterDatabaseInfoProvider;
import org.neo4j.kernel.ha.management.HighlyAvailableKernelData;
import org.neo4j.kernel.ha.transaction.DenseNodeTransactionTranslator;
import org.neo4j.kernel.ha.transaction.OnDiskLastTxIdGetter;
import org.neo4j.kernel.ha.transaction.TxHookModeSwitcher;
import org.neo4j.kernel.ha.transaction.TxIdGeneratorModeSwitcher;
import org.neo4j.kernel.impl.cache.CacheProvider;
import org.neo4j.kernel.impl.core.Caches;
import org.neo4j.kernel.impl.core.TokenCreator;
import org.neo4j.kernel.impl.core.TransactionState;
import org.neo4j.kernel.impl.core.WritableTransactionState;
import org.neo4j.kernel.impl.locking.Locks;
import org.neo4j.kernel.impl.locking.NoOpClient;
import org.neo4j.kernel.impl.nioneo.store.NeoStore;
import org.neo4j.kernel.impl.storemigration.UpgradeConfiguration;
import org.neo4j.kernel.impl.storemigration.UpgradeNotAllowedByDatabaseModeException;
import org.neo4j.kernel.impl.transaction.RemoteTxHook;
import org.neo4j.kernel.impl.transaction.TransactionStateFactory;
import org.neo4j.kernel.impl.transaction.TxManager;
import org.neo4j.kernel.impl.transaction.XaDataSourceManager;
import org.neo4j.kernel.impl.transaction.xaframework.ForceMode;
import org.neo4j.kernel.impl.transaction.xaframework.LogEntry;
import org.neo4j.kernel.impl.transaction.xaframework.TransactionInterceptorProvider;
import org.neo4j.kernel.impl.transaction.xaframework.TxIdGenerator;
import org.neo4j.kernel.lifecycle.LifeSupport;
import org.neo4j.kernel.lifecycle.Lifecycle;
import org.neo4j.kernel.lifecycle.LifecycleAdapter;
import org.neo4j.kernel.logging.LogbackWeakDependency;
import org.neo4j.kernel.logging.Logging;

import static org.neo4j.helpers.collection.Iterables.option;
import static org.neo4j.kernel.ha.DelegateInvocationHandler.snapshot;
import static org.neo4j.kernel.impl.transaction.XidImpl.DEFAULT_SEED;
import static org.neo4j.kernel.impl.transaction.XidImpl.getNewGlobalId;
import static org.neo4j.kernel.logging.LogbackWeakDependency.DEFAULT_TO_CLASSIC;
import static org.neo4j.kernel.logging.LogbackWeakDependency.NEW_LOGGER_CONTEXT;

public class HighlyAvailableGraphDatabase extends InternalAbstractGraphDatabase
{
    private RequestContextFactory requestContextFactory;
    private Slaves slaves;
    private ClusterMembers members;
    private DelegateInvocationHandler<Master> masterDelegateInvocationHandler;
    private HighAvailabilityMemberStateMachine memberStateMachine;
    private UpdatePuller updatePuller;
    private LastUpdateTime lastUpdateTime;
    private ClusterClient clusterClient;
    private ClusterMemberEvents clusterEvents;
    private ClusterMemberAvailability clusterMemberAvailability;
    private HighAvailabilityModeSwitcher highAvailabilityModeSwitcher;
    private long stateSwitchTimeoutMillis;

    private final LifeSupport paxosLife = new LifeSupport();

    public HighlyAvailableGraphDatabase( String storeDir, Map<String, String> params,
                                         Iterable<KernelExtensionFactory<?>> kernelExtensions,
                                         Iterable<CacheProvider> cacheProviders,
                                         Iterable<TransactionInterceptorProvider> txInterceptorProviders )
    {
<<<<<<< HEAD
        this( storeDir, params, new GraphDatabaseDependencies( null,
                Arrays.asList( GraphDatabaseSettings.class, ClusterSettings.class, HaSettings.class ),
=======
        this( storeDir, params, new GraphDatabaseDependencies( null, null,
                Arrays.<Class<?>>asList( GraphDatabaseSettings.class, ClusterSettings.class, HaSettings.class ),
>>>>>>> 41fd988e
                kernelExtensions, cacheProviders, txInterceptorProviders ) );
    }

    public HighlyAvailableGraphDatabase( String storeDir, Map<String, String> params, Dependencies dependencies )
    {
        super( storeDir, params, dependencies );
        run();
    }

    @Override
    protected void create()
    {
        life.add( new BranchedDataMigrator( storeDir ) );
        masterDelegateInvocationHandler = new DelegateInvocationHandler<>( Master.class );
        Master master = (Master) Proxy.newProxyInstance( Master.class.getClassLoader(), new Class[]{Master.class},
                masterDelegateInvocationHandler );

        super.create();

        kernelEventHandlers.registerKernelEventHandler( new HaKernelPanicHandler( xaDataSourceManager,
                (TxManager) txManager, availabilityGuard, logging, masterDelegateInvocationHandler ) );
        life.add( updatePuller = new UpdatePuller( memberStateMachine, (HaXaDataSourceManager) xaDataSourceManager, master,
                requestContextFactory, txManager, availabilityGuard, lastUpdateTime, config, jobScheduler, msgLog ) );

        stateSwitchTimeoutMillis = config.get( HaSettings.state_switch_timeout );

        life.add( paxosLife );

        life.add( new DatabaseAvailability( txManager, availabilityGuard ) );

        life.add( new StartupWaiter() );

        diagnosticsManager.appendProvider( new HighAvailabilityDiagnostics( memberStateMachine, clusterClient ) );
    }

    @Override
    protected UpgradeConfiguration createUpgradeConfiguration()
    {
        return new HAUpgradeConfiguration();
    }

    @Override
    protected void createDatabaseAvailability()
    {
        // Skip this, it's done manually in create() to ensure it is as late as possible
    }

    protected Function<NeoStore, Function<List<LogEntry>, List<LogEntry>>> createTranslationFactory()
    {
        return new Function<NeoStore, Function<List<LogEntry>, List<LogEntry>>>()

        {
            @Override
            public Function<List<LogEntry>, List<LogEntry>> apply( NeoStore neoStore )
            {
                return new DenseNodeTransactionTranslator( neoStore );
            }
        };
    }

    public void start()
    {
        life.start();
    }

    public void stop()
    {
        life.stop();
    }

    @Override
    protected org.neo4j.graphdb.Transaction beginTx( ForceMode forceMode )
    {
        if ( !availabilityGuard.isAvailable( stateSwitchTimeoutMillis ) )
        {
            throw new TransactionFailureException( "Timeout waiting for database to allow new transactions. "
                    + availabilityGuard.describeWhoIsBlocking() );
        }

        return super.beginTx( forceMode );
    }

    @Override
    public IndexManager index()
    {
        if ( !availabilityGuard.isAvailable( stateSwitchTimeoutMillis ) )
        {
            throw new TransactionFailureException( "Timeout waiting for database to allow new transactions. "
                    + availabilityGuard.describeWhoIsBlocking() );
        }
        return super.index();
    }

    @Override
    protected Logging createLogging()
    {
        Logging loggingService = life.add( LogbackWeakDependency.tryLoadLogbackService( config, NEW_LOGGER_CONTEXT,
                DEFAULT_TO_CLASSIC ) );

        // Set Netty logger
        InternalLoggerFactory.setDefaultFactory( new NettyLoggerFactory( loggingService ) );

        return loggingService;
    }

    @Override
    protected TransactionStateFactory createTransactionStateFactory()
    {
        return new TransactionStateFactory( logging )
        {
            @Override
            public TransactionState create( Transaction tx )
            {
                return new WritableTransactionState( newLockClient(), nodeManager,
                        snapshot( txHook ),
                        snapshot( txIdGenerator ) );
            }

            private Locks.Client newLockClient()
            {
                try
                {
                    return locks.newClient();
                }
                catch ( TransactionFailureException e )
                {
                    // This happens during recovery, when there is no lock manager available in certain conditions
                    // due to HAs lifecycle management. It's "safe", since recover does not need locks, but this is
                    // indicative of something shady, we should investigate the lifecycle of the lock management.
                    return new NoOpClient();
                }
            }
        };
    }

    @Override
    protected XaDataSourceManager createXaDataSourceManager()
    {
        XaDataSourceManager toReturn = new HaXaDataSourceManager( logging.getMessagesLog( HaXaDataSourceManager.class
        ) );
        requestContextFactory = new RequestContextFactory( config.get( ClusterSettings.server_id ).toIntegerIndex(),
                toReturn, dependencyResolver );
        return toReturn;
    }

    @Override
    protected RemoteTxHook createTxHook()
    {
        DelegateInvocationHandler<ClusterMemberEvents> clusterEventsDelegateInvocationHandler =
                new DelegateInvocationHandler<>( ClusterMemberEvents.class );
        DelegateInvocationHandler<HighAvailabilityMemberContext> memberContextDelegateInvocationHandler =
                new DelegateInvocationHandler<>( HighAvailabilityMemberContext.class );
        DelegateInvocationHandler<ClusterMemberAvailability> clusterMemberAvailabilityDelegateInvocationHandler =
                new DelegateInvocationHandler<>( ClusterMemberAvailability.class );

        clusterEvents = (ClusterMemberEvents) Proxy.newProxyInstance( ClusterMemberEvents.class.getClassLoader(),
                new Class[]{ClusterMemberEvents.class, Lifecycle.class}, clusterEventsDelegateInvocationHandler );
        HighAvailabilityMemberContext memberContext = (HighAvailabilityMemberContext) Proxy.newProxyInstance(
                HighAvailabilityMemberContext.class.getClassLoader(),
                new Class[]{HighAvailabilityMemberContext.class}, memberContextDelegateInvocationHandler );
        clusterMemberAvailability = (ClusterMemberAvailability) Proxy.newProxyInstance(
                ClusterMemberAvailability.class.getClassLoader(),
                new Class[]{ClusterMemberAvailability.class}, clusterMemberAvailabilityDelegateInvocationHandler );

        ElectionCredentialsProvider electionCredentialsProvider = config.get( HaSettings.slave_only ) ?
                new NotElectableElectionCredentialsProvider() :
                new DefaultElectionCredentialsProvider( config.get( ClusterSettings.server_id ),
                        new OnDiskLastTxIdGetter( new File( getStoreDir() ) ), new HighAvailabilityMemberInfoProvider()
                {
                    @Override
                    public HighAvailabilityMemberState getHighAvailabilityMemberState()
                    {
                        return memberStateMachine.getCurrentState();
                    }
                }
                );


        ObjectStreamFactory objectStreamFactory = new ObjectStreamFactory();


        clusterClient = new ClusterClient( monitors, ClusterClient.adapt( config ), logging,
                electionCredentialsProvider,
                objectStreamFactory, objectStreamFactory );
        PaxosClusterMemberEvents localClusterEvents = new PaxosClusterMemberEvents( clusterClient, clusterClient,
                clusterClient, clusterClient, logging, new Predicate<PaxosClusterMemberEvents.ClusterMembersSnapshot>()
        {
            @Override
            public boolean accept( PaxosClusterMemberEvents.ClusterMembersSnapshot item )
            {
                for ( MemberIsAvailable member : item.getCurrentAvailableMembers() )
                {
                    if ( member.getRoleUri().getScheme().equals( "ha" ) )
                    {
                        if ( HighAvailabilityModeSwitcher.getServerId( member.getRoleUri() ).equals(
                                config.get( ClusterSettings.server_id ) ) )
                        {
                            msgLog.error( String.format( "Instance %s has the same serverId as ours (%d) - will not " +
                                            "join this cluster",
                                    member.getRoleUri(), config.get( ClusterSettings.server_id ).toIntegerIndex()
                            ) );
                            return true;
                        }
                    }
                }
                return true;
            }
        }, new HANewSnapshotFunction(), objectStreamFactory, objectStreamFactory
        );

        // Force a reelection after we enter the cluster
        // and when that election is finished refresh the snapshot
        clusterClient.addClusterListener( new ClusterListener.Adapter()
        {
            boolean hasRequestedElection = true; // This ensures that the election result is (at least) from our
            // request or thereafter

            @Override
            public void enteredCluster( ClusterConfiguration clusterConfiguration )
            {
                clusterClient.performRoleElections();
            }

            @Override
            public void elected( String role, InstanceId instanceId, URI electedMember )
            {
                if ( hasRequestedElection && role.equals( ClusterConfiguration.COORDINATOR ) )
                {
                    clusterClient.removeClusterListener( this );
                }
            }
        } );

        HighAvailabilityMemberContext localMemberContext = new SimpleHighAvailabilityMemberContext( clusterClient
                .getServerId(), config.get( HaSettings.slave_only ) );
        PaxosClusterMemberAvailability localClusterMemberAvailability = new PaxosClusterMemberAvailability(
                clusterClient.getServerId(), clusterClient, clusterClient, logging, objectStreamFactory,
                objectStreamFactory );

        memberContextDelegateInvocationHandler.setDelegate( localMemberContext );
        clusterEventsDelegateInvocationHandler.setDelegate( localClusterEvents );
        clusterMemberAvailabilityDelegateInvocationHandler.setDelegate( localClusterMemberAvailability );

        members = new ClusterMembers( clusterClient, clusterClient, clusterEvents,
                config.get( ClusterSettings.server_id ) );
        memberStateMachine = new HighAvailabilityMemberStateMachine( memberContext, availabilityGuard, members,
                clusterEvents,
                clusterClient, logging.getMessagesLog( HighAvailabilityMemberStateMachine.class ) );

        HighAvailabilityConsoleLogger highAvailabilityConsoleLogger = new HighAvailabilityConsoleLogger( logging
                .getConsoleLog( HighAvailabilityConsoleLogger.class ), config.get( ClusterSettings
                .server_id ) );
        availabilityGuard.addListener( highAvailabilityConsoleLogger );
        clusterEvents.addClusterMemberListener( highAvailabilityConsoleLogger );
        clusterClient.addClusterListener( highAvailabilityConsoleLogger );

        paxosLife.add( clusterClient );
        paxosLife.add( memberStateMachine );
        paxosLife.add( clusterEvents );
        paxosLife.add( localClusterMemberAvailability );

        DelegateInvocationHandler<RemoteTxHook> txHookDelegate = new DelegateInvocationHandler<>( RemoteTxHook.class );
        RemoteTxHook txHook = (RemoteTxHook) Proxy.newProxyInstance( RemoteTxHook.class.getClassLoader(),
                new Class[]{RemoteTxHook.class},
                txHookDelegate );
        new TxHookModeSwitcher( memberStateMachine, txHookDelegate,
                masterDelegateInvocationHandler, new TxHookModeSwitcher.RequestContextFactoryResolver()
        {
            @Override
            public RequestContextFactory get()
            {
                return requestContextFactory;
            }
        }, logging.getMessagesLog( TxHookModeSwitcher.class ), dependencyResolver
        );
        return txHook;
    }

    @Override
    public void assertSchemaWritesAllowed() throws InvalidTransactionTypeKernelException
    {
        if ( !isMaster() )
        {
            throw new InvalidTransactionTypeKernelException(
                    "Modifying the database schema can only be done on the master server, " +
                            "this server is a slave. Please issue schema modification commands directly to the master."
            );
        }
    }

    @Override
    protected TxIdGenerator createTxIdGenerator()
    {
        DelegateInvocationHandler<TxIdGenerator> txIdGeneratorDelegate =
                new DelegateInvocationHandler<>( TxIdGenerator.class );
        TxIdGenerator txIdGenerator =
                (TxIdGenerator) Proxy.newProxyInstance( TxIdGenerator.class.getClassLoader(),
                        new Class[]{TxIdGenerator.class}, txIdGeneratorDelegate );
        slaves = life.add( new HighAvailabilitySlaves( members, clusterClient, new DefaultSlaveFactory(
                xaDataSourceManager, logging, monitors, config.get( HaSettings.com_chunk_size ).intValue() ) ) );

        new TxIdGeneratorModeSwitcher( memberStateMachine, txIdGeneratorDelegate,
                (HaXaDataSourceManager) xaDataSourceManager, masterDelegateInvocationHandler, requestContextFactory,
                msgLog, config, slaves, txManager, jobScheduler );
        return txIdGenerator;
    }

    @Override
    protected IdGeneratorFactory createIdGeneratorFactory()
    {
        idGeneratorFactory = new HaIdGeneratorFactory( masterDelegateInvocationHandler, logging,
                requestContextFactory );

        InvalidEpochExceptionHandler invalidEpochHandler = new InvalidEpochExceptionHandler()
        {
            @Override
            public void handle()
            {
                highAvailabilityModeSwitcher.forceElections();
            }
        };

        MasterClientResolver masterClientResolver = new MasterClientResolver( logging, invalidEpochHandler,
                config.get( HaSettings.read_timeout ).intValue(),
                config.get( HaSettings.lock_read_timeout ).intValue(),
                config.get( HaSettings.max_concurrent_channels_per_slave ),
                config.get( HaSettings.com_chunk_size ).intValue() );

        SwitchToSlave switchToSlave = new SwitchToSlave( logging.getConsoleLog( HighAvailabilityModeSwitcher.class ),
                config, getDependencyResolver(), (HaIdGeneratorFactory) idGeneratorFactory, logging,
                masterDelegateInvocationHandler, clusterMemberAvailability, requestContextFactory,
                updateableSchemaState, masterClientResolver, monitors, kernelExtensions.listFactories() );

        SwitchToMaster switchToMaster = new SwitchToMaster( logging, msgLog, this,
                (HaIdGeneratorFactory) idGeneratorFactory, config, getDependencyResolver(),
                masterDelegateInvocationHandler, clusterMemberAvailability, monitors );

        highAvailabilityModeSwitcher = new HighAvailabilityModeSwitcher( switchToSlave, switchToMaster, clusterClient,
                clusterMemberAvailability, getDependencyResolver(), logging );

        clusterClient.addBindingListener( highAvailabilityModeSwitcher );
        memberStateMachine.addHighAvailabilityMemberListener( highAvailabilityModeSwitcher );

        /*
         * We always need the mode switcher and we need it to restart on switchover.
         */
        paxosLife.add( highAvailabilityModeSwitcher );

        /*
         * We don't really switch to master here. We just need to initialize the idGenerator so the initial store
         * can be started (if required). In any case, the rest of the database is in pending state, so nothing will
         * happen until events start arriving and that will set us to the proper state anyway.
         */
        ((HaIdGeneratorFactory) idGeneratorFactory).switchToMaster();

        return idGeneratorFactory;
    }

    @Override
    protected Locks createLockManager()
    {
        DelegateInvocationHandler<Locks> lockManagerDelegate = new DelegateInvocationHandler<>( Locks.class );
        Locks lockManager =
                (Locks) Proxy.newProxyInstance( Locks.class.getClassLoader(),
                        new Class[]{Locks.class}, lockManagerDelegate );
        new LockManagerModeSwitcher( memberStateMachine, lockManagerDelegate,
                (HaXaDataSourceManager) xaDataSourceManager, masterDelegateInvocationHandler, requestContextFactory,
                txManager, txHook, availabilityGuard, config, new Factory<Locks>()
        {
            @Override
            public Locks newInstance()
            {
                return HighlyAvailableGraphDatabase.super.createLockManager();
            }
        } );
        return lockManager;
    }

    @Override
    protected TokenCreator createRelationshipTypeCreator()
    {
        DelegateInvocationHandler<TokenCreator> relationshipTypeCreatorDelegate =
                new DelegateInvocationHandler<>( TokenCreator.class );
        TokenCreator relationshipTypeCreator =
                (TokenCreator) Proxy.newProxyInstance( TokenCreator.class.getClassLoader(),
                        new Class[]{TokenCreator.class}, relationshipTypeCreatorDelegate );
        new RelationshipTypeCreatorModeSwitcher( memberStateMachine, relationshipTypeCreatorDelegate,
                (HaXaDataSourceManager) xaDataSourceManager, masterDelegateInvocationHandler,
                requestContextFactory, logging );
        return relationshipTypeCreator;
    }

    @Override
    protected TokenCreator createPropertyKeyCreator()
    {
        DelegateInvocationHandler<TokenCreator> propertyKeyCreatorDelegate =
                new DelegateInvocationHandler<>( TokenCreator.class );
        TokenCreator propertyTokenCreator =
                (TokenCreator) Proxy.newProxyInstance( TokenCreator.class.getClassLoader(),
                        new Class[]{TokenCreator.class}, propertyKeyCreatorDelegate );
        new PropertyKeyCreatorModeSwitcher( memberStateMachine, propertyKeyCreatorDelegate,
                (HaXaDataSourceManager) xaDataSourceManager, masterDelegateInvocationHandler,
                requestContextFactory, logging );
        return propertyTokenCreator;
    }

    @Override
    protected TokenCreator createLabelIdCreator()
    {
        DelegateInvocationHandler<TokenCreator> labelIdCreatorDelegate =
                new DelegateInvocationHandler<>( TokenCreator.class );
        TokenCreator labelIdCreator =
                (TokenCreator) Proxy.newProxyInstance( TokenCreator.class.getClassLoader(),
                        new Class[]{TokenCreator.class}, labelIdCreatorDelegate );
        new LabelTokenCreatorModeSwitcher( memberStateMachine, labelIdCreatorDelegate,
                (HaXaDataSourceManager) xaDataSourceManager, masterDelegateInvocationHandler,
                requestContextFactory, logging );
        return labelIdCreator;
    }

    @Override
    protected Caches createCaches()
    {
        return new HaCaches( logging.getMessagesLog( Caches.class ), monitors );
    }

    @Override
    protected KernelData createKernelData()
    {
        this.lastUpdateTime = new LastUpdateTime();
        return new HighlyAvailableKernelData( this, members,
                new ClusterDatabaseInfoProvider( members, new OnDiskLastTxIdGetter( new File( getStoreDir() ) ),
                        lastUpdateTime )
        );
    }

    @Override
    protected Factory<byte[]> createXidGlobalIdFactory()
    {
        final int serverId = config.get( ClusterSettings.server_id ).toIntegerIndex();
        return new Factory<byte[]>()
        {
            @Override
            public byte[] newInstance()
            {
                return getNewGlobalId( DEFAULT_SEED, serverId );
            }
        };
    }

    @Override
    protected void registerRecovery()
    {
        memberStateMachine.addHighAvailabilityMemberListener( new HighAvailabilityMemberListener()
        {
            @Override
            public void masterIsElected( HighAvailabilityMemberChangeEvent event )
            {
            }

            @Override
            public void masterIsAvailable( HighAvailabilityMemberChangeEvent event )
            {
                if ( event.getOldState().equals( HighAvailabilityMemberState.TO_MASTER ) && event.getNewState().equals(
                        HighAvailabilityMemberState.MASTER ) )
                {
                    doAfterRecoveryAndStartup( true );
                }
            }

            @Override
            public void slaveIsAvailable( HighAvailabilityMemberChangeEvent event )
            {
                if ( event.getOldState().equals( HighAvailabilityMemberState.TO_SLAVE ) && event.getNewState().equals(
                        HighAvailabilityMemberState.SLAVE ) )
                {
                    doAfterRecoveryAndStartup( false );
                }
            }

            @Override
            public void instanceStops( HighAvailabilityMemberChangeEvent event )
            {
            }

            private void doAfterRecoveryAndStartup( boolean isMaster )
            {
                try
                {
                    synchronized ( xaDataSourceManager )
                    {
                        HighlyAvailableGraphDatabase.this.doAfterRecoveryAndStartup( isMaster );
                    }
                }
                catch ( Throwable throwable )
                {
                    msgLog.error( "Post recovery error", throwable );
                    try
                    {
                        memberStateMachine.stop();
                    }
                    catch ( Throwable throwable1 )
                    {
                        msgLog.warn( "Could not stop", throwable1 );
                    }
                    try
                    {
                        memberStateMachine.start();
                    }
                    catch ( Throwable throwable1 )
                    {
                        msgLog.warn( "Could not start", throwable1 );
                    }
                }
            }
        } );
    }

    @Override
    public String toString()
    {
        return getClass().getSimpleName() + "[" + storeDir + "]";
    }

    public String getInstanceState()
    {
        return memberStateMachine.getCurrentState().name();
    }

    public String role()
    {
        return members.getSelf().getHARole();
    }

    public boolean isMaster()
    {
        return memberStateMachine.getCurrentState() == HighAvailabilityMemberState.MASTER;
    }

    @Override
    public DependencyResolver getDependencyResolver()
    {
        return new DependencyResolver.Adapter()
        {
            @Override
            public <T> T resolveDependency( Class<T> type, SelectionStrategy selector )
            {
                T result;
                try
                {
                    result = dependencyResolver.resolveDependency( type, selector );
                }
                catch ( IllegalArgumentException e )
                {
                    if ( ClusterMemberEvents.class.isAssignableFrom( type ) )
                    {
                        result = type.cast( clusterEvents );
                    }
                    else if ( ClusterMemberAvailability.class.isAssignableFrom( type ) )
                    {
                        result = type.cast( clusterMemberAvailability );
                    }
                    else if ( UpdatePuller.class.isAssignableFrom( type ) )
                    {
                        result = type.cast( updatePuller );
                    }
                    else if ( Slaves.class.isAssignableFrom( type ) )
                    {
                        result = type.cast( slaves );
                    }
                    else if ( ClusterClient.class.isAssignableFrom( type ) )
                    {
                        result = type.cast( clusterClient );
                    }
                    else if ( BindingNotifier.class.isAssignableFrom( type ) )
                    {
                        result = type.cast( clusterClient );
                    }
                    else if ( ClusterMembers.class.isAssignableFrom( type ) )
                    {
                        result = type.cast( members );
                    }
                    else if ( RequestContextFactory.class.isAssignableFrom( type ) )
                    {
                        result = type.cast( requestContextFactory );
                    }
                    else
                    {
                        throw e;
                    }
                }
                return selector.select( type, option( result ) );
            }
        };
    }

    /**
     * At end of startup, wait for instance to become either master or slave.
     * <p/>
     * This helps users who expect to be able to access the instance after
     * the constructor is run.
     */
    private class StartupWaiter extends LifecycleAdapter
    {
        @Override
        public void start() throws Throwable
        {
            availabilityGuard.isAvailable( stateSwitchTimeoutMillis );
        }
    }

    private static final class HAUpgradeConfiguration implements UpgradeConfiguration
    {
        @Override
        public void checkConfigurationAllowsAutomaticUpgrade()
        {
            throw new UpgradeNotAllowedByDatabaseModeException();
        }
    }
}<|MERGE_RESOLUTION|>--- conflicted
+++ resolved
@@ -28,8 +28,6 @@
 import java.util.List;
 import java.util.Map;
 import javax.transaction.Transaction;
-
-import org.jboss.netty.logging.InternalLoggerFactory;
 
 import org.neo4j.cluster.ClusterSettings;
 import org.neo4j.cluster.InstanceId;
@@ -140,13 +138,8 @@
                                          Iterable<CacheProvider> cacheProviders,
                                          Iterable<TransactionInterceptorProvider> txInterceptorProviders )
     {
-<<<<<<< HEAD
-        this( storeDir, params, new GraphDatabaseDependencies( null,
-                Arrays.asList( GraphDatabaseSettings.class, ClusterSettings.class, HaSettings.class ),
-=======
         this( storeDir, params, new GraphDatabaseDependencies( null, null,
                 Arrays.<Class<?>>asList( GraphDatabaseSettings.class, ClusterSettings.class, HaSettings.class ),
->>>>>>> 41fd988e
                 kernelExtensions, cacheProviders, txInterceptorProviders ) );
     }
 
