/*
 * Copyright (c) 2002-2015 "Neo Technology,"
 * Network Engine for Objects in Lund AB [http://neotechnology.com]
 *
 * This file is part of Neo4j.
 *
 * Neo4j is free software: you can redistribute it and/or modify
 * it under the terms of the GNU Affero General Public License as
 * published by the Free Software Foundation, either version 3 of the
 * License, or (at your option) any later version.
 *
 * This program is distributed in the hope that it will be useful,
 * but WITHOUT ANY WARRANTY; without even the implied warranty of
 * MERCHANTABILITY or FITNESS FOR A PARTICULAR PURPOSE.  See the
 * GNU Affero General Public License for more details.
 *
 * You should have received a copy of the GNU Affero General Public License
 * along with this program. If not, see <http://www.gnu.org/licenses/>.
 */
package org.neo4j.kernel.ha;

import java.io.File;
import java.util.Map;

import org.neo4j.cluster.ClusterSettings;
import org.neo4j.graphdb.factory.GraphDatabaseSettings;
import org.neo4j.kernel.extension.KernelExtensionFactory;
import org.neo4j.kernel.ha.cluster.HighAvailabilityMemberState;
<<<<<<< HEAD
import org.neo4j.kernel.ha.factory.HighlyAvailableEditionModule;
import org.neo4j.kernel.ha.factory.HighlyAvailableFacadeFactory;
import org.neo4j.kernel.impl.factory.DataSourceModule;
import org.neo4j.kernel.impl.factory.EditionModule;
import org.neo4j.kernel.impl.factory.GraphDatabaseFacade;
import org.neo4j.kernel.impl.factory.GraphDatabaseFacadeFactory;
import org.neo4j.kernel.impl.factory.PlatformModule;
=======
import org.neo4j.kernel.ha.cluster.HighAvailabilityMemberStateMachine;
import org.neo4j.kernel.ha.cluster.HighAvailabilityModeSwitcher;
import org.neo4j.kernel.ha.cluster.SimpleHighAvailabilityMemberContext;
import org.neo4j.kernel.ha.cluster.SwitchToMaster;
import org.neo4j.kernel.ha.cluster.SwitchToSlave;
import org.neo4j.kernel.ha.cluster.member.ClusterMembers;
import org.neo4j.kernel.ha.cluster.member.HighAvailabilitySlaves;
import org.neo4j.kernel.ha.cluster.member.ObservedClusterMembers;
import org.neo4j.kernel.ha.com.RequestContextFactory;
import org.neo4j.kernel.ha.com.master.DefaultSlaveFactory;
import org.neo4j.kernel.ha.com.master.Master;
import org.neo4j.kernel.ha.com.master.MasterImpl;
import org.neo4j.kernel.ha.com.master.MasterServer;
import org.neo4j.kernel.ha.com.master.SlaveFactory;
import org.neo4j.kernel.ha.com.master.Slaves;
import org.neo4j.kernel.ha.com.slave.InvalidEpochExceptionHandler;
import org.neo4j.kernel.ha.com.slave.MasterClientResolver;
import org.neo4j.kernel.ha.com.slave.SlaveServer;
import org.neo4j.kernel.ha.id.HaIdGeneratorFactory;
import org.neo4j.kernel.ha.lock.LockManagerModeSwitcher;
import org.neo4j.kernel.ha.management.ClusterDatabaseInfoProvider;
import org.neo4j.kernel.ha.management.HighlyAvailableKernelData;
import org.neo4j.kernel.ha.transaction.CommitPusher;
import org.neo4j.kernel.ha.transaction.OnDiskLastTxIdGetter;
import org.neo4j.kernel.ha.transaction.TransactionPropagator;
import org.neo4j.kernel.impl.api.CommitProcessFactory;
import org.neo4j.kernel.impl.api.TransactionCommitProcess;
import org.neo4j.kernel.impl.api.TransactionHeaderInformation;
import org.neo4j.kernel.impl.api.TransactionRepresentationStoreApplier;
import org.neo4j.kernel.impl.api.index.IndexUpdatesValidator;
import org.neo4j.kernel.impl.cache.CacheProvider;
import org.neo4j.kernel.impl.core.Caches;
import org.neo4j.kernel.impl.core.ReadOnlyTokenCreator;
import org.neo4j.kernel.impl.core.TokenCreator;
import org.neo4j.kernel.impl.locking.Locks;
import org.neo4j.kernel.impl.store.NeoStore;
import org.neo4j.kernel.impl.storemigration.UpgradeConfiguration;
import org.neo4j.kernel.impl.storemigration.UpgradeNotAllowedByDatabaseModeException;
import org.neo4j.kernel.impl.transaction.TransactionHeaderInformationFactory;
import org.neo4j.kernel.impl.transaction.log.LogicalTransactionStore;
import org.neo4j.kernel.impl.transaction.state.NeoStoreInjectedTransactionValidator;
import org.neo4j.kernel.lifecycle.LifeSupport;
import org.neo4j.kernel.lifecycle.Lifecycle;
import org.neo4j.kernel.lifecycle.LifecycleAdapter;
import org.neo4j.kernel.logging.ConsoleLogger;
import org.neo4j.kernel.logging.LogbackWeakDependency;
import org.neo4j.kernel.logging.Logging;
import org.neo4j.kernel.monitoring.ByteCounterMonitor;
>>>>>>> c5869bb6
import org.neo4j.kernel.monitoring.Monitors;

import static org.neo4j.kernel.GraphDatabaseDependencies.newDependencies;

/**
 * This has all the functionality of an embedded database, with the addition of services
 * for handling clustering.
 */
public class HighlyAvailableGraphDatabase extends GraphDatabaseFacade
{
    private HighlyAvailableEditionModule highlyAvailableEditionModule;

    public HighlyAvailableGraphDatabase( File storeDir, Map<String,String> params,
                                         Iterable<KernelExtensionFactory<?>> kernelExtensions,
                                         Monitors monitors )
    {
        this( storeDir, params, newDependencies()
                .settingsClasses( GraphDatabaseSettings.class, ClusterSettings.class, HaSettings.class )
                .kernelExtensions( kernelExtensions ).monitors( monitors ) );
    }

    public HighlyAvailableGraphDatabase( File storeDir, Map<String,String> params,
                                         Iterable<KernelExtensionFactory<?>> kernelExtensions )
    {
        this( storeDir, params, newDependencies()
                .settingsClasses( GraphDatabaseSettings.class, ClusterSettings.class, HaSettings.class )
<<<<<<< HEAD
                .kernelExtensions( kernelExtensions ) );
=======
                .kernelExtensions( kernelExtensions ).cacheProviders( cacheProviders ) );
    }

    public HighlyAvailableGraphDatabase( String storeDir, Map<String,String> params, Dependencies dependencies )
    {
        super( storeDir, params, dependencies );
        run();
    }

    @Override
    protected void create()
    {
        life.add( new BranchedDataMigrator( storeDir ) );
        masterDelegateInvocationHandler = new DelegateInvocationHandler<>( Master.class );
        master = (Master) Proxy.newProxyInstance( Master.class.getClassLoader(), new Class[]{Master.class},
                masterDelegateInvocationHandler );
        serverId = config.get( ClusterSettings.server_id );
        requestContextFactory = dependencies.satisfyDependency( new RequestContextFactory( serverId.toIntegerIndex(),
                getDependencyResolver() ) );

        this.responseUnpacker = dependencies.satisfyDependency(
                new TransactionCommittingResponseUnpacker( getDependencyResolver(),
                        config.get( HaSettings.pull_apply_batch_size ) ) );

        kernelProvider = new Provider<KernelAPI>()
        {
            @Override
            public KernelAPI instance()
            {
                return neoDataSource.getKernel();
            }
        };

        super.create();

        life.add( requestContextFactory );

        life.add( responseUnpacker );

        stateSwitchTimeoutMillis = config.get( HaSettings.state_switch_timeout );

        life.add( paxosLife );

        life.add( new DatabaseAvailability( availabilityGuard, transactionMonitor ) );

        life.add( new StartupWaiter() );

        diagnosticsManager.appendProvider( new HighAvailabilityDiagnostics( memberStateMachine, clusterClient ) );
    }

    @Override
    protected UpgradeConfiguration createUpgradeConfiguration()
    {
        return new HAUpgradeConfiguration();
    }

    @Override
    protected void createDatabaseAvailability()
    {
        // Skip this, it's done manually in create() to ensure it is as late as possible
    }

    public void start()
    {
        life.start();
    }

    public void stop()
    {
        life.stop();
    }

    @Override
    public org.neo4j.graphdb.Transaction beginTx()
    {
        availabilityGuard.checkAvailability( stateSwitchTimeoutMillis, TransactionFailureException.class );
        return super.beginTx();
    }

    @Override
    public IndexManager index()
    {
        availabilityGuard.checkAvailability( stateSwitchTimeoutMillis, TransactionFailureException.class );
        return super.index();
    }

    @Override
    protected Logging createLogging()
    {
        Logging loggingService = life.add( LogbackWeakDependency.tryLoadLogbackService( config,
                NEW_LOGGER_CONTEXT,
                DEFAULT_TO_CLASSIC, monitors ) );

        // Set Netty logger
        InternalLoggerFactory.setDefaultFactory( new NettyLoggerFactory( loggingService ) );

        return loggingService;
    }

    @Override
    protected void createTxHook()
    {
        DelegateInvocationHandler<ClusterMemberEvents> clusterEventsDelegateInvocationHandler =
                new DelegateInvocationHandler<>( ClusterMemberEvents.class );
        DelegateInvocationHandler<HighAvailabilityMemberContext> memberContextDelegateInvocationHandler =
                new DelegateInvocationHandler<>( HighAvailabilityMemberContext.class );
        DelegateInvocationHandler<ClusterMemberAvailability> clusterMemberAvailabilityDelegateInvocationHandler =
                new DelegateInvocationHandler<>( ClusterMemberAvailability.class );

        Object clusterEventsProxy = Proxy.newProxyInstance( ClusterMemberEvents.class.getClassLoader(),
                new Class[]{ClusterMemberEvents.class, Lifecycle.class},
                clusterEventsDelegateInvocationHandler );
        ClusterMemberEvents clusterEvents = dependencies.satisfyDependency( (ClusterMemberEvents) clusterEventsProxy );
        paxosLife.add( (Lifecycle) clusterEventsProxy );

        memberContext = (HighAvailabilityMemberContext) Proxy.newProxyInstance(
                HighAvailabilityMemberContext.class.getClassLoader(),
                new Class[]{HighAvailabilityMemberContext.class}, memberContextDelegateInvocationHandler );
        clusterMemberAvailability = dependencies.satisfyDependency( (ClusterMemberAvailability) Proxy.newProxyInstance(
                ClusterMemberAvailability.class.getClassLoader(),
                new Class[]{ClusterMemberAvailability.class}, clusterMemberAvailabilityDelegateInvocationHandler ) );

        ElectionCredentialsProvider electionCredentialsProvider = config.get( HaSettings.slave_only ) ?
                                                                  new NotElectableElectionCredentialsProvider() :
                                                                  new DefaultElectionCredentialsProvider(
                                                                          config.get( ClusterSettings.server_id ),
                                                                          new OnDiskLastTxIdGetter( this ),
                                                                          new HighAvailabilityMemberInfoProvider()
                                                                          {
                                                                              @Override
                                                                              public HighAvailabilityMemberState
                                                                              getHighAvailabilityMemberState()
                                                                              {
                                                                                  return memberStateMachine
                                                                                          .getCurrentState();
                                                                              }
                                                                          }
                                                                  );


        ObjectStreamFactory objectStreamFactory = new ObjectStreamFactory();
        clusterClient = paxosLife.add( dependencies.satisfyDependency(
                new ClusterClient( monitors, ClusterClient.adapt( config ), logging, electionCredentialsProvider,
                        objectStreamFactory, objectStreamFactory ) ) );
        PaxosClusterMemberEvents localClusterEvents = new PaxosClusterMemberEvents( clusterClient, clusterClient,
                clusterClient, clusterClient, logging, new Predicate<PaxosClusterMemberEvents.ClusterMembersSnapshot>()
        {
            @Override
            public boolean accept( PaxosClusterMemberEvents.ClusterMembersSnapshot item )
            {
                for ( MemberIsAvailable member : item.getCurrentAvailableMembers() )
                {
                    if ( member.getRoleUri().getScheme().equals( "ha" ) )
                    {
                        if ( HighAvailabilityModeSwitcher.getServerId( member.getRoleUri() ).equals(
                                config.get( ClusterSettings.server_id ) ) )
                        {
                            msgLog.error( String.format( "Instance %s has the same serverId as ours (%s) - will not " +
                                                         "join this cluster",
                                    member.getRoleUri(), config.get( ClusterSettings.server_id ).toIntegerIndex()
                            ) );
                            return true;
                        }
                    }
                }
                return true;
            }
        }, new HANewSnapshotFunction(), objectStreamFactory, objectStreamFactory,
                monitors.newMonitor( NamedThreadFactory.Monitor.class )
        );

        // Force a reelection after we enter the cluster
        // and when that election is finished refresh the snapshot
        clusterClient.addClusterListener( new ClusterListener.Adapter()
        {
            boolean hasRequestedElection = true; // This ensures that the election result is (at least) from our
            // request or thereafter

            @Override
            public void enteredCluster( ClusterConfiguration clusterConfiguration )
            {
                clusterClient.performRoleElections();
            }

            @Override
            public void elected( String role, InstanceId instanceId, URI electedMember )
            {
                if ( hasRequestedElection && role.equals( ClusterConfiguration.COORDINATOR ) )
                {
                    clusterClient.removeClusterListener( this );
                }
            }
        } );

        HighAvailabilityMemberContext localMemberContext = new SimpleHighAvailabilityMemberContext( clusterClient
                .getServerId(), config.get( HaSettings.slave_only ) );
        PaxosClusterMemberAvailability localClusterMemberAvailability = paxosLife.add(
                new PaxosClusterMemberAvailability( clusterClient.getServerId(), clusterClient, clusterClient, logging,
                        objectStreamFactory, objectStreamFactory ) );

        memberContextDelegateInvocationHandler.setDelegate( localMemberContext );
        clusterEventsDelegateInvocationHandler.setDelegate( localClusterEvents );
        clusterMemberAvailabilityDelegateInvocationHandler.setDelegate( localClusterMemberAvailability );

        ObservedClusterMembers observedMembers = new ObservedClusterMembers( logging, clusterClient, clusterClient,
                clusterEvents, config.get( ClusterSettings.server_id ) );

        HighAvailabilityMemberStateMachine stateMachine = new HighAvailabilityMemberStateMachine( memberContext,
                availabilityGuard, observedMembers, clusterEvents, clusterClient,
                logging.getMessagesLog( HighAvailabilityMemberStateMachine.class ) );

        members = dependencies.satisfyDependency( new ClusterMembers( observedMembers, stateMachine ) );

        memberStateMachine = paxosLife.add( stateMachine );

        HighAvailabilityConsoleLogger highAvailabilityConsoleLogger = new HighAvailabilityConsoleLogger( logging
                .getConsoleLog( HighAvailabilityConsoleLogger.class ), config.get( ClusterSettings
                .server_id ) );
        availabilityGuard.addListener( highAvailabilityConsoleLogger );
        clusterEvents.addClusterMemberListener( highAvailabilityConsoleLogger );
        clusterClient.addClusterListener( highAvailabilityConsoleLogger );
    }

    @Override
    public void assertSchemaWritesAllowed() throws InvalidTransactionTypeKernelException
    {
        if ( !isMaster() )
        {
            throw new InvalidTransactionTypeKernelException(
                    "Modifying the database schema can only be done on the master server, " +
                    "this server is a slave. Please issue schema modification commands directly to the master."
            );
        }
    }

    @Override
    protected TransactionHeaderInformationFactory createHeaderInformationFactory()
    {
        return new TransactionHeaderInformationFactory.WithRandomBytes()
        {
            @Override
            protected TransactionHeaderInformation createUsing( byte[] additionalHeader )
            {
                return new TransactionHeaderInformation( memberContext.getElectedMasterId().toIntegerIndex(),
                        memberContext.getMyId().toIntegerIndex(), additionalHeader );
            }
        };
>>>>>>> c5869bb6
    }

    public HighlyAvailableGraphDatabase( File storeDir, Map<String,String> params, GraphDatabaseFacadeFactory.Dependencies dependencies )
    {
        newHighlyAvailableFacadeFactory().newFacade( storeDir, params, dependencies, this );
    }

    protected HighlyAvailableFacadeFactory newHighlyAvailableFacadeFactory()
    {
        return new HighlyAvailableFacadeFactory();
    }

    @Override
    public void init( PlatformModule platformModule, EditionModule editionModule, DataSourceModule dataSourceModule )
    {
        super.init( platformModule, editionModule, dataSourceModule );
        this.highlyAvailableEditionModule = (HighlyAvailableEditionModule) editionModule;
    }

    public HighAvailabilityMemberState getInstanceState()
    {
        return highlyAvailableEditionModule.memberStateMachine.getCurrentState();
    }

    public String role()
    {
<<<<<<< HEAD
        return highlyAvailableEditionModule.members.getSelf().getHARole();
=======
        return members.getCurrentMemberRole();
>>>>>>> c5869bb6
    }

    public boolean isMaster()
    {
<<<<<<< HEAD
        return highlyAvailableEditionModule.memberStateMachine.isMaster();
=======
        return HighAvailabilityModeSwitcher.MASTER.equals( role() );
    }

    @Override
    public DependencyResolver getDependencyResolver()
    {
        return dependencies;
    }

    private static final class HAUpgradeConfiguration implements UpgradeConfiguration
    {
        @Override
        public void checkConfigurationAllowsAutomaticUpgrade()
        {
            throw new UpgradeNotAllowedByDatabaseModeException();
        }
>>>>>>> c5869bb6
    }

    public File getStoreDirectory()
    {
        return storeDir;
    }
}<|MERGE_RESOLUTION|>--- conflicted
+++ resolved
@@ -26,7 +26,7 @@
 import org.neo4j.graphdb.factory.GraphDatabaseSettings;
 import org.neo4j.kernel.extension.KernelExtensionFactory;
 import org.neo4j.kernel.ha.cluster.HighAvailabilityMemberState;
-<<<<<<< HEAD
+import org.neo4j.kernel.ha.cluster.HighAvailabilityModeSwitcher;
 import org.neo4j.kernel.ha.factory.HighlyAvailableEditionModule;
 import org.neo4j.kernel.ha.factory.HighlyAvailableFacadeFactory;
 import org.neo4j.kernel.impl.factory.DataSourceModule;
@@ -34,56 +34,6 @@
 import org.neo4j.kernel.impl.factory.GraphDatabaseFacade;
 import org.neo4j.kernel.impl.factory.GraphDatabaseFacadeFactory;
 import org.neo4j.kernel.impl.factory.PlatformModule;
-=======
-import org.neo4j.kernel.ha.cluster.HighAvailabilityMemberStateMachine;
-import org.neo4j.kernel.ha.cluster.HighAvailabilityModeSwitcher;
-import org.neo4j.kernel.ha.cluster.SimpleHighAvailabilityMemberContext;
-import org.neo4j.kernel.ha.cluster.SwitchToMaster;
-import org.neo4j.kernel.ha.cluster.SwitchToSlave;
-import org.neo4j.kernel.ha.cluster.member.ClusterMembers;
-import org.neo4j.kernel.ha.cluster.member.HighAvailabilitySlaves;
-import org.neo4j.kernel.ha.cluster.member.ObservedClusterMembers;
-import org.neo4j.kernel.ha.com.RequestContextFactory;
-import org.neo4j.kernel.ha.com.master.DefaultSlaveFactory;
-import org.neo4j.kernel.ha.com.master.Master;
-import org.neo4j.kernel.ha.com.master.MasterImpl;
-import org.neo4j.kernel.ha.com.master.MasterServer;
-import org.neo4j.kernel.ha.com.master.SlaveFactory;
-import org.neo4j.kernel.ha.com.master.Slaves;
-import org.neo4j.kernel.ha.com.slave.InvalidEpochExceptionHandler;
-import org.neo4j.kernel.ha.com.slave.MasterClientResolver;
-import org.neo4j.kernel.ha.com.slave.SlaveServer;
-import org.neo4j.kernel.ha.id.HaIdGeneratorFactory;
-import org.neo4j.kernel.ha.lock.LockManagerModeSwitcher;
-import org.neo4j.kernel.ha.management.ClusterDatabaseInfoProvider;
-import org.neo4j.kernel.ha.management.HighlyAvailableKernelData;
-import org.neo4j.kernel.ha.transaction.CommitPusher;
-import org.neo4j.kernel.ha.transaction.OnDiskLastTxIdGetter;
-import org.neo4j.kernel.ha.transaction.TransactionPropagator;
-import org.neo4j.kernel.impl.api.CommitProcessFactory;
-import org.neo4j.kernel.impl.api.TransactionCommitProcess;
-import org.neo4j.kernel.impl.api.TransactionHeaderInformation;
-import org.neo4j.kernel.impl.api.TransactionRepresentationStoreApplier;
-import org.neo4j.kernel.impl.api.index.IndexUpdatesValidator;
-import org.neo4j.kernel.impl.cache.CacheProvider;
-import org.neo4j.kernel.impl.core.Caches;
-import org.neo4j.kernel.impl.core.ReadOnlyTokenCreator;
-import org.neo4j.kernel.impl.core.TokenCreator;
-import org.neo4j.kernel.impl.locking.Locks;
-import org.neo4j.kernel.impl.store.NeoStore;
-import org.neo4j.kernel.impl.storemigration.UpgradeConfiguration;
-import org.neo4j.kernel.impl.storemigration.UpgradeNotAllowedByDatabaseModeException;
-import org.neo4j.kernel.impl.transaction.TransactionHeaderInformationFactory;
-import org.neo4j.kernel.impl.transaction.log.LogicalTransactionStore;
-import org.neo4j.kernel.impl.transaction.state.NeoStoreInjectedTransactionValidator;
-import org.neo4j.kernel.lifecycle.LifeSupport;
-import org.neo4j.kernel.lifecycle.Lifecycle;
-import org.neo4j.kernel.lifecycle.LifecycleAdapter;
-import org.neo4j.kernel.logging.ConsoleLogger;
-import org.neo4j.kernel.logging.LogbackWeakDependency;
-import org.neo4j.kernel.logging.Logging;
-import org.neo4j.kernel.monitoring.ByteCounterMonitor;
->>>>>>> c5869bb6
 import org.neo4j.kernel.monitoring.Monitors;
 
 import static org.neo4j.kernel.GraphDatabaseDependencies.newDependencies;
@@ -110,257 +60,7 @@
     {
         this( storeDir, params, newDependencies()
                 .settingsClasses( GraphDatabaseSettings.class, ClusterSettings.class, HaSettings.class )
-<<<<<<< HEAD
                 .kernelExtensions( kernelExtensions ) );
-=======
-                .kernelExtensions( kernelExtensions ).cacheProviders( cacheProviders ) );
-    }
-
-    public HighlyAvailableGraphDatabase( String storeDir, Map<String,String> params, Dependencies dependencies )
-    {
-        super( storeDir, params, dependencies );
-        run();
-    }
-
-    @Override
-    protected void create()
-    {
-        life.add( new BranchedDataMigrator( storeDir ) );
-        masterDelegateInvocationHandler = new DelegateInvocationHandler<>( Master.class );
-        master = (Master) Proxy.newProxyInstance( Master.class.getClassLoader(), new Class[]{Master.class},
-                masterDelegateInvocationHandler );
-        serverId = config.get( ClusterSettings.server_id );
-        requestContextFactory = dependencies.satisfyDependency( new RequestContextFactory( serverId.toIntegerIndex(),
-                getDependencyResolver() ) );
-
-        this.responseUnpacker = dependencies.satisfyDependency(
-                new TransactionCommittingResponseUnpacker( getDependencyResolver(),
-                        config.get( HaSettings.pull_apply_batch_size ) ) );
-
-        kernelProvider = new Provider<KernelAPI>()
-        {
-            @Override
-            public KernelAPI instance()
-            {
-                return neoDataSource.getKernel();
-            }
-        };
-
-        super.create();
-
-        life.add( requestContextFactory );
-
-        life.add( responseUnpacker );
-
-        stateSwitchTimeoutMillis = config.get( HaSettings.state_switch_timeout );
-
-        life.add( paxosLife );
-
-        life.add( new DatabaseAvailability( availabilityGuard, transactionMonitor ) );
-
-        life.add( new StartupWaiter() );
-
-        diagnosticsManager.appendProvider( new HighAvailabilityDiagnostics( memberStateMachine, clusterClient ) );
-    }
-
-    @Override
-    protected UpgradeConfiguration createUpgradeConfiguration()
-    {
-        return new HAUpgradeConfiguration();
-    }
-
-    @Override
-    protected void createDatabaseAvailability()
-    {
-        // Skip this, it's done manually in create() to ensure it is as late as possible
-    }
-
-    public void start()
-    {
-        life.start();
-    }
-
-    public void stop()
-    {
-        life.stop();
-    }
-
-    @Override
-    public org.neo4j.graphdb.Transaction beginTx()
-    {
-        availabilityGuard.checkAvailability( stateSwitchTimeoutMillis, TransactionFailureException.class );
-        return super.beginTx();
-    }
-
-    @Override
-    public IndexManager index()
-    {
-        availabilityGuard.checkAvailability( stateSwitchTimeoutMillis, TransactionFailureException.class );
-        return super.index();
-    }
-
-    @Override
-    protected Logging createLogging()
-    {
-        Logging loggingService = life.add( LogbackWeakDependency.tryLoadLogbackService( config,
-                NEW_LOGGER_CONTEXT,
-                DEFAULT_TO_CLASSIC, monitors ) );
-
-        // Set Netty logger
-        InternalLoggerFactory.setDefaultFactory( new NettyLoggerFactory( loggingService ) );
-
-        return loggingService;
-    }
-
-    @Override
-    protected void createTxHook()
-    {
-        DelegateInvocationHandler<ClusterMemberEvents> clusterEventsDelegateInvocationHandler =
-                new DelegateInvocationHandler<>( ClusterMemberEvents.class );
-        DelegateInvocationHandler<HighAvailabilityMemberContext> memberContextDelegateInvocationHandler =
-                new DelegateInvocationHandler<>( HighAvailabilityMemberContext.class );
-        DelegateInvocationHandler<ClusterMemberAvailability> clusterMemberAvailabilityDelegateInvocationHandler =
-                new DelegateInvocationHandler<>( ClusterMemberAvailability.class );
-
-        Object clusterEventsProxy = Proxy.newProxyInstance( ClusterMemberEvents.class.getClassLoader(),
-                new Class[]{ClusterMemberEvents.class, Lifecycle.class},
-                clusterEventsDelegateInvocationHandler );
-        ClusterMemberEvents clusterEvents = dependencies.satisfyDependency( (ClusterMemberEvents) clusterEventsProxy );
-        paxosLife.add( (Lifecycle) clusterEventsProxy );
-
-        memberContext = (HighAvailabilityMemberContext) Proxy.newProxyInstance(
-                HighAvailabilityMemberContext.class.getClassLoader(),
-                new Class[]{HighAvailabilityMemberContext.class}, memberContextDelegateInvocationHandler );
-        clusterMemberAvailability = dependencies.satisfyDependency( (ClusterMemberAvailability) Proxy.newProxyInstance(
-                ClusterMemberAvailability.class.getClassLoader(),
-                new Class[]{ClusterMemberAvailability.class}, clusterMemberAvailabilityDelegateInvocationHandler ) );
-
-        ElectionCredentialsProvider electionCredentialsProvider = config.get( HaSettings.slave_only ) ?
-                                                                  new NotElectableElectionCredentialsProvider() :
-                                                                  new DefaultElectionCredentialsProvider(
-                                                                          config.get( ClusterSettings.server_id ),
-                                                                          new OnDiskLastTxIdGetter( this ),
-                                                                          new HighAvailabilityMemberInfoProvider()
-                                                                          {
-                                                                              @Override
-                                                                              public HighAvailabilityMemberState
-                                                                              getHighAvailabilityMemberState()
-                                                                              {
-                                                                                  return memberStateMachine
-                                                                                          .getCurrentState();
-                                                                              }
-                                                                          }
-                                                                  );
-
-
-        ObjectStreamFactory objectStreamFactory = new ObjectStreamFactory();
-        clusterClient = paxosLife.add( dependencies.satisfyDependency(
-                new ClusterClient( monitors, ClusterClient.adapt( config ), logging, electionCredentialsProvider,
-                        objectStreamFactory, objectStreamFactory ) ) );
-        PaxosClusterMemberEvents localClusterEvents = new PaxosClusterMemberEvents( clusterClient, clusterClient,
-                clusterClient, clusterClient, logging, new Predicate<PaxosClusterMemberEvents.ClusterMembersSnapshot>()
-        {
-            @Override
-            public boolean accept( PaxosClusterMemberEvents.ClusterMembersSnapshot item )
-            {
-                for ( MemberIsAvailable member : item.getCurrentAvailableMembers() )
-                {
-                    if ( member.getRoleUri().getScheme().equals( "ha" ) )
-                    {
-                        if ( HighAvailabilityModeSwitcher.getServerId( member.getRoleUri() ).equals(
-                                config.get( ClusterSettings.server_id ) ) )
-                        {
-                            msgLog.error( String.format( "Instance %s has the same serverId as ours (%s) - will not " +
-                                                         "join this cluster",
-                                    member.getRoleUri(), config.get( ClusterSettings.server_id ).toIntegerIndex()
-                            ) );
-                            return true;
-                        }
-                    }
-                }
-                return true;
-            }
-        }, new HANewSnapshotFunction(), objectStreamFactory, objectStreamFactory,
-                monitors.newMonitor( NamedThreadFactory.Monitor.class )
-        );
-
-        // Force a reelection after we enter the cluster
-        // and when that election is finished refresh the snapshot
-        clusterClient.addClusterListener( new ClusterListener.Adapter()
-        {
-            boolean hasRequestedElection = true; // This ensures that the election result is (at least) from our
-            // request or thereafter
-
-            @Override
-            public void enteredCluster( ClusterConfiguration clusterConfiguration )
-            {
-                clusterClient.performRoleElections();
-            }
-
-            @Override
-            public void elected( String role, InstanceId instanceId, URI electedMember )
-            {
-                if ( hasRequestedElection && role.equals( ClusterConfiguration.COORDINATOR ) )
-                {
-                    clusterClient.removeClusterListener( this );
-                }
-            }
-        } );
-
-        HighAvailabilityMemberContext localMemberContext = new SimpleHighAvailabilityMemberContext( clusterClient
-                .getServerId(), config.get( HaSettings.slave_only ) );
-        PaxosClusterMemberAvailability localClusterMemberAvailability = paxosLife.add(
-                new PaxosClusterMemberAvailability( clusterClient.getServerId(), clusterClient, clusterClient, logging,
-                        objectStreamFactory, objectStreamFactory ) );
-
-        memberContextDelegateInvocationHandler.setDelegate( localMemberContext );
-        clusterEventsDelegateInvocationHandler.setDelegate( localClusterEvents );
-        clusterMemberAvailabilityDelegateInvocationHandler.setDelegate( localClusterMemberAvailability );
-
-        ObservedClusterMembers observedMembers = new ObservedClusterMembers( logging, clusterClient, clusterClient,
-                clusterEvents, config.get( ClusterSettings.server_id ) );
-
-        HighAvailabilityMemberStateMachine stateMachine = new HighAvailabilityMemberStateMachine( memberContext,
-                availabilityGuard, observedMembers, clusterEvents, clusterClient,
-                logging.getMessagesLog( HighAvailabilityMemberStateMachine.class ) );
-
-        members = dependencies.satisfyDependency( new ClusterMembers( observedMembers, stateMachine ) );
-
-        memberStateMachine = paxosLife.add( stateMachine );
-
-        HighAvailabilityConsoleLogger highAvailabilityConsoleLogger = new HighAvailabilityConsoleLogger( logging
-                .getConsoleLog( HighAvailabilityConsoleLogger.class ), config.get( ClusterSettings
-                .server_id ) );
-        availabilityGuard.addListener( highAvailabilityConsoleLogger );
-        clusterEvents.addClusterMemberListener( highAvailabilityConsoleLogger );
-        clusterClient.addClusterListener( highAvailabilityConsoleLogger );
-    }
-
-    @Override
-    public void assertSchemaWritesAllowed() throws InvalidTransactionTypeKernelException
-    {
-        if ( !isMaster() )
-        {
-            throw new InvalidTransactionTypeKernelException(
-                    "Modifying the database schema can only be done on the master server, " +
-                    "this server is a slave. Please issue schema modification commands directly to the master."
-            );
-        }
-    }
-
-    @Override
-    protected TransactionHeaderInformationFactory createHeaderInformationFactory()
-    {
-        return new TransactionHeaderInformationFactory.WithRandomBytes()
-        {
-            @Override
-            protected TransactionHeaderInformation createUsing( byte[] additionalHeader )
-            {
-                return new TransactionHeaderInformation( memberContext.getElectedMasterId().toIntegerIndex(),
-                        memberContext.getMyId().toIntegerIndex(), additionalHeader );
-            }
-        };
->>>>>>> c5869bb6
     }
 
     public HighlyAvailableGraphDatabase( File storeDir, Map<String,String> params, GraphDatabaseFacadeFactory.Dependencies dependencies )
@@ -387,35 +87,12 @@
 
     public String role()
     {
-<<<<<<< HEAD
-        return highlyAvailableEditionModule.members.getSelf().getHARole();
-=======
-        return members.getCurrentMemberRole();
->>>>>>> c5869bb6
+        return highlyAvailableEditionModule.members.getCurrentMemberRole();
     }
 
     public boolean isMaster()
     {
-<<<<<<< HEAD
-        return highlyAvailableEditionModule.memberStateMachine.isMaster();
-=======
         return HighAvailabilityModeSwitcher.MASTER.equals( role() );
-    }
-
-    @Override
-    public DependencyResolver getDependencyResolver()
-    {
-        return dependencies;
-    }
-
-    private static final class HAUpgradeConfiguration implements UpgradeConfiguration
-    {
-        @Override
-        public void checkConfigurationAllowsAutomaticUpgrade()
-        {
-            throw new UpgradeNotAllowedByDatabaseModeException();
-        }
->>>>>>> c5869bb6
     }
 
     public File getStoreDirectory()
