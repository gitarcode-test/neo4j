--- conflicted
+++ resolved
@@ -75,11 +75,7 @@
 
     public void startCluster( int size ) throws Throwable
     {
-<<<<<<< HEAD
         clusterManager = new ClusterManager( clusterOfSize( size ), dir.directory( testName.getMethodName() ),
-=======
-        clusterManager = new ClusterManager( clusterOfSize( size ), dir.cleanDirectory( testName.getMethodName() ),
->>>>>>> e25d552d
                 MapUtil.stringMap() )
         {
             @Override
@@ -88,7 +84,6 @@
                 builder.setConfig( "jmx.port", "" + ( 9912 + serverId.toIntegerIndex() ) );
                 builder.setConfig( HaSettings.ha_server, ":" + ( 1136 + serverId.toIntegerIndex() ) );
                 builder.setConfig( GraphDatabaseSettings.forced_kernel_id, testName.getMethodName() + serverId );
-
             }
         };
         clusterManager.start();
