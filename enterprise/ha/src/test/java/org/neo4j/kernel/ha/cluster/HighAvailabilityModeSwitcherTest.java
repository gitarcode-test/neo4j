--- conflicted
+++ resolved
@@ -41,12 +41,8 @@
 import org.neo4j.com.ComException;
 import org.neo4j.graphdb.DependencyResolver;
 import org.neo4j.helpers.CancellationRequest;
-<<<<<<< HEAD
 import org.neo4j.kernel.impl.store.StoreId;
-=======
-import org.neo4j.kernel.impl.nioneo.store.StoreId;
-import org.neo4j.kernel.impl.transaction.xaframework.NoSuchLogVersionException;
->>>>>>> 90dc828f
+import org.neo4j.kernel.impl.transaction.log.NoSuchLogVersionException;
 import org.neo4j.kernel.impl.util.StringLogger;
 import org.neo4j.kernel.lifecycle.LifeSupport;
 import org.neo4j.kernel.logging.ConsoleLogger;
@@ -357,7 +353,7 @@
 
         HighAvailabilityModeSwitcher toTest = new HighAvailabilityModeSwitcher( switchToSlave,
                 mock( SwitchToMaster.class ), mock( Election.class ), mock( ClusterMemberAvailability.class ),
-                dependencyResolverMock(), new DevNullLoggingService() );
+                dependencyResolverMock(), new InstanceId( 1 ), new DevNullLoggingService() );
         URI uri1 = URI.create( "ha://server1" );
         toTest.init();
         toTest.start();
