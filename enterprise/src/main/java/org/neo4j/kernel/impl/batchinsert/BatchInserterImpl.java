/**
 * Copyright (c) 2002-2010 "Neo Technology,"
 * Network Engine for Objects in Lund AB [http://neotechnology.com]
 *
 * This file is part of Neo4j.
 *
 * Neo4j is free software: you can redistribute it and/or modify
 * it under the terms of the GNU Affero General Public License as
 * published by the Free Software Foundation, either version 3 of the
 * License, or (at your option) any later version.
 *
 * This program is distributed in the hope that it will be useful,
 * but WITHOUT ANY WARRANTY; without even the implied warranty of
 * MERCHANTABILITY or FITNESS FOR A PARTICULAR PURPOSE.  See the
 * GNU Affero General Public License for more details.
 *
 * You should have received a copy of the GNU Affero General Public License
 * along with this program. If not, see <http://www.gnu.org/licenses/>.
 */

package org.neo4j.kernel.impl.batchinsert;

import java.io.File;
import java.util.ArrayList;
import java.util.Collection;
import java.util.Collections;
import java.util.HashMap;
import java.util.List;
import java.util.Map;
import java.util.Map.Entry;

import org.neo4j.graphdb.GraphDatabaseService;
import org.neo4j.graphdb.NotFoundException;
import org.neo4j.graphdb.RelationshipType;
import org.neo4j.kernel.AutoConfigurator;
<<<<<<< HEAD
=======
import org.neo4j.kernel.CommonFactories;
>>>>>>> 474b307d
import org.neo4j.kernel.Config;
import org.neo4j.kernel.EmbeddedGraphDatabase;
import org.neo4j.kernel.IdGeneratorFactory;
import org.neo4j.kernel.impl.nioneo.store.DynamicRecord;
import org.neo4j.kernel.impl.nioneo.store.InvalidRecordException;
import org.neo4j.kernel.impl.nioneo.store.NeoStore;
import org.neo4j.kernel.impl.nioneo.store.NodeRecord;
import org.neo4j.kernel.impl.nioneo.store.NodeStore;
import org.neo4j.kernel.impl.nioneo.store.PropertyIndexData;
import org.neo4j.kernel.impl.nioneo.store.PropertyIndexRecord;
import org.neo4j.kernel.impl.nioneo.store.PropertyIndexStore;
import org.neo4j.kernel.impl.nioneo.store.PropertyRecord;
import org.neo4j.kernel.impl.nioneo.store.PropertyStore;
import org.neo4j.kernel.impl.nioneo.store.Record;
import org.neo4j.kernel.impl.nioneo.store.RelationshipRecord;
import org.neo4j.kernel.impl.nioneo.store.RelationshipStore;
import org.neo4j.kernel.impl.nioneo.store.RelationshipTypeData;
import org.neo4j.kernel.impl.nioneo.store.RelationshipTypeRecord;
import org.neo4j.kernel.impl.nioneo.store.RelationshipTypeStore;
import org.neo4j.kernel.impl.nioneo.store.UnderlyingStorageException;
import org.neo4j.kernel.impl.util.FileUtils;
import org.neo4j.kernel.impl.util.StringLogger;

public class BatchInserterImpl implements BatchInserter
{
    private final NeoStore neoStore;
    private final String storeDir;
    
    private final PropertyIndexHolder indexHolder;
    private final RelationshipTypeHolder typeHolder; 
    
    private final BatchGraphDatabaseImpl graphDbService;
    
    private final StringLogger msgLog;
    
    public BatchInserterImpl( String storeDir )
    {
        this( storeDir, Collections.EMPTY_MAP );
    }
    
    public BatchInserterImpl( String storeDir, 
        Map<String,String> stringParams )
    {
        msgLog = StringLogger.getLogger( storeDir + "/messages.log" );
        Map<Object,Object> params = getDefaultParams();
        params.put( Config.USE_MEMORY_MAPPED_BUFFERS, "false" );
<<<<<<< HEAD
        boolean dump = false;
        if ( "true".equals( stringParams.get( Config.DUMP_CONFIGURATION ) ) )
        {
            dump = true;
        }
=======
        boolean dump = Boolean.parseBoolean( stringParams.get( Config.DUMP_CONFIGURATION ) );
>>>>>>> 474b307d
        new AutoConfigurator( storeDir, false, dump ).configure( params );
        for ( Map.Entry<String,String> entry : stringParams.entrySet() )
        {
            params.put( entry.getKey(), entry.getValue() );
        }
        this.storeDir = storeDir;
<<<<<<< HEAD
        String store = fixPath( storeDir, stringParams ); 
        params.put( "neo_store", store );
        if ( "true".equals( params.get( Config.DUMP_CONFIGURATION ) ) )
        {
            for ( Object key : params.keySet() )
            {
                if ( key instanceof String )
                {
                    Object value = params.get( key );
                    if ( value instanceof String )
                    {
                        System.out.println( key + "=" + value );
                    }
                }
            }
=======
        params.put( IdGeneratorFactory.class,
                CommonFactories.defaultIdGeneratorFactory() );
        String store = fixPath( storeDir, params ); 
        params.put( "neo_store", store );
        if ( dump )
        {
            Config.dumpConfiguration( params );
>>>>>>> 474b307d
        }
        msgLog.logMessage( Thread.currentThread() + " Starting BatchInserter(" + this + ")" );
        neoStore = new NeoStore( params );
        if ( !neoStore.isStoreOk() )
        {
            throw new IllegalStateException( storeDir + " store is not cleanly shutdown." );
        }
        neoStore.makeStoreOk();
        PropertyIndexData[] indexes = 
            getPropertyIndexStore().getPropertyIndexes( 10000 );
        indexHolder = new PropertyIndexHolder( indexes );
        RelationshipTypeData[] types = 
            getRelationshipTypeStore().getRelationshipTypes();
        typeHolder = new RelationshipTypeHolder( types );
        graphDbService = new BatchGraphDatabaseImpl( this );
    }
    
    public long createNode( Map<String,Object> properties )
    {
        int nodeId = getNodeStore().nextId();
        NodeRecord nodeRecord = new NodeRecord( nodeId );
        nodeRecord.setInUse( true );
        nodeRecord.setCreated();
        nodeRecord.setNextProp( createPropertyChain( properties ) );
        getNodeStore().updateRecord( nodeRecord );
        return (nodeId & 0xFFFFFFFFL);
    }
    
    public void createNode( long id, Map<String,Object> properties )
    {
        if ( id < 0 || id > 0xFFFFFFFFL )
        {
            throw new IllegalArgumentException( "id=" + id );
        }
        int nodeId = (int) (id & 0xFFFFFFFF);
        NodeStore nodeStore = neoStore.getNodeStore();
        if ( neoStore.getNodeStore().loadLightNode( nodeId ) )
        {
            throw new IllegalArgumentException( "id=" + id + " already in use" );
        }
        long highId = nodeStore.getHighId();
        if ( highId <= id )
        {
            nodeStore.setHighId( nodeId + 1 );
        }
        NodeRecord nodeRecord = new NodeRecord( nodeId );
        nodeRecord.setInUse( true );
        nodeRecord.setCreated();
        nodeRecord.setNextProp( createPropertyChain( properties ) );
        getNodeStore().updateRecord( nodeRecord );
    }
    
    public long createRelationship( long node1, long node2, RelationshipType
        type, Map<String,Object> properties )
    {
        if ( node1 == node2 )
        {
            throw new IllegalArgumentException( "Start node[" + node1 + 
                    "] equals end node[" + node2 + "]" );
        }
        int firstNodeId = (int) (node1 & 0xFFFFFFFF );
        int secondNodeId = (int) (node2 & 0xFFFFFFFF );
        NodeRecord firstNode = getNodeRecord( node1 );
        NodeRecord secondNode = getNodeRecord( node2 );
        int typeId = typeHolder.getTypeId( type.name() );
        if ( typeId == -1 )
        {
            typeId = createNewRelationshipType( type.name() );
        }
        int id = getRelationshipStore().nextId(); 
        RelationshipRecord record = new RelationshipRecord( id, firstNodeId,
            secondNodeId, typeId );
        record.setInUse( true );
        record.setCreated();
        connectRelationship( firstNode, secondNode, record );
        getNodeStore().updateRecord( firstNode );
        getNodeStore().updateRecord( secondNode );
        record.setNextProp( createPropertyChain( properties ) );
        getRelationshipStore().updateRecord( record );
        return id & 0xFFFFFFFFL;
    }
    
    private void connectRelationship( NodeRecord firstNode, 
        NodeRecord secondNode, RelationshipRecord rel )
    {
        rel.setFirstNextRel( firstNode.getNextRel() );
        rel.setSecondNextRel( secondNode.getNextRel() );
        if ( firstNode.getNextRel() != Record.NO_NEXT_RELATIONSHIP.intValue() )
        {
            RelationshipRecord nextRel = getRelationshipStore().getRecord( 
                firstNode.getNextRel() );
            if ( nextRel.getFirstNode() == firstNode.getId() )
            {
                nextRel.setFirstPrevRel( rel.getId() );
            }
            else if ( nextRel.getSecondNode() == firstNode.getId() )
            {
                nextRel.setSecondPrevRel( rel.getId() );
            }
            else
            {
                throw new InvalidRecordException( firstNode + " dont match "
                    + nextRel );
            }
            getRelationshipStore().updateRecord( nextRel );
        }
        if ( secondNode.getNextRel() != Record.NO_NEXT_RELATIONSHIP.intValue() )
        {
            RelationshipRecord nextRel = getRelationshipStore().getRecord(  
                secondNode.getNextRel() );
            if ( nextRel.getFirstNode() == secondNode.getId() )
            {
                nextRel.setFirstPrevRel( rel.getId() );
            }
            else if ( nextRel.getSecondNode() == secondNode.getId() )
            {
                nextRel.setSecondPrevRel( rel.getId() );
            }
            else
            {
                throw new InvalidRecordException( secondNode + " dont match "
                    + nextRel );
            }
            getRelationshipStore().updateRecord( nextRel );
        }
        firstNode.setNextRel( rel.getId() );
        secondNode.setNextRel( rel.getId() );
    }
    
    public void setNodeProperties( long node, Map<String,Object> properties )
    {
        NodeRecord record = getNodeRecord( node );
        if ( record.getNextProp() != Record.NO_NEXT_PROPERTY.intValue() )
        {
            deletePropertyChain( record.getNextProp() );
        }
        record.setNextProp( createPropertyChain( properties ) );
        getNodeStore().updateRecord( record );
    }
    
    public void setRelationshipProperties( long rel, 
        Map<String,Object> properties )
    {
        RelationshipRecord record = getRelationshipRecord( rel );
        if ( record.getNextProp() != Record.NO_NEXT_PROPERTY.intValue() )
        {
            deletePropertyChain( record.getNextProp() );
        }
        record.setNextProp( createPropertyChain( properties ) );
        getRelationshipStore().updateRecord( record );
    }
    
    public boolean nodeExists( long nodeId )
    {
        int id = (int) (nodeId & 0xFFFFFFFF );
        return neoStore.getNodeStore().loadLightNode( id );
    }
    
    public Map<String,Object> getNodeProperties( long nodeId )
    {
        NodeRecord record = getNodeRecord( nodeId );
        if ( record.getNextProp() != Record.NO_NEXT_PROPERTY.intValue() )
        {
            return getPropertyChain( record.getNextProp() ); 
        }
        return Collections.EMPTY_MAP;
    }
    
    public Iterable<Long> getRelationshipIds( long nodeId )
    {
        NodeRecord nodeRecord = getNodeRecord( nodeId );
        int nextRel = nodeRecord.getNextRel();
        List<Long> ids = new ArrayList<Long>();
        while ( nextRel != Record.NO_NEXT_RELATIONSHIP.intValue() )
        {
            RelationshipRecord relRecord = getRelationshipRecord( nextRel );
            ids.add( relRecord.getId() & 0xFFFFFFFFL );
            int firstNode = relRecord.getFirstNode();
            int secondNode = relRecord.getSecondNode();
            if ( firstNode == nodeId )
            {
                nextRel = relRecord.getFirstNextRel();
            }
            else if ( secondNode == nodeId )
            {
                nextRel = relRecord.getSecondNextRel();
            }
            else
            {
                throw new InvalidRecordException( "Node[" + nodeId + 
                    "] not part of firstNode[" + firstNode + 
                    "] or secondNode[" + secondNode + "]" );
            }
        }
        return ids;
    }
    
    public Iterable<SimpleRelationship> getRelationships( long nodeId )
    {
        NodeRecord nodeRecord = getNodeRecord( nodeId );
        int nextRel = nodeRecord.getNextRel();
        List<SimpleRelationship> rels = new ArrayList<SimpleRelationship>();
        while ( nextRel != Record.NO_NEXT_RELATIONSHIP.intValue() )
        {
            RelationshipRecord relRecord = getRelationshipRecord( nextRel );
            RelationshipType type = new RelationshipTypeImpl( 
                typeHolder.getName( relRecord.getType() ) );
            rels.add( new SimpleRelationship( relRecord.getId(), 
                relRecord.getFirstNode(), relRecord.getSecondNode(), type ) );
            int firstNode = relRecord.getFirstNode();
            int secondNode = relRecord.getSecondNode();
            if ( firstNode == nodeId )
            {
                nextRel = relRecord.getFirstNextRel();
            }
            else if ( secondNode == nodeId )
            {
                nextRel = relRecord.getSecondNextRel();
            }
            else
            {
                throw new InvalidRecordException( "Node[" + nodeId + 
                    "] not part of firstNode[" + firstNode + 
                    "] or secondNode[" + secondNode + "]" );
            }
        }
        return rels;
    }
    
    public SimpleRelationship getRelationshipById( long relId )
    {
        RelationshipRecord record = getRelationshipRecord( relId );
        RelationshipType type = new RelationshipTypeImpl( 
            typeHolder.getName( record.getType() ) );
        return new SimpleRelationship( record.getId(), record.getFirstNode(), 
            record.getSecondNode(), type );
    }
    
    public Map<String,Object> getRelationshipProperties( long relId )
    {
        RelationshipRecord record = getRelationshipRecord( relId );
        if ( record.getNextProp() != Record.NO_NEXT_PROPERTY.intValue() )
        {
            return getPropertyChain( record.getNextProp() ); 
        }
        return Collections.EMPTY_MAP;
    }
    
    public void shutdown()
    {
        graphDbService.clearCaches();
        neoStore.close();
        msgLog.logMessage( Thread.currentThread() + " Clean shutdown on BatchInserter(" + this + ")" );
    }

    private Map<Object,Object> getDefaultParams()
    {
        Map<Object,Object> params = new HashMap<Object,Object>();
        params.put( "neostore.nodestore.db.mapped_memory", "20M" );
        params.put( "neostore.propertystore.db.mapped_memory", "90M" );
        params.put( "neostore.propertystore.db.index.mapped_memory", "1M" );
        params.put( "neostore.propertystore.db.index.keys.mapped_memory", "1M" );
        params.put( "neostore.propertystore.db.strings.mapped_memory", "130M" );
        params.put( "neostore.propertystore.db.arrays.mapped_memory", "130M" );
        params.put( "neostore.relationshipstore.db.mapped_memory", "50M" );
        return params;
    }
    
    public String toString()
    {
        return "EmbeddedBatchInserter[" + storeDir + "]";
    }
    
    private static class RelationshipTypeImpl implements RelationshipType
    {
        private final String name;
        
        RelationshipTypeImpl( String name )
        {
            this.name = name;
        }

        public String name()
        {
            return name;
        }
    }
    
    private int createPropertyChain( Map<String,Object> properties )
    {
        if ( properties == null )
        {
            return Record.NO_NEXT_PROPERTY.intValue();
        }
        PropertyStore propStore = getPropertyStore();
        List<PropertyRecord> propRecords = new ArrayList<PropertyRecord>();
        PropertyRecord prevRecord = null;
        for ( Entry<String,Object> entry : properties.entrySet() )
        {
            int keyId = indexHolder.getKeyId( entry.getKey() );
            if ( keyId == -1 )
            {
                keyId = createNewPropertyIndex( entry.getKey() );
            }
            int propertyId = propStore.nextId();
            PropertyRecord propertyRecord = new PropertyRecord( propertyId );
            propertyRecord.setInUse( true );
            propertyRecord.setCreated();
            propertyRecord.setKeyIndexId( keyId );
            propStore.encodeValue( propertyRecord, entry.getValue() );
            if ( prevRecord != null )
            {
                prevRecord.setPrevProp( propertyId );
                propertyRecord.setNextProp( prevRecord.getId() );
            }
            propRecords.add( propertyRecord );
            prevRecord = propertyRecord;
        }
        // reverse order results in forward update to store
        for ( int i = propRecords.size() - 1; i >=0; i-- )
        {
            propStore.updateRecord( propRecords.get( i ) );
        }
        if ( prevRecord != null )
        {
            return prevRecord.getId();
        }
        return Record.NO_NEXT_PROPERTY.intValue();
    }
    
    private void deletePropertyChain( int propertyId )
    {
        PropertyStore propStore = getPropertyStore();
        PropertyRecord propertyRecord = propStore.getRecord( propertyId );
        propertyRecord.setInUse( false );
        for ( DynamicRecord record : propertyRecord.getValueRecords() )
        {
            record.setInUse( false );
        }
        propStore.updateRecord( propertyRecord );
    }
    
    private Map<String,Object> getPropertyChain( int propertyId )
    {
        PropertyStore propStore = getPropertyStore();
        PropertyRecord propertyRecord = propStore.getRecord( propertyId );
        int nextProperty = -1;
        Map<String,Object> properties = new HashMap<String,Object>();
        do
        {
            nextProperty = propertyRecord.getNextProp();
            propStore.makeHeavy( propertyRecord );
            String key = indexHolder.getStringKey( 
                propertyRecord.getKeyIndexId() );
            Object value = propStore.getValue( propertyRecord );
            properties.put( key, value );
            if ( nextProperty != Record.NO_NEXT_PROPERTY.intValue() )
            {
                propertyRecord =
                    propStore.getRecord( propertyRecord.getNextProp() );
            }
        } while ( nextProperty != Record.NO_NEXT_PROPERTY.intValue() );
        return properties;
    }
    
    private int createNewPropertyIndex( String stringKey )
    {
        PropertyIndexStore idxStore = getPropertyIndexStore();
        int keyId = idxStore.nextId();
        PropertyIndexRecord record = new PropertyIndexRecord( keyId );
        record.setInUse( true );
        record.setCreated();
        int keyBlockId = idxStore.nextKeyBlockId();
        record.setKeyBlockId( keyBlockId );
        int length = stringKey.length();
        char[] chars = new char[length];
        stringKey.getChars( 0, length, chars, 0 );
        Collection<DynamicRecord> keyRecords = 
            idxStore.allocateKeyRecords( keyBlockId, chars );
        for ( DynamicRecord keyRecord : keyRecords )
        {
            record.addKeyRecord( keyRecord );
        }
        idxStore.updateRecord( record );
        indexHolder.addPropertyIndex( stringKey, keyId );
        return keyId;
    }

    private int createNewRelationshipType( String name )
    {
        RelationshipTypeStore typeStore = getRelationshipTypeStore();
        int id = typeStore.nextId();
        RelationshipTypeRecord record = new RelationshipTypeRecord( id );
        record.setInUse( true );
        record.setCreated();
        int typeBlockId = typeStore.nextBlockId();
        record.setTypeBlock( typeBlockId );
        int length = name.length();
        char[] chars = new char[length];
        name.getChars( 0, length, chars, 0 );
        Collection<DynamicRecord> typeRecords = 
            typeStore.allocateTypeNameRecords( typeBlockId, chars );
        for ( DynamicRecord typeRecord : typeRecords )
        {
            record.addTypeRecord( typeRecord );
        }
        typeStore.updateRecord( record );
        typeHolder.addRelationshipType( name, id );
        return id;
    }
    
    private NodeStore getNodeStore()
    {
        return neoStore.getNodeStore();
    }
    
    private PropertyStore getPropertyStore()
    {
        return neoStore.getPropertyStore();
    }
    
    private PropertyIndexStore getPropertyIndexStore()
    {
        return getPropertyStore().getIndexStore();
    }
    
    private RelationshipStore getRelationshipStore()
    {
        return neoStore.getRelationshipStore();
    }
    
    private RelationshipTypeStore getRelationshipTypeStore()
    {
        return neoStore.getRelationshipTypeStore();
    }

    private NodeRecord getNodeRecord( long id )
    {
        if ( id < 0 || id >= getNodeStore().getHighId() )
        {
            throw new NotFoundException( "id=" + id );
        }
        return getNodeStore().getRecord( (int) (id & 0xFFFFFFFF) );
    }

    private RelationshipRecord getRelationshipRecord( long id )
    {
        if ( id < 0 || id >= getRelationshipStore().getHighId() )
        {
            throw new NotFoundException( "id=" + id );
        }
        return getRelationshipStore().getRecord( (int) (id & 0xFFFFFFFF) );
    }

<<<<<<< HEAD
    private String fixPath( String dir, Map<String,String> config )
=======
    private String fixPath( String dir, Map<?,?> config )
>>>>>>> 474b307d
    {
        File directories = new File( dir );
        if ( !directories.exists() )
        {
            if ( !directories.mkdirs() )
            {
                throw new UnderlyingStorageException( 
                    "Unable to create directory path["
                    + storeDir + "] for Neo4j kernel store." );
            }
        }
        dir = FileUtils.fixSeparatorsInPath( dir );
        String fileSeparator = System.getProperty( "file.separator" );
        String store = dir + fileSeparator + "neostore";
        if ( !new File( store ).exists() )
        {
            NeoStore.createStore( store, config );
        }
        return store;
    }
    
    public String getStore()
    {
        return storeDir;
    }
    
    public static Map<String,String> loadProperties( String file )
    {
        return EmbeddedGraphDatabase.loadConfigurations( file );
    }

    public long getReferenceNode()
    {
        if ( nodeExists( 0 ) )
        {
            return 0;
        }
        return -1;
    }
    
    public GraphDatabaseService getGraphDbService()
    {
        return graphDbService;
    }
}<|MERGE_RESOLUTION|>--- conflicted
+++ resolved
@@ -33,10 +33,7 @@
 import org.neo4j.graphdb.NotFoundException;
 import org.neo4j.graphdb.RelationshipType;
 import org.neo4j.kernel.AutoConfigurator;
-<<<<<<< HEAD
-=======
 import org.neo4j.kernel.CommonFactories;
->>>>>>> 474b307d
 import org.neo4j.kernel.Config;
 import org.neo4j.kernel.EmbeddedGraphDatabase;
 import org.neo4j.kernel.IdGeneratorFactory;
@@ -83,38 +80,13 @@
         msgLog = StringLogger.getLogger( storeDir + "/messages.log" );
         Map<Object,Object> params = getDefaultParams();
         params.put( Config.USE_MEMORY_MAPPED_BUFFERS, "false" );
-<<<<<<< HEAD
-        boolean dump = false;
-        if ( "true".equals( stringParams.get( Config.DUMP_CONFIGURATION ) ) )
-        {
-            dump = true;
-        }
-=======
         boolean dump = Boolean.parseBoolean( stringParams.get( Config.DUMP_CONFIGURATION ) );
->>>>>>> 474b307d
         new AutoConfigurator( storeDir, false, dump ).configure( params );
         for ( Map.Entry<String,String> entry : stringParams.entrySet() )
         {
             params.put( entry.getKey(), entry.getValue() );
         }
         this.storeDir = storeDir;
-<<<<<<< HEAD
-        String store = fixPath( storeDir, stringParams ); 
-        params.put( "neo_store", store );
-        if ( "true".equals( params.get( Config.DUMP_CONFIGURATION ) ) )
-        {
-            for ( Object key : params.keySet() )
-            {
-                if ( key instanceof String )
-                {
-                    Object value = params.get( key );
-                    if ( value instanceof String )
-                    {
-                        System.out.println( key + "=" + value );
-                    }
-                }
-            }
-=======
         params.put( IdGeneratorFactory.class,
                 CommonFactories.defaultIdGeneratorFactory() );
         String store = fixPath( storeDir, params ); 
@@ -122,7 +94,6 @@
         if ( dump )
         {
             Config.dumpConfiguration( params );
->>>>>>> 474b307d
         }
         msgLog.logMessage( Thread.currentThread() + " Starting BatchInserter(" + this + ")" );
         neoStore = new NeoStore( params );
@@ -577,11 +548,7 @@
         return getRelationshipStore().getRecord( (int) (id & 0xFFFFFFFF) );
     }
 
-<<<<<<< HEAD
-    private String fixPath( String dir, Map<String,String> config )
-=======
     private String fixPath( String dir, Map<?,?> config )
->>>>>>> 474b307d
     {
         File directories = new File( dir );
         if ( !directories.exists() )
