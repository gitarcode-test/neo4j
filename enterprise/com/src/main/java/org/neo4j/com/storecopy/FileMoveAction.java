--- conflicted
+++ resolved
@@ -34,32 +34,6 @@
 
     File file();
 
-<<<<<<< HEAD
-=======
-    static FileMoveAction moveViaPageCache( File file, PageCache pageCache )
-    {
-        return new FileMoveAction()
-        {
-            @Override
-            public void move( File toDir, CopyOption... copyOptions ) throws IOException
-            {
-                Optional<FileHandle> handle = pageCache.getCachedFileSystem().streamFilesRecursive( file ).findAny();
-                boolean directoryExistsInCachedSystem = handle.isPresent();
-                if ( directoryExistsInCachedSystem )
-                {
-                    handle.get().rename( new File( toDir, file.getName() ), copyOptions );
-                }
-            }
-
-            @Override
-            public File file()
-            {
-                return file;
-            }
-        };
-    }
-
->>>>>>> 037e0f8a
     static FileMoveAction copyViaFileSystem( File file, File basePath )
     {
         Path base = basePath.toPath();
@@ -73,7 +47,6 @@
                 Path resolvedPath = toDir.toPath().resolve( relativePath );
                 Files.createDirectories( resolvedPath.getParent() );
                 Files.copy( originalPath, resolvedPath, copyOptions );
-                Files.delete( originalPath );
             }
 
             @Override
