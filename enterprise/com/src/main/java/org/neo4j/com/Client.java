--- conflicted
+++ resolved
@@ -135,7 +135,7 @@
 
     private ComException traceComException( ComException exception, String tracePoint )
     {
-        StringLogger log = this.msgLog;
+        Log log = this.msgLog;
         return exception.traceComException( log, tracePoint );
     }
 
@@ -170,13 +170,8 @@
                 }
 
                 String msg = Client.this.getClass().getSimpleName() + " could not connect to " + address;
-<<<<<<< HEAD
                 msgLog.warn( msg );
-                throw new ComException( msg, channelFuture.getCause() );
-=======
-                msgLog.info( msg, true );
                 throw traceComException( new ComException( msg, channelFuture.getCause() ), "Client.start" );
->>>>>>> 31758b6c
             }
 
             @Override
@@ -226,7 +221,6 @@
     @Override
     public void stop()
     {
-<<<<<<< HEAD
         if ( channelPool != null )
         {
             channelPool.close( true );
@@ -234,12 +228,7 @@
             channelPool = null;
         }
 
-        comExceptionHandler = ComExceptionHandler.NO_OP;
-=======
-        channelPool.close( true );
-        bootstrap.releaseExternalResources();
         comExceptionHandler = getNoOpComExceptionHandler();
->>>>>>> 31758b6c
         msgLog.info( toString() + " shutdown", true );
     }
 
