--- conflicted
+++ resolved
@@ -58,14 +58,11 @@
 
     public static <T> Response<T> empty()
     {
-        return new Response<>( null, new StoreId( -1, -1 ), TransactionStream.EMPTY, ResourceReleaser.NO_OP );
+        return new Response<>( null, StoreId.DEFAULT, TransactionStream.EMPTY, ResourceReleaser.NO_OP );
     }
-<<<<<<< HEAD
 
     public void accept( Visitor<CommittedTransactionRepresentation,IOException> visitor ) throws IOException
     {
         transactions.accept( visitor );
     }
-=======
->>>>>>> 816f76de
 }