/**
 * Copyright (c) 2002-2015 "Neo Technology,"
 * Network Engine for Objects in Lund AB [http://neotechnology.com]
 *
 * This file is part of Neo4j.
 *
 * Neo4j is free software: you can redistribute it and/or modify
 * it under the terms of the GNU Affero General Public License as
 * published by the Free Software Foundation, either version 3 of the
 * License, or (at your option) any later version.
 *
 * This program is distributed in the hope that it will be useful,
 * but WITHOUT ANY WARRANTY; without even the implied warranty of
 * MERCHANTABILITY or FITNESS FOR A PARTICULAR PURPOSE.  See the
 * GNU Affero General Public License for more details.
 *
 * You should have received a copy of the GNU Affero General Public License
 * along with this program. If not, see <http://www.gnu.org/licenses/>.
 */
package org.neo4j.backup;

import org.hamcrest.BaseMatcher;
import org.hamcrest.Description;
import org.junit.Before;
import org.junit.Rule;
import org.junit.Test;

import java.io.File;
import java.io.FileFilter;
import java.io.IOException;
import java.nio.ByteBuffer;
import java.nio.channels.ReadableByteChannel;
import java.util.ArrayList;
import java.util.HashMap;
import java.util.List;
import java.util.Map;
import java.util.concurrent.CountDownLatch;
import java.util.concurrent.ExecutorService;
import java.util.concurrent.Executors;
import java.util.concurrent.TimeUnit;

import org.neo4j.graphdb.DependencyResolver;
import org.neo4j.graphdb.GraphDatabaseService;
import org.neo4j.graphdb.Node;
import org.neo4j.graphdb.Transaction;
import org.neo4j.graphdb.factory.GraphDatabaseFactory;
import org.neo4j.graphdb.factory.GraphDatabaseSettings;
import org.neo4j.graphdb.index.Index;
import org.neo4j.helpers.Pair;
import org.neo4j.kernel.DefaultFileSystemAbstraction;
import org.neo4j.kernel.GraphDatabaseAPI;
import org.neo4j.kernel.configuration.Config;
import org.neo4j.kernel.impl.core.KernelPanicEventGenerator;
import org.neo4j.kernel.impl.nioneo.store.FileSystemAbstraction;
import org.neo4j.kernel.impl.nioneo.store.MismatchingStoreIdException;
import org.neo4j.kernel.impl.nioneo.store.NeoStore;
import org.neo4j.kernel.impl.storemigration.LogFiles;
import org.neo4j.kernel.impl.storemigration.legacystore.v20.StoreFile20;
import org.neo4j.kernel.impl.transaction.XaDataSourceManager;
import org.neo4j.kernel.impl.transaction.xaframework.VersionAwareLogEntryReader;
import org.neo4j.kernel.impl.transaction.xaframework.XaDataSource;
import org.neo4j.kernel.logging.DevNullLoggingService;
import org.neo4j.kernel.monitoring.StoreCopyMonitor;
import org.neo4j.kernel.monitoring.Monitors;
import org.neo4j.test.DbRepresentation;
import org.neo4j.test.Mute;
import org.neo4j.test.TargetDirectory;

import static org.hamcrest.CoreMatchers.containsString;
import static org.hamcrest.CoreMatchers.equalTo;
import static org.hamcrest.CoreMatchers.instanceOf;
import static org.hamcrest.MatcherAssert.assertThat;
import static org.junit.Assert.assertEquals;
import static org.junit.Assert.assertNotNull;
import static org.junit.Assert.assertTrue;
import static org.junit.Assert.fail;
import static org.neo4j.index.impl.lucene.LuceneDataSource.DEFAULT_NAME;
import static org.neo4j.kernel.impl.nioneo.xa.NeoStoreXaDataSource.DEFAULT_DATA_SOURCE_NAME;

public class BackupServiceIT
{
    private static final TargetDirectory target = TargetDirectory.forTest( BackupServiceIT.class );
    private static final String NODE_STORE = "neostore.nodestore.db";
    private static final String RELATIONSHIP_STORE = "neostore.relationshipstore.db";
    private static final String BACKUP_HOST = "localhost";

    @Rule
    public TargetDirectory.TestDirectory testDirectory = target.testDirectory();

    @Rule
    public Mute mute = Mute.muteAll();

    private FileSystemAbstraction fileSystem;

    private File storeDir;
    private File backupDir;

    private int backupPort = 8200;

    @Before
    public void setup() throws IOException
    {
        fileSystem = new DefaultFileSystemAbstraction();

        storeDir = new File( testDirectory.directory(), "store_dir" );
        fileSystem.deleteRecursively( storeDir );
        fileSystem.mkdir( storeDir );

        backupDir = new File( testDirectory.directory(), "backup_dir" );
        fileSystem.deleteRecursively( backupDir );

        backupPort = backupPort + 1;
    }

    @Test
    public void shouldThrowExceptionWhenDoingFullBackupOnADirectoryContainingANeoStore() throws Exception
    {
        // given
        fileSystem.mkdir( backupDir );
        fileSystem.create( new File( backupDir, NeoStore.DEFAULT_NAME ) ).close();

        try
        {
            // when
            new BackupService( fileSystem ).doFullBackup( "", 0, backupDir.getAbsolutePath(), true, new Config(), false );
        }
        catch ( RuntimeException ex )
        {
            // then
            assertThat( ex.getMessage(), containsString( "already contains a database" ) );
        }
    }

    @Test
    public void shouldCopyStoreFiles() throws Throwable
    {
        // given
        GraphDatabaseService db = createDb( storeDir, defaultBackupPortHostParams() );
        createAndIndexNode( db, 1 );

        // when
        BackupService backupService = new BackupService( fileSystem );
<<<<<<< HEAD
        backupService.doFullBackup( BACKUP_HOST, backupPort, backupDir.getAbsolutePath(), false, defaultConfig() );
=======
        backupService.doFullBackup( BACKUP_HOST, backupPort, backupDir.getAbsolutePath(), false,
                new Config( defaultBackupPortHostParams() ), false );
>>>>>>> aef265dc
        db.shutdown();

        // then
        File[] files = fileSystem.listFiles( backupDir );

        for ( final StoreFile20 storeFile : StoreFile20.values() )
        {
            assertThat( files, hasFile( storeFile.storeFileName() ) );
        }

        assertEquals( DbRepresentation.of( storeDir ), DbRepresentation.of( backupDir ) );
    }

    @Test
    public void shouldFindTransactionLogContainingLastNeoStoreAndLuceneTransactionInAnEmptyStore() throws IOException
    {
        // given
        GraphDatabaseService db = createDb( storeDir, defaultBackupPortHostParams() );

        // when
        BackupService backupService = new BackupService( fileSystem );
<<<<<<< HEAD
        backupService.doFullBackup( BACKUP_HOST, backupPort, backupDir.getAbsolutePath(), false, defaultConfig() );
=======
        backupService.doFullBackup( BACKUP_HOST, backupPort, backupDir.getAbsolutePath(), false,
                new Config( defaultBackupPortHostParams() ), false );
>>>>>>> aef265dc
        db.shutdown();

        // then
        assertEquals( DbRepresentation.of( storeDir ), DbRepresentation.of( backupDir ) );

        assertNotNull( getLastMasterForCommittedTx( DEFAULT_DATA_SOURCE_NAME ) );
        assertNotNull( getLastMasterForCommittedTx( DEFAULT_NAME ) );
    }

    @Test
    public void shouldFindTransactionLogContainingLastNeoStoreTransaction() throws Throwable
    {
        // given
        GraphDatabaseService db = createDb( storeDir, defaultBackupPortHostParams() );
        createAndIndexNode( db, 1 );

        // when
        BackupService backupService = new BackupService( fileSystem );
<<<<<<< HEAD
        backupService.doFullBackup( BACKUP_HOST, backupPort, backupDir.getAbsolutePath(), false, defaultConfig() );
=======
        backupService.doFullBackup( BACKUP_HOST, backupPort, backupDir.getAbsolutePath(), false,
                new Config( defaultBackupPortHostParams() ), false );
>>>>>>> aef265dc
        db.shutdown();

        // then
        assertEquals( DbRepresentation.of( storeDir ), DbRepresentation.of( backupDir ) );
        assertNotNull( getLastMasterForCommittedTx( DEFAULT_DATA_SOURCE_NAME ) );
    }

    @Test
    public void shouldFindValidPreviousCommittedTxIdInFirstNeoStoreLog() throws Throwable
    {
        // given
        GraphDatabaseService db = createDb( storeDir, defaultBackupPortHostParams() );
        createAndIndexNode( db, 1 );
        createAndIndexNode( db, 2 );
        createAndIndexNode( db, 3 );
        createAndIndexNode( db, 4 );

        // when
        BackupService backupService = new BackupService( fileSystem );
        backupService.doFullBackup( BACKUP_HOST, backupPort, backupDir.getAbsolutePath(), false,
                new Config( defaultBackupPortHostParams() ), false );
        db.shutdown();

        // then
        checkPreviousCommittedTxIdFromFirstLog( DEFAULT_DATA_SOURCE_NAME ); // neo store
        checkPreviousCommittedTxIdFromFirstLog( DEFAULT_NAME ); // lucene
    }

    @Test
    public void shouldFindTransactionLogContainingLastLuceneTransaction() throws Throwable
    {
        // given
        GraphDatabaseService db = createDb( storeDir, defaultBackupPortHostParams() );
        createAndIndexNode( db, 1 );

        // when
        BackupService backupService = new BackupService( fileSystem );
<<<<<<< HEAD
        backupService.doFullBackup( BACKUP_HOST, backupPort, backupDir.getAbsolutePath(), false, defaultConfig() );
=======
        backupService.doFullBackup( BACKUP_HOST, backupPort, backupDir.getAbsolutePath(), false,
                new Config( defaultBackupPortHostParams() ), false );
>>>>>>> aef265dc
        db.shutdown();

        // then
        assertEquals( DbRepresentation.of( storeDir ), DbRepresentation.of( backupDir ) );
        assertNotNull( getLastMasterForCommittedTx( DEFAULT_NAME ) );
    }

    @Test
    public void shouldGiveHelpfulErrorMessageIfLogsPrunedPastThePointOfNoReturn() throws Exception
    {
        // Given
        Map<String, String> config = defaultBackupPortHostParams();
        config.put( GraphDatabaseSettings.keep_logical_logs.name(), "false" );
        GraphDatabaseAPI db = createDb( storeDir, config );
        BackupService backupService = new BackupService( fileSystem );

        createAndIndexNode( db, 1 );

        // A full backup
<<<<<<< HEAD
        backupService.doFullBackup( BACKUP_HOST, backupPort, backupDir.getAbsolutePath(), false, defaultConfig() );
=======
        backupService.doFullBackup( BACKUP_HOST, backupPort, backupDir.getAbsolutePath(), false,
                new Config( defaultBackupPortHostParams() ), false );
>>>>>>> aef265dc

        // And the log the backup uses is rotated out
        createAndIndexNode( db, 2 );
        rotateLog( db );
        createAndIndexNode( db, 3 );
        rotateLog( db );
        createAndIndexNode( db, 3 );
        rotateLog( db );


        // when
        try
        {
            backupService.doIncrementalBackup( BACKUP_HOST, backupPort, backupDir.getAbsolutePath(), false );
            fail( "Should have thrown exception." );
        }

        // Then
        catch ( IncrementalBackupNotPossibleException e )
        {
            assertThat( e.getMessage(), equalTo( BackupService.TOO_OLD_BACKUP ) );
        }
        db.shutdown();
    }

    @Test
    public void shouldFallbackToFullBackupIfIncrementalFailsAndExplicitlyAskedToDoThis() throws Exception
    {
        // Given
        Map<String, String> config = defaultBackupPortHostParams();
        config.put( GraphDatabaseSettings.keep_logical_logs.name(), "false" );
        GraphDatabaseAPI db = createDb( storeDir, config );
        BackupService backupService = new BackupService( fileSystem );

        createAndIndexNode( db, 1 );

        // A full backup
<<<<<<< HEAD
        backupService.doFullBackup( BACKUP_HOST, backupPort, backupDir.getAbsolutePath(), false, defaultConfig() );
=======
        backupService.doFullBackup( BACKUP_HOST, backupPort, backupDir.getAbsolutePath(), false,
                new Config( defaultBackupPortHostParams() ), false );
>>>>>>> aef265dc

        // And the log the backup uses is rotated out
        createAndIndexNode( db, 2 );
        rotateLog( db );
        createAndIndexNode( db, 3 );
        rotateLog( db );
        createAndIndexNode( db, 3 );
        rotateLog( db );


        // when
<<<<<<< HEAD
        backupService.doIncrementalBackupOrFallbackToFull(
                BACKUP_HOST, backupPort, backupDir.getAbsolutePath(), false, defaultConfig() );
=======
        backupService.doIncrementalBackupOrFallbackToFull( BACKUP_HOST, backupPort, backupDir.getAbsolutePath(), false, new Config(defaultBackupPortHostParams()), false);
>>>>>>> aef265dc


        // Then
        db.shutdown();
        assertEquals( DbRepresentation.of( storeDir ), DbRepresentation.of( backupDir ) );
    }

    @Test
    public void shouldHandleBackupWhenLogFilesHaveBeenDeleted() throws Exception
    {
        // Given
        Map<String, String> config = defaultBackupPortHostParams();
        config.put( GraphDatabaseSettings.keep_logical_logs.name(), "false" );
        GraphDatabaseAPI db = createDb( storeDir, config );
        BackupService backupService = new BackupService( fileSystem );

        createAndIndexNode( db, 1 );

        // A full backup
<<<<<<< HEAD
        backupService.doIncrementalBackupOrFallbackToFull(
                BACKUP_HOST, backupPort, backupDir.getAbsolutePath(), false, defaultConfig() );
=======
        backupService.doIncrementalBackupOrFallbackToFull( BACKUP_HOST, backupPort, backupDir.getAbsolutePath(), false,
                new Config( defaultBackupPortHostParams() ), false );
>>>>>>> aef265dc

        // And the log the backup uses is rotated out
        createAndIndexNode( db, 2 );
        db = deleteLogFilesAndRestart( config, db );

        createAndIndexNode( db, 3 );
        db = deleteLogFilesAndRestart( config, db );

        // when
<<<<<<< HEAD
        backupService.doIncrementalBackupOrFallbackToFull(
                BACKUP_HOST, backupPort, backupDir.getAbsolutePath(), false, defaultConfig() );
=======
        backupService.doIncrementalBackupOrFallbackToFull( BACKUP_HOST, backupPort, backupDir.getAbsolutePath(),
                false, new Config( defaultBackupPortHostParams() ), false );
>>>>>>> aef265dc

        // Then
        db.shutdown();
        assertEquals( DbRepresentation.of( storeDir ), DbRepresentation.of( backupDir ) );
    }

    private GraphDatabaseAPI deleteLogFilesAndRestart( Map<String, String> config, GraphDatabaseAPI db )
    {
        db.shutdown();
        for ( File logFile : storeDir.listFiles( new FileFilter()
        {
            @Override
            public boolean accept( File pathname )
            {
                return pathname.getName().contains( "logical" );
            }
        } ) )
        {
            logFile.delete();
        }
        db = createDb( storeDir, config );
        return db;
    }

    @Test
    public void shouldDoFullBackupOnIncrementalFallbackToFullIfNoBackupFolderExists() throws Exception
    {
        // Given
        Map<String, String> config = defaultBackupPortHostParams();
        config.put( GraphDatabaseSettings.keep_logical_logs.name(), "false" );
        GraphDatabaseAPI db = createDb( storeDir, config );
        BackupService backupService = new BackupService( fileSystem );

        createAndIndexNode( db, 1 );

        // when
<<<<<<< HEAD
        backupService.doIncrementalBackupOrFallbackToFull(
                BACKUP_HOST, backupPort, backupDir.getAbsolutePath(), false, defaultConfig() );
=======
        backupService.doIncrementalBackupOrFallbackToFull( BACKUP_HOST, backupPort, backupDir.getAbsolutePath(), false,
                new Config(defaultBackupPortHostParams()), false);
>>>>>>> aef265dc

        // then
        db.shutdown();
        assertEquals( DbRepresentation.of( storeDir ), DbRepresentation.of( backupDir ) );
    }

    private void rotateLog( GraphDatabaseAPI db ) throws IOException
    {
        DependencyResolver resolver = db.getDependencyResolver();
        resolver.resolveDependency( XaDataSourceManager.class ).getNeoStoreDataSource().rotateLogicalLog();
    }

    @Test
    public void shouldContainTransactionsThatHappenDuringBackupProcess() throws Throwable
    {
        // given
        Map<String, String> params = defaultBackupPortHostParams();
        params.put( OnlineBackupSettings.online_backup_enabled.name(), "false" );

        final List<String> storesThatHaveBeenStreamed = new ArrayList<>();
        final CountDownLatch firstStoreFinishedStreaming = new CountDownLatch( 1 );
        final CountDownLatch transactionCommitted = new CountDownLatch( 1 );

        final GraphDatabaseAPI db = (GraphDatabaseAPI) new GraphDatabaseFactory().newEmbeddedDatabaseBuilder(
                storeDir.getAbsolutePath() ).setConfig( params ).newGraphDatabase();

        createAndIndexNode( db, 1 ); // create some data
        XaDataSourceManager xaDataSourceManager = db.getDependencyResolver().resolveDependency(
                XaDataSourceManager.class );
        long expectedTxIdInNeoStore = xaDataSourceManager.getXaDataSource( DEFAULT_DATA_SOURCE_NAME ).getLastCommittedTxId();
        long expectedTxIdInLuceneStore = xaDataSourceManager.getXaDataSource( DEFAULT_NAME ).getLastCommittedTxId();

        Config config = defaultConfig();

        Monitors monitors = new Monitors();
        monitors.addMonitorListener( new StoreCopyMonitor.Adaptor()
        {
            @Override
            public void streamedFile( File file )
            {
                if ( neitherStoreHasBeenStreamed() )
                {
                    if ( file.getAbsolutePath().contains( NODE_STORE ) )
                    {
                        storesThatHaveBeenStreamed.add( NODE_STORE );
                        firstStoreFinishedStreaming.countDown();
                    }
                    else if ( file.getAbsolutePath().contains( RELATIONSHIP_STORE ) )
                    {
                        storesThatHaveBeenStreamed.add( RELATIONSHIP_STORE );
                        firstStoreFinishedStreaming.countDown();
                    }
                }
            }

            private boolean neitherStoreHasBeenStreamed()
            {
                return storesThatHaveBeenStreamed.isEmpty();
            }

            @Override
            public void streamingFile( File file )
            {
                if ( file.getAbsolutePath().contains( RELATIONSHIP_STORE ) )
                {
                    if ( streamedFirst( NODE_STORE ) )
                    {
                        try
                        {
                            transactionCommitted.await();
                        }
                        catch ( InterruptedException e )
                        {
                            e.printStackTrace();
                        }
                    }
                }
                else if ( file.getAbsolutePath().contains( NODE_STORE ) )
                {
                    if ( streamedFirst( RELATIONSHIP_STORE ) )
                    {
                        try
                        {
                            transactionCommitted.await();
                        }
                        catch ( InterruptedException e )
                        {
                            e.printStackTrace();
                        }
                    }
                }
            }

            private boolean streamedFirst( String store )
            {
                return !storesThatHaveBeenStreamed.isEmpty() && storesThatHaveBeenStreamed.get( 0 ).equals( store );
            }
        } );

        OnlineBackupKernelExtension backup = new OnlineBackupKernelExtension(
                config,
                db,
                db.getDependencyResolver().resolveDependency( XaDataSourceManager.class ),
                db.getDependencyResolver().resolveDependency( KernelPanicEventGenerator.class ),
                new DevNullLoggingService(),
                monitors );

        backup.start();

        // when
        BackupService backupService = new BackupService( fileSystem );

        ExecutorService executor = Executors.newSingleThreadExecutor();
        executor.execute( new Runnable()
        {
            @Override
            public void run()
            {
                try
                {
                    firstStoreFinishedStreaming.await();

                    createAndIndexNode( db, 1 );
                    db.getDependencyResolver().resolveDependency( XaDataSourceManager.class ).getNeoStoreDataSource()
                            .getNeoStore().flushAll();

                    transactionCommitted.countDown();
                }
                catch ( Exception e )
                {
                    e.printStackTrace();
                }
            }
        } );

        BackupService.BackupOutcome backupOutcome = backupService.doFullBackup( BACKUP_HOST, backupPort,
                backupDir.getAbsolutePath(), true,
                new Config( params ), false );

        backup.stop();
        executor.shutdown();
        executor.awaitTermination( 30, TimeUnit.SECONDS );
        db.shutdown();

        // then
        assertEquals( DbRepresentation.of( storeDir ), DbRepresentation.of( backupDir ) );
        assertTrue( backupOutcome.isConsistent() );

        // also verify the last committed tx id is correctly set
        checkPreviousCommittedTxIdFromFirstLog( DEFAULT_DATA_SOURCE_NAME, 0, expectedTxIdInNeoStore );
        checkPreviousCommittedTxIdFromFirstLog( DEFAULT_NAME, 0, expectedTxIdInLuceneStore );
    }

    @Test
    public void incrementalBackupShouldFailWhenTargetDirContainsDifferentStore() throws IOException
    {
        // Given
        GraphDatabaseAPI db1 = createDb( storeDir, defaultBackupPortHostParams() );
        createAndIndexNode( db1, 1 );

        new BackupService( fileSystem ).doFullBackup(
                BACKUP_HOST, backupPort, backupDir.getAbsolutePath(), false, defaultConfig() );

        db1.shutdown();

        deleteAllBackedUpTransactionLogs();

        fileSystem.deleteRecursively( storeDir );
        fileSystem.mkdir( storeDir );

        // When
        GraphDatabaseAPI db2 = createDb( storeDir, defaultBackupPortHostParams() );
        createAndIndexNode( db2, 2 );

        try
        {
            new BackupService( fileSystem ).doIncrementalBackupOrFallbackToFull(
                    BACKUP_HOST, backupPort, backupDir.getAbsolutePath(), false, defaultConfig() );

            fail( "Should have thrown exception about mismatching store ids" );
        }
        catch ( RuntimeException e )
        {
            // Then
            assertThat( e.getMessage(), equalTo( BackupService.DIFFERENT_STORE ) );
            assertThat( e.getCause(), instanceOf( MismatchingStoreIdException.class ) );
        }
        finally
        {
            db2.shutdown();
        }
    }

    private Map<String, String> defaultBackupPortHostParams()
    {
        Map<String, String> params = new HashMap<>();
        params.put( OnlineBackupSettings.online_backup_server.name(), BACKUP_HOST + ":" + backupPort );
        return params;
    }

    private Config defaultConfig()
    {
        return new Config( defaultBackupPortHostParams() );
    }

    private GraphDatabaseAPI createDb( File storeDir, Map<String, String> params )
    {
        return (GraphDatabaseAPI) new GraphDatabaseFactory()
                .newEmbeddedDatabaseBuilder( storeDir.getPath() )
                .setConfig( params )
                .newGraphDatabase();
    }

    private void createAndIndexNode( GraphDatabaseService db, int i )
    {
        try ( Transaction tx = db.beginTx() )
        {
            Index<Node> index = db.index().forNodes( "delete_me" );
            Node node = db.createNode();
            node.setProperty( "id", System.currentTimeMillis() + i );
            index.add( node, "delete", "me" );
            tx.success();
        }
    }

    private BaseMatcher<File[]> hasFile( final String fileName )
    {
        return new BaseMatcher<File[]>()
        {
            @Override
            public boolean matches( Object o )
            {
                File[] files = (File[]) o;
                if ( files == null )
                {
                    return false;
                }
                for ( File file : files )
                {
                    if ( file.getAbsolutePath().contains( fileName ) )
                    {
                        return true;
                    }
                }
                return false;
            }

            @Override
            public void describeTo( Description description )
            {
                description.appendText( String.format( "[%s] in list of copied files", fileName ) );
            }
        };
    }

    private void checkPreviousCommittedTxIdFromFirstLog( String dataSourceName ) throws IOException
    {
        GraphDatabaseAPI db = (GraphDatabaseAPI) new GraphDatabaseFactory().newEmbeddedDatabase( backupDir
                .getAbsolutePath() );
        XaDataSourceManager xaDataSourceManager = db.getDependencyResolver().resolveDependency(
                XaDataSourceManager.class );
        XaDataSource dataSource = xaDataSourceManager.getXaDataSource( dataSourceName );
        long expectedTxId = dataSource.getLastCommittedTxId() - 1;
        db.shutdown();
        checkPreviousCommittedTxIdFromFirstLog( dataSourceName, 1, expectedTxId );
    }

    private void checkPreviousCommittedTxIdFromFirstLog( String dataSourceName, int logVersion, long expectedTxId ) throws IOException
    {
        GraphDatabaseAPI db = (GraphDatabaseAPI) new GraphDatabaseFactory().newEmbeddedDatabase(
                backupDir.getAbsolutePath() );
        ReadableByteChannel logicalLog = null;
        try
        {
            XaDataSourceManager xaDataSourceManager = db.getDependencyResolver().resolveDependency(
                    XaDataSourceManager.class );
            XaDataSource dataSource = xaDataSourceManager.getXaDataSource( dataSourceName );

            logicalLog = dataSource.getLogicalLog( logVersion );

            ByteBuffer buffer = ByteBuffer.allocate( 64 );
            long[] headerData = VersionAwareLogEntryReader.readLogHeader( buffer, logicalLog, true );

            long previousCommittedTxIdFromFirstLog = headerData[1];

            assertEquals( expectedTxId, previousCommittedTxIdFromFirstLog );
        }
        finally
        {
            db.shutdown();
            if ( logicalLog != null )
            {
                logicalLog.close();
            }
        }
    }

    private Pair<Integer, Long> getLastMasterForCommittedTx( String dataSourceName ) throws IOException
    {
        GraphDatabaseAPI db = (GraphDatabaseAPI) new GraphDatabaseFactory().newEmbeddedDatabase(
                backupDir.getAbsolutePath() );
        try
        {
            XaDataSourceManager xaDataSourceManager = db.getDependencyResolver().resolveDependency(
                    XaDataSourceManager.class );
            XaDataSource dataSource = xaDataSourceManager.getXaDataSource( dataSourceName );
            long lastCommittedTxId = dataSource.getLastCommittedTxId();
            return dataSource.getMasterForCommittedTx( lastCommittedTxId );
        }
        finally
        {
            db.shutdown();
        }
    }

    private void deleteAllBackedUpTransactionLogs()
    {
        for ( File log : fileSystem.listFiles( backupDir, LogFiles.FILENAME_FILTER ) )
        {
            fileSystem.deleteFile( log );
        }
    }
}<|MERGE_RESOLUTION|>--- conflicted
+++ resolved
@@ -140,12 +140,7 @@
 
         // when
         BackupService backupService = new BackupService( fileSystem );
-<<<<<<< HEAD
-        backupService.doFullBackup( BACKUP_HOST, backupPort, backupDir.getAbsolutePath(), false, defaultConfig() );
-=======
-        backupService.doFullBackup( BACKUP_HOST, backupPort, backupDir.getAbsolutePath(), false,
-                new Config( defaultBackupPortHostParams() ), false );
->>>>>>> aef265dc
+        backupService.doFullBackup( BACKUP_HOST, backupPort, backupDir.getAbsolutePath(), false, defaultConfig(), false );
         db.shutdown();
 
         // then
@@ -167,12 +162,7 @@
 
         // when
         BackupService backupService = new BackupService( fileSystem );
-<<<<<<< HEAD
-        backupService.doFullBackup( BACKUP_HOST, backupPort, backupDir.getAbsolutePath(), false, defaultConfig() );
-=======
-        backupService.doFullBackup( BACKUP_HOST, backupPort, backupDir.getAbsolutePath(), false,
-                new Config( defaultBackupPortHostParams() ), false );
->>>>>>> aef265dc
+        backupService.doFullBackup( BACKUP_HOST, backupPort, backupDir.getAbsolutePath(), false, defaultConfig(), false );
         db.shutdown();
 
         // then
@@ -191,12 +181,7 @@
 
         // when
         BackupService backupService = new BackupService( fileSystem );
-<<<<<<< HEAD
-        backupService.doFullBackup( BACKUP_HOST, backupPort, backupDir.getAbsolutePath(), false, defaultConfig() );
-=======
-        backupService.doFullBackup( BACKUP_HOST, backupPort, backupDir.getAbsolutePath(), false,
-                new Config( defaultBackupPortHostParams() ), false );
->>>>>>> aef265dc
+        backupService.doFullBackup( BACKUP_HOST, backupPort, backupDir.getAbsolutePath(), false, defaultConfig(), false );
         db.shutdown();
 
         // then
@@ -234,12 +219,7 @@
 
         // when
         BackupService backupService = new BackupService( fileSystem );
-<<<<<<< HEAD
-        backupService.doFullBackup( BACKUP_HOST, backupPort, backupDir.getAbsolutePath(), false, defaultConfig() );
-=======
-        backupService.doFullBackup( BACKUP_HOST, backupPort, backupDir.getAbsolutePath(), false,
-                new Config( defaultBackupPortHostParams() ), false );
->>>>>>> aef265dc
+        backupService.doFullBackup( BACKUP_HOST, backupPort, backupDir.getAbsolutePath(), false, defaultConfig(), false );
         db.shutdown();
 
         // then
@@ -259,12 +239,7 @@
         createAndIndexNode( db, 1 );
 
         // A full backup
-<<<<<<< HEAD
-        backupService.doFullBackup( BACKUP_HOST, backupPort, backupDir.getAbsolutePath(), false, defaultConfig() );
-=======
-        backupService.doFullBackup( BACKUP_HOST, backupPort, backupDir.getAbsolutePath(), false,
-                new Config( defaultBackupPortHostParams() ), false );
->>>>>>> aef265dc
+        backupService.doFullBackup( BACKUP_HOST, backupPort, backupDir.getAbsolutePath(), false, defaultConfig(), false );
 
         // And the log the backup uses is rotated out
         createAndIndexNode( db, 2 );
@@ -302,12 +277,7 @@
         createAndIndexNode( db, 1 );
 
         // A full backup
-<<<<<<< HEAD
-        backupService.doFullBackup( BACKUP_HOST, backupPort, backupDir.getAbsolutePath(), false, defaultConfig() );
-=======
-        backupService.doFullBackup( BACKUP_HOST, backupPort, backupDir.getAbsolutePath(), false,
-                new Config( defaultBackupPortHostParams() ), false );
->>>>>>> aef265dc
+        backupService.doFullBackup( BACKUP_HOST, backupPort, backupDir.getAbsolutePath(), false, defaultConfig(), false );
 
         // And the log the backup uses is rotated out
         createAndIndexNode( db, 2 );
@@ -319,12 +289,8 @@
 
 
         // when
-<<<<<<< HEAD
         backupService.doIncrementalBackupOrFallbackToFull(
-                BACKUP_HOST, backupPort, backupDir.getAbsolutePath(), false, defaultConfig() );
-=======
-        backupService.doIncrementalBackupOrFallbackToFull( BACKUP_HOST, backupPort, backupDir.getAbsolutePath(), false, new Config(defaultBackupPortHostParams()), false);
->>>>>>> aef265dc
+                BACKUP_HOST, backupPort, backupDir.getAbsolutePath(), false, defaultConfig(), false );
 
 
         // Then
@@ -344,13 +310,8 @@
         createAndIndexNode( db, 1 );
 
         // A full backup
-<<<<<<< HEAD
         backupService.doIncrementalBackupOrFallbackToFull(
-                BACKUP_HOST, backupPort, backupDir.getAbsolutePath(), false, defaultConfig() );
-=======
-        backupService.doIncrementalBackupOrFallbackToFull( BACKUP_HOST, backupPort, backupDir.getAbsolutePath(), false,
-                new Config( defaultBackupPortHostParams() ), false );
->>>>>>> aef265dc
+                BACKUP_HOST, backupPort, backupDir.getAbsolutePath(), false, defaultConfig(), false );
 
         // And the log the backup uses is rotated out
         createAndIndexNode( db, 2 );
@@ -360,13 +321,8 @@
         db = deleteLogFilesAndRestart( config, db );
 
         // when
-<<<<<<< HEAD
         backupService.doIncrementalBackupOrFallbackToFull(
-                BACKUP_HOST, backupPort, backupDir.getAbsolutePath(), false, defaultConfig() );
-=======
-        backupService.doIncrementalBackupOrFallbackToFull( BACKUP_HOST, backupPort, backupDir.getAbsolutePath(),
-                false, new Config( defaultBackupPortHostParams() ), false );
->>>>>>> aef265dc
+                BACKUP_HOST, backupPort, backupDir.getAbsolutePath(), false, defaultConfig(), false );
 
         // Then
         db.shutdown();
@@ -403,13 +359,8 @@
         createAndIndexNode( db, 1 );
 
         // when
-<<<<<<< HEAD
         backupService.doIncrementalBackupOrFallbackToFull(
-                BACKUP_HOST, backupPort, backupDir.getAbsolutePath(), false, defaultConfig() );
-=======
-        backupService.doIncrementalBackupOrFallbackToFull( BACKUP_HOST, backupPort, backupDir.getAbsolutePath(), false,
-                new Config(defaultBackupPortHostParams()), false);
->>>>>>> aef265dc
+                BACKUP_HOST, backupPort, backupDir.getAbsolutePath(), false, defaultConfig(), false );
 
         // then
         db.shutdown();
@@ -571,7 +522,7 @@
         createAndIndexNode( db1, 1 );
 
         new BackupService( fileSystem ).doFullBackup(
-                BACKUP_HOST, backupPort, backupDir.getAbsolutePath(), false, defaultConfig() );
+                BACKUP_HOST, backupPort, backupDir.getAbsolutePath(), false, defaultConfig(), false );
 
         db1.shutdown();
 
@@ -587,7 +538,7 @@
         try
         {
             new BackupService( fileSystem ).doIncrementalBackupOrFallbackToFull(
-                    BACKUP_HOST, backupPort, backupDir.getAbsolutePath(), false, defaultConfig() );
+                    BACKUP_HOST, backupPort, backupDir.getAbsolutePath(), false, defaultConfig(), false );
 
             fail( "Should have thrown exception about mismatching store ids" );
         }
