--- conflicted
+++ resolved
@@ -69,6 +69,7 @@
 import org.neo4j.logging.NullLog;
 
 import static java.lang.String.format;
+
 import static org.neo4j.helpers.collection.MapUtil.stringMap;
 import static org.neo4j.kernel.impl.api.TransactionApplicationMode.EXTERNAL;
 import static org.neo4j.kernel.impl.transaction.log.LogVersionBridge.NO_MORE_CHANNELS;
@@ -229,12 +230,8 @@
             this.indexingService = resolver.resolveDependency( IndexingService.class );
             KernelHealth kernelHealth = resolver.resolveDependency( KernelHealth.class );
             this.indexUpdatesValidator = new OnlineIndexUpdatesValidator(
-<<<<<<< HEAD
                     neoStores, resolver.resolveDependency( KernelHealth.class ), new PropertyLoader( neoStores ),
                     indexingService, IndexUpdateMode.BATCHED );
-=======
-                    neoStore, kernelHealth, new PropertyLoader( neoStore ), indexingService, IndexUpdateMode.BATCHED );
->>>>>>> da9c5081
         }
 
         long applyTransactionsFrom( File sourceDir, long upToTxId ) throws IOException
