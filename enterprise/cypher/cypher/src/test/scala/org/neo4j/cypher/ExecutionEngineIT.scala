/*
 * Copyright (c) 2002-2018 "Neo4j,"
 * Neo4j Sweden AB [http://neo4j.com]
 *
 * This file is part of Neo4j Enterprise Edition. The included source
 * code can be redistributed and/or modified under the terms of the
 * GNU AFFERO GENERAL PUBLIC LICENSE Version 3
 * (http://www.fsf.org/licensing/licenses/agpl-3.0.html) with the
 * Commons Clause, as found in the associated LICENSE.txt file.
 *
 * This program is distributed in the hope that it will be useful,
 * but WITHOUT ANY WARRANTY; without even the implied warranty of
 * MERCHANTABILITY or FITNESS FOR A PARTICULAR PURPOSE.  See the
 * GNU Affero General Public License for more details.
 *
 * Neo4j object code can be licensed independently from the source
 * under separate terms from the AGPL. Inquiries can be directed to:
 * licensing@neo4j.com
 *
 * More information is also available at:
 * https://neo4j.com/licensing/
 */
package org.neo4j.cypher

import java.util

import org.neo4j.collection.RawIterator
import org.neo4j.cypher.internal.ExecutionEngine
import org.neo4j.cypher.internal.javacompat.GraphDatabaseCypherService
import org.neo4j.cypher.internal.util.v3_4.test_helpers.CypherFunSuite
import org.neo4j.graphdb.Result.{ResultRow, ResultVisitor}
import org.neo4j.graphdb.{ExecutionPlanDescription, Result}
import org.neo4j.internal.kernel.api.exceptions.ProcedureException
import org.neo4j.internal.kernel.api.procs.{FieldSignature, Neo4jTypes, ProcedureSignature, QualifiedName}
import org.neo4j.kernel.api.ResourceTracker
import org.neo4j.kernel.api.proc.Context.KERNEL_TRANSACTION
import org.neo4j.kernel.api.proc._
import org.neo4j.procedure.Mode
import org.neo4j.test.TestGraphDatabaseFactory

import scala.collection.immutable.Map
import scala.collection.mutable.ArrayBuffer

class ExecutionEngineIT extends CypherFunSuite with GraphIcing {

  test("should be possible to close compiled result after it is consumed") {
    // given
    val db = new TestGraphDatabaseFactory().newImpermanentDatabase()

    // when
    val result = db.execute("CYPHER runtime=compiled MATCH (n) RETURN n")
    result.accept(new ResultVisitor[RuntimeException] {
      def visit(row: ResultRow) = true
    })

    result.close()

    // then
    // call to close actually worked
  }

  private implicit class RichDb(db: GraphDatabaseCypherService) {
    def planDescriptionForQuery(query: String): ExecutionPlanDescription = {
      val res = db.execute(query)
      res.resultAsString()
      res.getExecutionPlanDescription
    }
  }

  implicit class RichExecutionEngine(engine: ExecutionEngine) {
    def profile(query: String, params: Map[String, Any]): Result =
      engine.profile(query, params, engine.queryService.transactionalContext(query = query -> params))

    def execute(query: String, params: Map[String, Any]): Result =
      engine.execute(query, params, engine.queryService.transactionalContext(query = query -> params))
  }

  class AllNodesProcedure extends CallableProcedure {
    import scala.collection.JavaConverters._

    private val results = Map[String, AnyRef]("node" -> Neo4jTypes.NTInteger)
    val procedureName = new QualifiedName(Array[String]("org", "neo4j", "bench"), "getAllNodes")
    val emptySignature: util.List[FieldSignature] = List.empty[FieldSignature].asJava
    val signature: ProcedureSignature = new ProcedureSignature(
<<<<<<< HEAD
      procedureName, paramSignature, resultSignature, Mode.READ, null, Array.empty,
      null, null, false)
=======
      procedureName, paramSignature, resultSignature, Mode.READ, java.util.Optional.empty(), Array.empty,
      java.util.Optional.empty(), java.util.Optional.empty(), false)
>>>>>>> d5ff0d43

    def paramSignature: util.List[FieldSignature] = List.empty[FieldSignature].asJava

    def resultSignature: util.List[FieldSignature] = results.keys.foldLeft(List.empty[FieldSignature]) { (fields, entry) =>
      fields :+ FieldSignature.outputField(entry, results(entry).asInstanceOf[Neo4jTypes.AnyType])
    }.asJava

    override def apply(context: Context,
                       objects: Array[AnyRef],
                       resourceTracker: ResourceTracker): RawIterator[Array[AnyRef], ProcedureException] = {
      val ktx = context.get(KERNEL_TRANSACTION)
      val nodeBuffer = new ArrayBuffer[Long]()
      val cursor = ktx.cursors().allocateNodeCursor()
      ktx.dataRead().allNodesScan(cursor)
      while (cursor.next()) nodeBuffer.append(cursor.nodeReference())
      cursor.close()
      val nodes = nodeBuffer.iterator
      var count = 0
      new RawIterator[Array[AnyRef], ProcedureException] {
        override def next(): Array[AnyRef] = {
          count = count + 1
          Array(new java.lang.Long(nodes.next()))
        }

        override def hasNext: Boolean = {
          nodes.hasNext
        }
      }
    }
  }
}<|MERGE_RESOLUTION|>--- conflicted
+++ resolved
@@ -82,13 +82,8 @@
     val procedureName = new QualifiedName(Array[String]("org", "neo4j", "bench"), "getAllNodes")
     val emptySignature: util.List[FieldSignature] = List.empty[FieldSignature].asJava
     val signature: ProcedureSignature = new ProcedureSignature(
-<<<<<<< HEAD
       procedureName, paramSignature, resultSignature, Mode.READ, null, Array.empty,
-      null, null, false)
-=======
-      procedureName, paramSignature, resultSignature, Mode.READ, java.util.Optional.empty(), Array.empty,
-      java.util.Optional.empty(), java.util.Optional.empty(), false)
->>>>>>> d5ff0d43
+      null, null, false, false)
 
     def paramSignature: util.List[FieldSignature] = List.empty[FieldSignature].asJava
 
