--- conflicted
+++ resolved
@@ -34,14 +34,10 @@
   var nodeC: Node = _
   var nodeD: Node = _
 
-<<<<<<< HEAD
-  override def databaseConfig = Map(
+  override def databaseConfig() = Map(
     GraphDatabaseSettings.forbid_shortestpath_common_nodes -> "false",
     GraphDatabaseSettings.cypher_idp_solver_duration_threshold -> "10000")
   // Added an increased duration to make up for the test running in parallel, should preferably be solved in a different way
-=======
-  override def databaseConfig() = Map(GraphDatabaseSettings.forbid_shortestpath_common_nodes -> "false")
->>>>>>> 85292e7b
 
   override protected def initTest(): Unit = {
     super.initTest()
@@ -51,6 +47,8 @@
     nodeD = createLabeledNode("D")
   }
 
+  // TODO The next four tests are expected to work with 3.1 and 3.2 and rule planner (not 2.3!) as soon as the dependencies are updated
+  val excludedConfigs = Configs.Version3_2 + Configs.Version3_1 + Configs.AllRulePlanners
   test("shortest path in a with clause") {
 
     relate(nodeA, nodeB)
@@ -62,7 +60,7 @@
         | RETURN nodes(x)
       """.stripMargin
 
-    val result = executeWithAllPlanners(query).columnAs[List[Node]]("nodes(x)").toList
+    val result = executeWith(expectedToSucceed - excludedConfigs - Configs.Version2_3, query).columnAs[List[Node]]("nodes(x)").toList
 
     result should equal(List(List(nodeA, nodeB)))
   }
@@ -78,7 +76,7 @@
         | RETURN nodes(x)
       """.stripMargin
 
-    val result = executeWithAllPlanners(query).columnAs[List[Node]]("nodes(x)").toList
+    val result = executeWith(expectedToSucceed - excludedConfigs - Configs.Version2_3, query).columnAs[List[Node]]("nodes(x)").toList
 
     result should equal(List(null))
   }
@@ -95,7 +93,7 @@
         | RETURN nodes(x)
       """.stripMargin
 
-    val result = executeWithAllPlanners(query).columnAs[List[Node]]("nodes(x)").toList
+    val result = executeWith(expectedToSucceed - excludedConfigs - Configs.Version2_3, query).columnAs[List[Node]]("nodes(x)").toList
 
     result should equal(List(List(nodeA, nodeB)))
   }
@@ -112,7 +110,7 @@
         | RETURN nodes(x)
       """.stripMargin
 
-    val result = executeWithAllPlanners(query).columnAs[List[Node]]("nodes(x)").toList
+    val result = executeWith(expectedToSucceed - excludedConfigs - Configs.Version2_3, query).columnAs[List[Node]]("nodes(x)").toList
 
     result should equal(List.empty)
   }
