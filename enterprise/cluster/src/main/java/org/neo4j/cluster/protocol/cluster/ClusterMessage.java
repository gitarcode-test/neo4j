--- conflicted
+++ resolved
@@ -162,11 +162,7 @@
         public ConfigurationResponseState snapshot()
         {
             return new ConfigurationResponseState( new HashMap<>( roles ), new HashMap<>( nodes ),
-<<<<<<< HEAD
-                    latestReceivedInstanceId, clusterName );
-=======
                     latestReceivedInstanceId, failedMembers, clusterName );
->>>>>>> e1a4a02b
         }
 
         @Override
@@ -208,9 +204,6 @@
             {
                 return false;
             }
-<<<<<<< HEAD
-            return roles != null ? roles.equals( that.roles ) : that.roles == null;
-=======
             if ( failedMembers != null ? !failedMembers.equals( that.failedMembers ) : that.failedMembers != null )
             {
                 return false;
@@ -221,7 +214,6 @@
             }
 
             return true;
->>>>>>> e1a4a02b
         }
 
         @Override
