--- conflicted
+++ resolved
@@ -163,14 +163,9 @@
                                     {
                                         URI sendTo = context.getUriForId(
                                                 aliveServer );
-<<<<<<< HEAD
-                                        outgoing.offer( to( HeartbeatMessage.suspicions, sendTo,
-                                                new HeartbeatMessage.SuspicionsState( context.getSuspicionsFor( context.getMyId() ) ) ) );
-=======
                                         outgoing.offer( Message.to( HeartbeatMessage.suspicions, sendTo,
                                                 new HeartbeatMessage.SuspicionsState( context.getSuspicionsFor(
                                                         context.getMyId() ) ) ) );
->>>>>>> 5d9e8363
                                     }
                                 }
                             }
