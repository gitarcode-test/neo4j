/*
 * Copyright (c) 2002-2016 "Neo Technology,"
 * Network Engine for Objects in Lund AB [http://neotechnology.com]
 *
 * This file is part of Neo4j.
 *
 * Neo4j is free software: you can redistribute it and/or modify
 * it under the terms of the GNU Affero General Public License as
 * published by the Free Software Foundation, either version 3 of the
 * License, or (at your option) any later version.
 *
 * This program is distributed in the hope that it will be useful,
 * but WITHOUT ANY WARRANTY; without even the implied warranty of
 * MERCHANTABILITY or FITNESS FOR A PARTICULAR PURPOSE.  See the
 * GNU Affero General Public License for more details.
 *
 * You should have received a copy of the GNU Affero General Public License
 * along with this program. If not, see <http://www.gnu.org/licenses/>.
 */
package org.neo4j.cluster.protocol.cluster;

import java.net.URI;
import java.net.URISyntaxException;
import java.util.ArrayList;
import java.util.Collection;
import java.util.HashMap;
import java.util.Iterator;
import java.util.List;
import java.util.Map;

import org.neo4j.cluster.InstanceId;
import org.neo4j.helpers.collection.Iterables;
import org.neo4j.logging.Log;
import org.neo4j.logging.LogProvider;

/**
 * Cluster configuration. Includes name of cluster, list of nodes, and role mappings
 */
public class ClusterConfiguration
{
    public static final String COORDINATOR = "coordinator";

    private final String name;
    private final Log log;
    private final List<URI> candidateMembers;
    private Map<InstanceId, URI> members;
<<<<<<< HEAD
    private Map<String, InstanceId> roles = new HashMap<>();
=======
    private Map<String, InstanceId> roles = new HashMap<String, InstanceId>();
    private int allowedFailures = 1;
>>>>>>> 815010e3

    public ClusterConfiguration( String name, LogProvider logProvider, String... members )
    {
        this.name = name;
        this.log = logProvider.getLog( getClass() );
        this.candidateMembers = new ArrayList<>();
        for ( String node : members )
        {
            try
            {
                this.candidateMembers.add( new URI( node ) );
            }
            catch ( URISyntaxException e )
            {
                e.printStackTrace();
            }
        }
        this.members = new HashMap<>();
    }

    public ClusterConfiguration( String name, LogProvider logProvider, Collection<URI> members )
    {
        this.name = name;
        this.log = logProvider.getLog( getClass() );
        this.candidateMembers = new ArrayList<>( members );
        this.members = new HashMap<>();
    }

    public ClusterConfiguration( ClusterConfiguration copy )
    {
        this(copy, copy.log);
    }

    private ClusterConfiguration( ClusterConfiguration copy, Log log )
    {
        this.name = copy.name;
        this.log = log;
        this.candidateMembers = new ArrayList<>( copy.candidateMembers );
        this.roles = new HashMap<>( copy.roles );
        this.members = new HashMap<>( copy.members );
    }

    public void joined( InstanceId joinedInstanceId, URI instanceUri )
    {
        if ( instanceUri.equals( members.get( joinedInstanceId ) ) )
        {
            return; // Already know that this node is in - ignore
        }

        this.members = new HashMap<>( members );
        members.put( joinedInstanceId, instanceUri );
    }

    public void left( InstanceId leftInstanceId )
    {
        log.info( "Instance " + leftInstanceId + " is leaving the cluster" );
        this.members = new HashMap<>( members );
        members.remove( leftInstanceId );

        // Remove any roles that this node had
        Iterator<Map.Entry<String, InstanceId>> entries = roles.entrySet().iterator();
        while ( entries.hasNext() )
        {
            Map.Entry<String, InstanceId> roleEntry = entries.next();

            if ( roleEntry.getValue().equals( leftInstanceId ) )
            {
                log.info("Removed role " + roleEntry.getValue() + " from leaving instance " + roleEntry.getKey() );
                entries.remove();
            }
        }
    }

    public void elected( String name, InstanceId electedInstanceId )
    {
        assert members.containsKey( electedInstanceId );
        roles = new HashMap<>( roles );
        roles.put( name, electedInstanceId );
    }

    public void unelected( String roleName )
    {
        assert roles.containsKey( roleName );
        roles = new HashMap<>( roles );
        roles.remove( roleName );
    }

    public void setMembers( Map<InstanceId, URI> members )
    {
        this.members = new HashMap<>( members );
    }

    public void setRoles( Map<String, InstanceId> roles )
    {
        for ( InstanceId electedInstanceId : roles.values() )
        {
            assert members.containsKey( electedInstanceId );
        }

        this.roles = new HashMap<>( roles );
    }

    public Iterable<InstanceId> getMemberIds()
    {
        return members.keySet();
    }

    public Map<InstanceId, URI> getMembers()
    {
        return members;
    }

    public List<URI> getMemberURIs()
    {
        return Iterables.toList( members.values() );
    }

    public String getName()
    {
        return name;
    }

    public Map<String, InstanceId> getRoles()
    {
        return roles;
    }

    public int getAllowedFailures()
    {
        return allowedFailures;
    }

    public void left()
    {
        this.members = new HashMap<>();
        roles = new HashMap<>();
    }

    public void removeElected( String roleName )
    {
        roles = new HashMap<>( roles );
        InstanceId removed = roles.remove( roleName );
        log.info( "Removed role " + roleName + " from instance " + removed );
    }

    public InstanceId getElected( String roleName )
    {
        return roles.get( roleName );
    }

    public Iterable<String> getRolesOf( final InstanceId node )
    {
        return Iterables.map( Map.Entry::getKey, Iterables.filter( item -> {
            return item.getValue().equals( node );
        }, roles.entrySet() ) );
    }

    public URI getUriForId( InstanceId node )
    {
        return members.get( node );
    }

    public InstanceId getIdForUri( URI fromUri )
    {
        for ( Map.Entry<InstanceId, URI> serverIdURIEntry : members.entrySet() )
        {
            if ( serverIdURIEntry.getValue().equals( fromUri ) )
            {
                return serverIdURIEntry.getKey();
            }
        }
        return null;
    }

    public ClusterConfiguration snapshot( Log log )
    {
        return new ClusterConfiguration( this, log );
    }

    @Override
    public String toString()
    {
        return "Name:" + name + " Nodes:" + members + " Roles:" + roles;
    }

    @Override
    public boolean equals( Object o )
    {
        if ( this == o )
        {
            return true;
        }
        if ( o == null || getClass() != o.getClass() )
        {
            return false;
        }

        ClusterConfiguration that = (ClusterConfiguration) o;

        if ( allowedFailures != that.allowedFailures )
        {
            return false;
        }
        if ( !candidateMembers.equals( that.candidateMembers ) )
        {
            return false;
        }
        if ( !members.equals( that.members ) )
        {
            return false;
        }
        if ( !name.equals( that.name ) )
        {
            return false;
        }
        if ( !roles.equals( that.roles ) )
        {
            return false;
        }

        return true;
    }

    @Override
    public int hashCode()
    {
        int result = name.hashCode();
        result = 31 * result + candidateMembers.hashCode();
        result = 31 * result + members.hashCode();
        result = 31 * result + roles.hashCode();
        result = 31 * result + allowedFailures;
        return result;
    }
}<|MERGE_RESOLUTION|>--- conflicted
+++ resolved
@@ -44,12 +44,8 @@
     private final Log log;
     private final List<URI> candidateMembers;
     private Map<InstanceId, URI> members;
-<<<<<<< HEAD
     private Map<String, InstanceId> roles = new HashMap<>();
-=======
-    private Map<String, InstanceId> roles = new HashMap<String, InstanceId>();
     private int allowedFailures = 1;
->>>>>>> 815010e3
 
     public ClusterConfiguration( String name, LogProvider logProvider, String... members )
     {
