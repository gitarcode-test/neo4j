--- conflicted
+++ resolved
@@ -25,12 +25,5 @@
 --------------------
 
 Apache Software License, Version 2.0
-<<<<<<< HEAD
   Apache Commons Lang
-  The Netty Project
-=======
   Netty
-
-MIT License
-  SLF4J API Module
->>>>>>> 5cd7cb3f
