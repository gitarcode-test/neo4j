/*
 * Copyright (c) 2002-2017 "Neo Technology,"
 * Network Engine for Objects in Lund AB [http://neotechnology.com]
 *
 * This file is part of Neo4j.
 *
 * Neo4j is free software: you can redistribute it and/or modify
 * it under the terms of the GNU Affero General Public License as
 * published by the Free Software Foundation, either version 3 of the
 * License, or (at your option) any later version.
 *
 * This program is distributed in the hope that it will be useful,
 * but WITHOUT ANY WARRANTY; without even the implied warranty of
 * MERCHANTABILITY or FITNESS FOR A PARTICULAR PURPOSE.  See the
 * GNU Affero General Public License for more details.
 *
 * You should have received a copy of the GNU Affero General Public License
 * along with this program. If not, see <http://www.gnu.org/licenses/>.
 */
package org.neo4j.causalclustering.discovery;

import com.hazelcast.config.InterfacesConfig;
import com.hazelcast.config.JoinConfig;
import com.hazelcast.config.MemberAttributeConfig;
import com.hazelcast.config.NetworkConfig;
import com.hazelcast.config.TcpIpConfig;
import com.hazelcast.core.Hazelcast;
import com.hazelcast.core.HazelcastException;
import com.hazelcast.core.HazelcastInstance;
import com.hazelcast.core.MemberAttributeEvent;
import com.hazelcast.core.MembershipEvent;
import com.hazelcast.core.MembershipListener;

import java.util.HashMap;
import java.util.List;
import java.util.Map;
import java.util.Optional;
import java.util.concurrent.TimeUnit;

import org.neo4j.causalclustering.core.CausalClusteringSettings;
import org.neo4j.causalclustering.helper.RobustJobSchedulerWrapper;
import org.neo4j.causalclustering.identity.ClusterId;
import org.neo4j.causalclustering.identity.MemberId;
import org.neo4j.graphdb.config.Setting;
import org.neo4j.helpers.AdvertisedSocketAddress;
import org.neo4j.helpers.ListenSocketAddress;
import org.neo4j.kernel.configuration.Config;
import org.neo4j.kernel.impl.util.JobScheduler;
import org.neo4j.kernel.lifecycle.LifecycleAdapter;
import org.neo4j.logging.Log;
import org.neo4j.logging.LogProvider;

import static com.hazelcast.spi.properties.GroupProperty.INITIAL_MIN_CLUSTER_SIZE;
import static com.hazelcast.spi.properties.GroupProperty.LOGGING_TYPE;
import static com.hazelcast.spi.properties.GroupProperty.MERGE_FIRST_RUN_DELAY_SECONDS;
import static com.hazelcast.spi.properties.GroupProperty.MERGE_NEXT_RUN_DELAY_SECONDS;
import static com.hazelcast.spi.properties.GroupProperty.OPERATION_CALL_TIMEOUT_MILLIS;
import static com.hazelcast.spi.properties.GroupProperty.WAIT_SECONDS_BEFORE_JOIN;
import static org.neo4j.causalclustering.discovery.HazelcastClusterTopology.extractCatchupAddressesMap;
import static org.neo4j.causalclustering.discovery.HazelcastClusterTopology.getCoreTopology;
import static org.neo4j.causalclustering.discovery.HazelcastClusterTopology.getReadReplicaTopology;
import static org.neo4j.causalclustering.discovery.HazelcastClusterTopology.refreshGroups;

class HazelcastCoreTopologyService extends LifecycleAdapter implements CoreTopologyService
{
    private static final long HAZELCAST_IS_HEALTHY_TIMEOUT_MS = TimeUnit.MINUTES.toMillis( 10 );
    private final Config config;
    private final MemberId myself;
    private final Log log;
    private final Log userLog;
    private final CoreTopologyListenerService listenerService;
    private final RobustJobSchedulerWrapper scheduler;
    private final long refreshPeriod;

    private String membershipRegistrationId;
    private JobScheduler.JobHandle refreshJob;

    private HazelcastInstance hazelcastInstance;
    private volatile ReadReplicaTopology readReplicaTopology = ReadReplicaTopology.EMPTY;
    private volatile CoreTopology coreTopology = CoreTopology.EMPTY;
    private volatile Map<MemberId,AdvertisedSocketAddress> catchupAddressMap = new HashMap<>();

    HazelcastCoreTopologyService( Config config, MemberId myself, JobScheduler jobScheduler, LogProvider logProvider,
            LogProvider userLogProvider )
    {
        this.config = config;
        this.myself = myself;
        this.listenerService = new CoreTopologyListenerService();
        this.log = logProvider.getLog( getClass() );
        this.scheduler = new RobustJobSchedulerWrapper( jobScheduler, log );
        this.userLog = userLogProvider.getLog( getClass() );
        this.refreshPeriod = config.get( CausalClusteringSettings.cluster_topology_refresh );
    }

    @Override
    public void addCoreTopologyListener( Listener listener )
    {
        listenerService.addCoreTopologyListener( listener );
        listener.onCoreTopologyChange( coreTopology );
    }

    @Override
    public boolean setClusterId( ClusterId clusterId )
    {
        return HazelcastClusterTopology.casClusterId( hazelcastInstance, clusterId );
    }

    @Override
    public void start() throws Throwable
    {
        log.info( "Cluster discovery service started" );
        hazelcastInstance = createHazelcastInstance();
        membershipRegistrationId = hazelcastInstance.getCluster().addMembershipListener( new OurMembershipListener() );
        refreshJob = scheduler.scheduleRecurring( "TopologyRefresh", refreshPeriod, this::refreshTopology );
    }

    @Override
    public void stop()
    {
        log.info( String.format( "HazelcastCoreTopologyService stopping and unbinding from %s",
                config.get( CausalClusteringSettings.discovery_listen_address ) ) );

        scheduler.cancelAndWaitTermination( refreshJob );

        try
        {
            hazelcastInstance.getCluster().removeMembershipListener( membershipRegistrationId );
            hazelcastInstance.getLifecycleService().terminate();
        }
        catch ( Throwable e )
        {
            log.warn( "Failed to stop Hazelcast", e );
        }
    }

    private HazelcastInstance createHazelcastInstance()
    {
        System.setProperty( WAIT_SECONDS_BEFORE_JOIN.getName(), "1" );

        JoinConfig joinConfig = new JoinConfig();
        joinConfig.getMulticastConfig().setEnabled( false );
        joinConfig.getAwsConfig().setEnabled( false );
        TcpIpConfig tcpIpConfig = joinConfig.getTcpIpConfig();
        tcpIpConfig.setEnabled( true );

        List<AdvertisedSocketAddress> initialMembers = config.get( CausalClusteringSettings.initial_discovery_members );
        for ( AdvertisedSocketAddress address : initialMembers )
        {
            tcpIpConfig.addMember( address.toString() );
        }

        Setting<ListenSocketAddress> discovery_listen_address = CausalClusteringSettings.discovery_listen_address;
        ListenSocketAddress hazelcastAddress = config.get( discovery_listen_address );
        InterfacesConfig interfaces = new InterfacesConfig();
        interfaces.addInterface( hazelcastAddress.getHostname() );
<<<<<<< HEAD
=======

        if ( !hazelcastAddress.getHostname().equals( "0.0.0.0" ) )
        {
            interfaces.setEnabled( true );
        }
>>>>>>> 729893ed

        NetworkConfig networkConfig = new NetworkConfig();
        networkConfig.setInterfaces( interfaces );
        networkConfig.setPort( hazelcastAddress.getPort() );
        networkConfig.setJoin( joinConfig );
        networkConfig.setPortAutoIncrement( false );

        com.hazelcast.config.Config c = new com.hazelcast.config.Config();
        c.setProperty( OPERATION_CALL_TIMEOUT_MILLIS.getName(), String.valueOf( 10_000 ) );
        c.setProperty( MERGE_NEXT_RUN_DELAY_SECONDS.getName(), "10" );
        c.setProperty( MERGE_FIRST_RUN_DELAY_SECONDS.getName(), "10" );
        c.setProperty( INITIAL_MIN_CLUSTER_SIZE.getName(),
                String.valueOf( minimumClusterSizeThatCanTolerateOneFaultForExpectedClusterSize() ) );
        c.setProperty( LOGGING_TYPE.getName(), "none" );

        c.setNetworkConfig( networkConfig );

        MemberAttributeConfig memberAttributeConfig = HazelcastClusterTopology.buildMemberAttributesForCore( myself, config );

        c.setMemberAttributeConfig( memberAttributeConfig );
        logConnectionInfo( initialMembers );

        JobScheduler.JobHandle logJob = scheduler.schedule( "HazelcastHealth", HAZELCAST_IS_HEALTHY_TIMEOUT_MS,
                () -> log.warn( "The server has not been able to connect in a timely fashion to the " +
                                "cluster. Please consult the logs for more details. Rebooting the server may " +
                                "solve the problem." ) );

        try
        {
            hazelcastInstance = Hazelcast.newHazelcastInstance( c );
            logJob.cancel( true );
        }
        catch ( HazelcastException e )
        {
            String errorMessage = String.format( "Hazelcast was unable to start with setting: %s = %s",
                    discovery_listen_address.name(), config.get( discovery_listen_address ) );
            userLog.error( errorMessage );
            log.error( errorMessage, e );
            throw new RuntimeException( e );
        }

        List<String> groups = config.get( CausalClusteringSettings.server_groups );
        refreshGroups( hazelcastInstance, myself.getUuid().toString(), groups );

        return hazelcastInstance;
    }

    private void logConnectionInfo( List<AdvertisedSocketAddress> initialMembers )
    {
        userLog.info( "My connection info: " +
                      "[\n\tDiscovery:   listen=%s, advertised=%s," +
                      "\n\tTransaction: listen=%s, advertised=%s, " +
                      "\n\tRaft:        listen=%s, advertised=%s, " +
                      "\n\tClient Connector Addresses: %s" +
                      "\n]",
                config.get( CausalClusteringSettings.discovery_listen_address ),
                config.get( CausalClusteringSettings.discovery_advertised_address ),
                config.get( CausalClusteringSettings.transaction_listen_address ),
                config.get( CausalClusteringSettings.transaction_advertised_address ),
                config.get( CausalClusteringSettings.raft_listen_address ),
                config.get( CausalClusteringSettings.raft_advertised_address ),
                ClientConnectorAddresses.extractFromConfig( config ) );
        userLog.info( "Discovering cluster with initial members: " + initialMembers );
        userLog.info( "Attempting to connect to the other cluster members before continuing..." );
    }

    private Integer minimumClusterSizeThatCanTolerateOneFaultForExpectedClusterSize()
    {
        return config.get( CausalClusteringSettings.expected_core_cluster_size ) / 2 + 1;
    }

    @Override
    public CoreTopology coreServers()
    {
        return coreTopology;
    }

    @Override
    public ReadReplicaTopology readReplicas()
    {
        return readReplicaTopology;
    }

    @Override
    public Optional<AdvertisedSocketAddress> findCatchupAddress( MemberId memberId )
    {
        return Optional.ofNullable( catchupAddressMap.get( memberId ) );
    }

    private synchronized void refreshTopology()
    {
        refreshCoreTopology();
        refreshReadReplicaTopology();
        catchupAddressMap = extractCatchupAddressesMap( coreTopology, readReplicaTopology );
    }

    private void refreshCoreTopology()
    {
        CoreTopology newCoreTopology = getCoreTopology( hazelcastInstance, config, log );
        TopologyDifference difference = coreTopology.difference( newCoreTopology );
        if ( difference.hasChanges() )
        {
            log.info( "Core topology changed %s", difference );
        }

        this.coreTopology = newCoreTopology;
        listenerService.notifyListeners( this.coreTopology );

    }

    private void refreshReadReplicaTopology()
    {
        ReadReplicaTopology newReadReplicaTopology = getReadReplicaTopology( hazelcastInstance, log );

        TopologyDifference difference = readReplicaTopology.difference( newReadReplicaTopology );
        if ( difference.hasChanges() )
        {
            log.info( "Read replica topology changed %s", difference );
        }

        this.readReplicaTopology = newReadReplicaTopology;
    }

    private class OurMembershipListener implements MembershipListener
    {
        @Override
        public void memberAdded( MembershipEvent membershipEvent )
        {
            log.info( "Core member added %s", membershipEvent );
            refreshTopology();
        }

        @Override
        public void memberRemoved( MembershipEvent membershipEvent )
        {
            log.info( "Core member removed %s", membershipEvent );
            refreshTopology();
        }

        @Override
        public void memberAttributeChanged( MemberAttributeEvent memberAttributeEvent )
        {
            log.info( "Core member attribute changed %s", memberAttributeEvent );
        }
    }

}<|MERGE_RESOLUTION|>--- conflicted
+++ resolved
@@ -153,14 +153,11 @@
         ListenSocketAddress hazelcastAddress = config.get( discovery_listen_address );
         InterfacesConfig interfaces = new InterfacesConfig();
         interfaces.addInterface( hazelcastAddress.getHostname() );
-<<<<<<< HEAD
-=======
 
         if ( !hazelcastAddress.getHostname().equals( "0.0.0.0" ) )
         {
             interfaces.setEnabled( true );
         }
->>>>>>> 729893ed
 
         NetworkConfig networkConfig = new NetworkConfig();
         networkConfig.setInterfaces( interfaces );
