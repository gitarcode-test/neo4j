/*
 * Copyright (c) 2002-2018 "Neo4j,"
 * Neo4j Sweden AB [http://neo4j.com]
 *
 * This file is part of Neo4j Enterprise Edition. The included source
 * code can be redistributed and/or modified under the terms of the
 * GNU AFFERO GENERAL PUBLIC LICENSE Version 3
 * (http://www.fsf.org/licensing/licenses/agpl-3.0.html) with the
 * Commons Clause, as found in the associated LICENSE.txt file.
 *
 * This program is distributed in the hope that it will be useful,
 * but WITHOUT ANY WARRANTY; without even the implied warranty of
 * MERCHANTABILITY or FITNESS FOR A PARTICULAR PURPOSE.  See the
 * GNU Affero General Public License for more details.
 *
 * Neo4j object code can be licensed independently from the source
 * under separate terms from the AGPL. Inquiries can be directed to:
 * licensing@neo4j.com
 *
 * More information is also available at:
 * https://neo4j.com/licensing/
 */
package org.neo4j.causalclustering.core.state;

import java.io.File;
import java.io.IOException;
import java.util.Collections;
import java.util.Set;

import org.neo4j.causalclustering.core.consensus.membership.MembershipEntry;
import org.neo4j.causalclustering.core.replication.session.GlobalSessionTrackerState;
import org.neo4j.causalclustering.core.state.machines.id.IdAllocationState;
import org.neo4j.causalclustering.core.state.machines.locks.ReplicatedLockTokenState;
import org.neo4j.causalclustering.core.state.machines.tx.LogIndexTxHeaderEncoding;
import org.neo4j.causalclustering.core.state.snapshot.CoreSnapshot;
import org.neo4j.causalclustering.core.state.snapshot.CoreStateType;
import org.neo4j.causalclustering.core.state.snapshot.RaftCoreState;
import org.neo4j.causalclustering.identity.MemberId;
import org.neo4j.io.fs.FileSystemAbstraction;
import org.neo4j.io.layout.DatabaseLayout;
import org.neo4j.io.pagecache.PageCache;
import org.neo4j.io.pagecache.tracing.cursor.context.EmptyVersionContextSupplier;
import org.neo4j.kernel.configuration.Config;
import org.neo4j.kernel.impl.recovery.RecoveryRequiredChecker;
import org.neo4j.kernel.impl.store.MetaDataStore;
import org.neo4j.kernel.impl.store.NeoStores;
import org.neo4j.kernel.impl.store.StoreFactory;
import org.neo4j.kernel.impl.store.id.DefaultIdGeneratorFactory;
import org.neo4j.kernel.impl.store.id.IdGenerator;
import org.neo4j.kernel.impl.store.id.IdType;
import org.neo4j.kernel.impl.transaction.log.FlushableChannel;
import org.neo4j.kernel.impl.transaction.log.PhysicalTransactionRepresentation;
import org.neo4j.kernel.impl.transaction.log.ReadOnlyTransactionIdStore;
import org.neo4j.kernel.impl.transaction.log.TransactionLogWriter;
import org.neo4j.kernel.impl.transaction.log.entry.LogEntryWriter;
import org.neo4j.kernel.impl.transaction.log.files.LogFiles;
import org.neo4j.kernel.impl.transaction.log.files.LogFilesBuilder;
import org.neo4j.kernel.lifecycle.Lifespan;
import org.neo4j.kernel.monitoring.Monitors;
import org.neo4j.logging.LogProvider;

import static org.neo4j.kernel.impl.store.MetaDataStore.Position.LAST_TRANSACTION_ID;
import static org.neo4j.kernel.impl.store.id.IdType.ARRAY_BLOCK;
import static org.neo4j.kernel.impl.store.id.IdType.LABEL_TOKEN;
import static org.neo4j.kernel.impl.store.id.IdType.LABEL_TOKEN_NAME;
import static org.neo4j.kernel.impl.store.id.IdType.NEOSTORE_BLOCK;
import static org.neo4j.kernel.impl.store.id.IdType.NODE;
import static org.neo4j.kernel.impl.store.id.IdType.NODE_LABELS;
import static org.neo4j.kernel.impl.store.id.IdType.PROPERTY;
import static org.neo4j.kernel.impl.store.id.IdType.PROPERTY_KEY_TOKEN;
import static org.neo4j.kernel.impl.store.id.IdType.PROPERTY_KEY_TOKEN_NAME;
import static org.neo4j.kernel.impl.store.id.IdType.RELATIONSHIP;
import static org.neo4j.kernel.impl.store.id.IdType.RELATIONSHIP_GROUP;
import static org.neo4j.kernel.impl.store.id.IdType.RELATIONSHIP_TYPE_TOKEN;
import static org.neo4j.kernel.impl.store.id.IdType.RELATIONSHIP_TYPE_TOKEN_NAME;
import static org.neo4j.kernel.impl.store.id.IdType.SCHEMA;
import static org.neo4j.kernel.impl.store.id.IdType.STRING_BLOCK;

public class CoreBootstrapper
{
    private static final long FIRST_INDEX = 0L;
    private static final long FIRST_TERM = 0L;

    private final DatabaseLayout databaseLayout;
    private final PageCache pageCache;
    private final FileSystemAbstraction fs;
    private final Config config;
    private final LogProvider logProvider;
    private final RecoveryRequiredChecker recoveryRequiredChecker;

<<<<<<< HEAD
    CoreBootstrapper( DatabaseLayout databaseLayout, PageCache pageCache, FileSystemAbstraction fs, Config config, LogProvider logProvider )
=======
    CoreBootstrapper( File storeDir, PageCache pageCache, FileSystemAbstraction fs, Config config, LogProvider logProvider, Monitors monitors )
>>>>>>> b0bb2213
    {
        this.databaseLayout = databaseLayout;
        this.pageCache = pageCache;
        this.fs = fs;
        this.config = config;
        this.logProvider = logProvider;
        this.recoveryRequiredChecker = new RecoveryRequiredChecker( fs, pageCache, config, monitors );
    }

    public CoreSnapshot bootstrap( Set<MemberId> members ) throws Exception
    {
<<<<<<< HEAD
        StoreFactory factory = new StoreFactory( databaseLayout, config,
=======
        if ( recoveryRequiredChecker.isRecoveryRequiredAt( storeDir ) )
        {
            throw new IllegalStateException( "Cannot bootstrap. Recovery is required. Please ensure that the store being seeded " +
                    "comes from a cleanly shutdown instance of Neo4j or a Neo4j backup" );
        }
        StoreFactory factory = new StoreFactory( storeDir, config,
>>>>>>> b0bb2213
                new DefaultIdGeneratorFactory( fs ), pageCache, fs, logProvider, EmptyVersionContextSupplier.EMPTY );

        NeoStores neoStores = factory.openAllNeoStores( true );
        neoStores.close();

        CoreSnapshot coreSnapshot = new CoreSnapshot( FIRST_INDEX, FIRST_TERM );
        coreSnapshot.add( CoreStateType.ID_ALLOCATION, deriveIdAllocationState( databaseLayout ) );
        coreSnapshot.add( CoreStateType.LOCK_TOKEN, new ReplicatedLockTokenState() );
        coreSnapshot.add( CoreStateType.RAFT_CORE_STATE,
                new RaftCoreState( new MembershipEntry( FIRST_INDEX, members ) ) );
        coreSnapshot.add( CoreStateType.SESSION_TRACKER, new GlobalSessionTrackerState() );
        appendNullTransactionLogEntryToSetRaftIndexToMinusOne();
        return coreSnapshot;
    }

    private void appendNullTransactionLogEntryToSetRaftIndexToMinusOne() throws IOException
    {
        ReadOnlyTransactionIdStore readOnlyTransactionIdStore = new ReadOnlyTransactionIdStore( pageCache, databaseLayout );
        LogFiles logFiles = LogFilesBuilder.activeFilesBuilder( databaseLayout, fs, pageCache )
                .withConfig( config )
                .withLastCommittedTransactionIdSupplier( () -> readOnlyTransactionIdStore.getLastClosedTransactionId() - 1 )
                .build();

        long dummyTransactionId;
        try ( Lifespan lifespan = new Lifespan( logFiles ) )
        {
            FlushableChannel channel = logFiles.getLogFile().getWriter();
            TransactionLogWriter writer = new TransactionLogWriter( new LogEntryWriter( channel ) );

            long lastCommittedTransactionId = readOnlyTransactionIdStore.getLastCommittedTransactionId();
            PhysicalTransactionRepresentation tx = new PhysicalTransactionRepresentation( Collections.emptyList() );
            byte[] txHeaderBytes = LogIndexTxHeaderEncoding.encodeLogIndexAsTxHeader( -1 );
            tx.setHeader( txHeaderBytes, -1, -1, -1, lastCommittedTransactionId, -1, -1 );

            dummyTransactionId = lastCommittedTransactionId + 1;
            writer.append( tx, dummyTransactionId );
            channel.prepareForFlush().flush();
        }

        File neoStoreFile = databaseLayout.metadataStore();
        MetaDataStore.setRecord( pageCache, neoStoreFile, LAST_TRANSACTION_ID, dummyTransactionId );
    }

    private IdAllocationState deriveIdAllocationState( DatabaseLayout databaseLayout )
    {
        DefaultIdGeneratorFactory factory = new DefaultIdGeneratorFactory( fs );

        long[] highIds = new long[]{
                getHighId( factory, NODE, databaseLayout.idNodeStore() ),
                getHighId( factory, RELATIONSHIP, databaseLayout.idRelationshipStore() ),
                getHighId( factory, PROPERTY, databaseLayout.idPropertyStore() ),
                getHighId( factory, STRING_BLOCK, databaseLayout.idPropertyStringStore() ),
                getHighId( factory, ARRAY_BLOCK, databaseLayout.idPropertyArrayStore() ),
                getHighId( factory, PROPERTY_KEY_TOKEN, databaseLayout.idPropertyKeyTokenStore() ),
                getHighId( factory, PROPERTY_KEY_TOKEN_NAME, databaseLayout.idPropertyKeyTokenNamesStore() ),
                getHighId( factory, RELATIONSHIP_TYPE_TOKEN, databaseLayout.idRelationshipTypeTokenStore() ),
                getHighId( factory, RELATIONSHIP_TYPE_TOKEN_NAME, databaseLayout.idRelationshipTypeTokenNamesStore() ),
                getHighId( factory, LABEL_TOKEN, databaseLayout.idLabelTokenStore() ),
                getHighId( factory, LABEL_TOKEN_NAME, databaseLayout.idLabelTokenNamesStore() ),
                getHighId( factory, NEOSTORE_BLOCK, databaseLayout.idMetadataStore() ),
                getHighId( factory, SCHEMA, databaseLayout.idSchemaStore() ),
                getHighId( factory, NODE_LABELS, databaseLayout.idNodeLabelStore() ),
                getHighId( factory, RELATIONSHIP_GROUP, databaseLayout.idRelationshipGroupStore() )};

        return new IdAllocationState( highIds, FIRST_INDEX );
    }

    private static long getHighId( DefaultIdGeneratorFactory factory, IdType idType, File idFile )
    {
        IdGenerator idGenerator = factory.open( idFile, idType, () -> -1L, Long.MAX_VALUE );
        long highId = idGenerator.getHighId();
        idGenerator.close();
        return highId;
    }
}<|MERGE_RESOLUTION|>--- conflicted
+++ resolved
@@ -88,11 +88,7 @@
     private final LogProvider logProvider;
     private final RecoveryRequiredChecker recoveryRequiredChecker;
 
-<<<<<<< HEAD
-    CoreBootstrapper( DatabaseLayout databaseLayout, PageCache pageCache, FileSystemAbstraction fs, Config config, LogProvider logProvider )
-=======
-    CoreBootstrapper( File storeDir, PageCache pageCache, FileSystemAbstraction fs, Config config, LogProvider logProvider, Monitors monitors )
->>>>>>> b0bb2213
+    CoreBootstrapper( DatabaseLayout databaseLayout, PageCache pageCache, FileSystemAbstraction fs, Config config, LogProvider logProvider, Monitors monitors )
     {
         this.databaseLayout = databaseLayout;
         this.pageCache = pageCache;
@@ -104,16 +100,12 @@
 
     public CoreSnapshot bootstrap( Set<MemberId> members ) throws Exception
     {
-<<<<<<< HEAD
-        StoreFactory factory = new StoreFactory( databaseLayout, config,
-=======
-        if ( recoveryRequiredChecker.isRecoveryRequiredAt( storeDir ) )
+        if ( recoveryRequiredChecker.isRecoveryRequiredAt( databaseLayout ) )
         {
             throw new IllegalStateException( "Cannot bootstrap. Recovery is required. Please ensure that the store being seeded " +
                     "comes from a cleanly shutdown instance of Neo4j or a Neo4j backup" );
         }
-        StoreFactory factory = new StoreFactory( storeDir, config,
->>>>>>> b0bb2213
+        StoreFactory factory = new StoreFactory( databaseLayout, config,
                 new DefaultIdGeneratorFactory( fs ), pageCache, fs, logProvider, EmptyVersionContextSupplier.EMPTY );
 
         NeoStores neoStores = factory.openAllNeoStores( true );
