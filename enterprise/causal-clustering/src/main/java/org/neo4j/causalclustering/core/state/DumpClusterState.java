--- conflicted
+++ resolved
@@ -69,23 +69,13 @@
             System.exit( 1 );
         }
 
-<<<<<<< HEAD
+        File dataDirectory = new File( args[0] );
+
         try ( FileSystemAbstraction fileSystem = new DefaultFileSystemAbstraction() )
         {
-            File clusterStateDir = new File( args[0], CLUSTER_STATE_DIRECTORY_NAME );
-            DumpClusterState dumpTool = new DumpClusterState( fileSystem, clusterStateDir, System.out );
+            DumpClusterState dumpTool = new DumpClusterState( fileSystem, dataDirectory, System.out );
             dumpTool.dump();
         }
-=======
-        File dataDirectory = new File( args[0] );
-
-        DumpClusterState dumpTool = new DumpClusterState(
-                new DefaultFileSystemAbstraction(),
-                dataDirectory,
-                System.out );
-
-        dumpTool.dump();
->>>>>>> 8569bfcc
     }
 
     DumpClusterState( FileSystemAbstraction fs, File dataDirectory, PrintStream out ) throws ClusterStateException
