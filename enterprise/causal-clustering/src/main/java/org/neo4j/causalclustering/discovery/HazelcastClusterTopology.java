--- conflicted
+++ resolved
@@ -18,13 +18,6 @@
  * along with this program. If not, see <http://www.gnu.org/licenses/>.
  */
 package org.neo4j.causalclustering.discovery;
-
-import com.hazelcast.config.MemberAttributeConfig;
-import com.hazelcast.core.HazelcastInstance;
-import com.hazelcast.core.IAtomicReference;
-import com.hazelcast.core.IMap;
-import com.hazelcast.core.Member;
-import com.hazelcast.core.MultiMap;
 
 import java.util.Collection;
 import java.util.HashMap;
@@ -34,11 +27,12 @@
 import java.util.UUID;
 import java.util.stream.Collectors;
 
-import java.util.HashMap;
-import java.util.Map;
-import java.util.Optional;
-import java.util.Set;
-import java.util.UUID;
+import com.hazelcast.config.MemberAttributeConfig;
+import com.hazelcast.core.HazelcastInstance;
+import com.hazelcast.core.IAtomicReference;
+import com.hazelcast.core.IMap;
+import com.hazelcast.core.Member;
+import com.hazelcast.core.MultiMap;
 
 import org.neo4j.causalclustering.core.CausalClusteringSettings;
 import org.neo4j.causalclustering.identity.ClusterId;
@@ -48,11 +42,7 @@
 import org.neo4j.logging.Log;
 
 import static java.util.Collections.emptyMap;
-<<<<<<< HEAD
-=======
-import static java.util.Collections.emptySet;
-import static java.util.stream.Collectors.toSet;
->>>>>>> 6c27da84
+
 import static org.neo4j.helpers.SocketAddressFormat.socketAddress;
 import static org.neo4j.helpers.collection.Iterables.asSet;
 
@@ -117,7 +107,6 @@
     {
         Map<MemberId,AdvertisedSocketAddress> catchupAddressMap = new HashMap<>();
 
-<<<<<<< HEAD
         for ( Map.Entry<MemberId,CoreServerInfo> entry : coreTopology.members().entrySet() )
         {
             catchupAddressMap.put( entry.getKey(), entry.getValue().getCatchupServer() );
@@ -126,12 +115,7 @@
         for ( Map.Entry<MemberId,ReadReplicaInfo> entry : rrTopology.members().entrySet() )
         {
             catchupAddressMap.put( entry.getKey(), entry.getValue().getCatchupServer() );
-=======
-        for ( MemberId memberId : coreTopology.members() )
-        {
-            Optional<CoreAddresses> coreAddresses = coreTopology.find( memberId );
-            coreAddresses.ifPresent( a -> catchupAddressMap.put( memberId, a.getCatchupServer() ) );
->>>>>>> 6c27da84
+
         }
 
         return catchupAddressMap;
