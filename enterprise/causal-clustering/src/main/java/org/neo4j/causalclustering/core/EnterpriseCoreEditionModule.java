--- conflicted
+++ resolved
@@ -250,20 +250,11 @@
         this.commitProcessFactory = coreStateMachinesModule.commitProcessFactory;
         this.accessCapability = new LeaderCanWrite( consensusModule.raftMachine() );
 
-<<<<<<< HEAD
-        RaftServerModule raftServerModule = new RaftServerModule( platformModule, consensusModule, identityModule, localDatabase, pipelineHandlerAppender,
-                monitors, messageLogger );
-
         CoreServerModule coreServerModule = new CoreServerModule( identityModule, platformModule, consensusModule, coreStateMachinesModule, clusteringModule,
-                replicationModule, raftServerModule, localDatabase, databaseHealthSupplier, clusterStateDirectory.get(),
-                pipelineHandlerAppender );
-=======
-        CoreServerModule coreServerModule = new CoreServerModule( identityModule, platformModule, consensusModule, coreStateMachinesModule, clusteringModule,
-                replicationModule, localDatabase, databaseHealthSupplier, clusterSslPolicy, clusterStateDirectory.get() );
-
-        new RaftServerModule( platformModule, consensusModule, identityModule, coreServerModule, localDatabase, clusterSslPolicy, monitors,
+                replicationModule, localDatabase, databaseHealthSupplier, clusterStateDirectory.get(), pipelineHandlerAppender );
+
+        new RaftServerModule( platformModule, consensusModule, identityModule, coreServerModule, localDatabase, pipelineHandlerAppender, monitors,
                 messageLogger );
->>>>>>> e75df3bf
 
         editionInvariants( platformModule, dependencies, config, logging, life );
 
