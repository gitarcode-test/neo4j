--- conflicted
+++ resolved
@@ -155,11 +155,7 @@
 
         procedures.register( new ClusterOverviewProcedure( topologyService, consensusModule.raftMachine(), logProvider ) );
         procedures.register( new CoreRoleProcedure( consensusModule.raftMachine() ) );
-<<<<<<< HEAD
-        procedures.registerComponent( Replicator.class, x -> replicationModule.getReplicator(), true );
-=======
-        procedures.registerComponent( Replicator.class, ( x ) -> replicationModule.getReplicator(), false );
->>>>>>> 03a9a217
+        procedures.registerComponent( Replicator.class, x -> replicationModule.getReplicator(), false );
         procedures.registerProcedure( ReplicationBenchmarkProcedure.class );
     }
 
