--- conflicted
+++ resolved
@@ -114,21 +114,14 @@
         LoggingInbound<RaftMessages.ClusterIdAwareMessage> loggingRaftInbound = new LoggingInbound<>( raftServer, messageLogger, identityModule.myself() );
 
         long inactivityTimeoutMillis = config.get( CausalClusteringSettings.catch_up_client_inactivity_timeout ).toMillis();
-<<<<<<< HEAD
-        CatchUpClient catchUpClient = life.add(
-               new CatchUpClient( logProvider, Clocks.systemClock(), inactivityTimeoutMillis, monitors, sslPolicy ) );
-
-        RemoteStore remoteStore =
-                new RemoteStore( logProvider, fileSystem, platformModule.pageCache, new StoreCopyClient( catchUpClient, logProvider ),
-                        new TxPullClient( catchUpClient, platformModule.monitors ), new TransactionLogCatchUpFactory(),
-                        platformModule.monitors );
-=======
         CatchUpClient catchUpClient = life
-                .add(new CatchUpClient(  logProvider, Clocks.systemClock(), inactivityTimeoutMillis, monitors, sslPolicy ) );
-
-        RemoteStore remoteStore = new RemoteStore( logProvider, fileSystem, platformModule.pageCache, new StoreCopyClient( catchUpClient, logProvider ),
-                new TxPullClient( catchUpClient, platformModule.monitors ), new TransactionLogCatchUpFactory(), platformModule.monitors );
->>>>>>> 36970c3c
+                .add( new CatchUpClient(  logProvider, Clocks.systemClock(),
+                        inactivityTimeoutMillis, monitors, sslPolicy ) );
+
+        RemoteStore remoteStore = new RemoteStore( logProvider, fileSystem, platformModule.pageCache,
+                new StoreCopyClient( catchUpClient, logProvider ),
+                new TxPullClient( catchUpClient, platformModule.monitors ), new TransactionLogCatchUpFactory(),
+                platformModule.monitors );
 
         CopiedStoreRecovery copiedStoreRecovery = new CopiedStoreRecovery( config, platformModule.kernelExtensions.listFactories(), platformModule.pageCache );
         life.add( copiedStoreRecovery );
@@ -173,15 +166,9 @@
         CoreSnapshotService snapshotService =
                 new CoreSnapshotService( commandApplicationProcess, coreState, consensusModule.raftLog(), consensusModule.raftMachine() );
 
-<<<<<<< HEAD
         CoreStateDownloader downloader =
                 new CoreStateDownloader( localDatabase, servicesToStopOnStoreCopy, remoteStore, catchUpClient, logProvider, storeCopyProcess,
                         coreStateMachinesModule.coreStateMachines, snapshotService, commandApplicationProcess, topologyService );
-=======
-        CoreStateDownloader downloader = new CoreStateDownloader( localDatabase, servicesToStopOnStoreCopy,
-                remoteStore, catchUpClient, logProvider, storeCopyProcess, coreStateMachinesModule.coreStateMachines,
-                snapshotService, commandApplicationProcess, topologyService );
->>>>>>> 36970c3c
 
         RaftMessageHandler messageHandler =
                 new RaftMessageHandler( localDatabase, logProvider, consensusModule.raftMachine(), downloader, commandApplicationProcess );
