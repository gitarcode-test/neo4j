--- conflicted
+++ resolved
@@ -25,6 +25,7 @@
 
 import org.neo4j.causalclustering.core.consensus.log.InMemoryRaftLog;
 import org.neo4j.causalclustering.core.consensus.log.RaftLog;
+import org.neo4j.causalclustering.core.consensus.log.RaftLogCursor;
 import org.neo4j.causalclustering.core.consensus.log.RaftLogEntry;
 import org.neo4j.causalclustering.core.consensus.membership.MemberIdSet;
 import org.neo4j.causalclustering.core.consensus.membership.MembershipEntry;
@@ -34,11 +35,8 @@
 import org.neo4j.causalclustering.identity.RaftTestMemberSetBuilder;
 import org.neo4j.causalclustering.messaging.Inbound;
 import org.neo4j.kernel.monitoring.Monitors;
-<<<<<<< HEAD
-=======
 import org.neo4j.time.Clocks;
 import org.neo4j.time.FakeClock;
->>>>>>> 47e2b3ec
 
 import static org.hamcrest.CoreMatchers.equalTo;
 import static org.hamcrest.CoreMatchers.hasItem;
@@ -475,7 +473,6 @@
         }
     }
 
-<<<<<<< HEAD
     private static class ExplodingRaftLog implements RaftLog
     {
         private boolean startExploding = false;
@@ -548,8 +545,6 @@
         }
     }
 
-=======
->>>>>>> 47e2b3ec
     private class StubLeaderNotFoundMonitor implements LeaderNotFoundMonitor
     {
         long count = 0;
