/*
 * Copyright (c) 2002-2018 "Neo4j,"
 * Neo4j Sweden AB [http://neo4j.com]
 *
 * This file is part of Neo4j.
 *
 * Neo4j is free software: you can redistribute it and/or modify
 * it under the terms of the GNU General Public License as published by
 * the Free Software Foundation, either version 3 of the License, or
 * (at your option) any later version.
 *
 * This program is distributed in the hope that it will be useful,
 * but WITHOUT ANY WARRANTY; without even the implied warranty of
 * MERCHANTABILITY or FITNESS FOR A PARTICULAR PURPOSE.  See the
 * GNU General Public License for more details.
 *
 * You should have received a copy of the GNU General Public License
 * along with this program.  If not, see <http://www.gnu.org/licenses/>.
 */
package org.neo4j.consistency.checking.full;

import org.apache.commons.lang3.StringUtils;
import org.apache.commons.lang3.mutable.MutableInt;
import org.junit.AfterClass;
import org.junit.BeforeClass;
import org.junit.Rule;
import org.junit.Test;
import org.junit.rules.RuleChain;

import java.io.IOException;
import java.lang.reflect.Method;
import java.util.ArrayList;
import java.util.Collection;
import java.util.Collections;
import java.util.HashMap;
import java.util.HashSet;
import java.util.Iterator;
import java.util.List;
import java.util.Map;
import java.util.Set;
import java.util.concurrent.TimeUnit;
import java.util.concurrent.atomic.AtomicLong;

import org.neo4j.collection.primitive.PrimitiveLongCollections;
import org.neo4j.collection.primitive.PrimitiveLongSet;
import org.neo4j.consistency.ConsistencyCheckSettings;
import org.neo4j.consistency.RecordType;
import org.neo4j.consistency.checking.GraphStoreFixture;
import org.neo4j.consistency.checking.GraphStoreFixture.Applier;
import org.neo4j.consistency.checking.GraphStoreFixture.IdGenerator;
import org.neo4j.consistency.checking.GraphStoreFixture.TransactionDataBuilder;
import org.neo4j.consistency.report.ConsistencyReport;
import org.neo4j.consistency.report.ConsistencySummaryStatistics;
import org.neo4j.graphdb.DependencyResolver;
import org.neo4j.graphdb.Direction;
import org.neo4j.graphdb.GraphDatabaseService;
import org.neo4j.graphdb.Node;
import org.neo4j.graphdb.factory.GraphDatabaseSettings;
import org.neo4j.helpers.collection.Iterators;
import org.neo4j.helpers.collection.Pair;
import org.neo4j.helpers.progress.ProgressMonitorFactory;
import org.neo4j.internal.kernel.api.TokenRead;
import org.neo4j.internal.kernel.api.TokenWrite;
import org.neo4j.internal.kernel.api.exceptions.KernelException;
import org.neo4j.internal.kernel.api.exceptions.TransactionFailureException;
import org.neo4j.io.pagecache.IOLimiter;
import org.neo4j.kernel.api.KernelTransaction;
import org.neo4j.kernel.api.Statement;
import org.neo4j.kernel.api.direct.DirectStoreAccess;
import org.neo4j.kernel.api.index.IndexAccessor;
import org.neo4j.kernel.api.index.IndexEntryUpdate;
import org.neo4j.kernel.api.index.IndexPopulator;
import org.neo4j.kernel.api.index.IndexProvider;
import org.neo4j.kernel.api.index.IndexUpdater;
import org.neo4j.kernel.api.labelscan.LabelScanStore;
import org.neo4j.kernel.api.labelscan.LabelScanWriter;
import org.neo4j.kernel.api.labelscan.NodeLabelUpdate;
import org.neo4j.kernel.api.schema.SchemaDescriptorFactory;
import org.neo4j.kernel.api.schema.constaints.ConstraintDescriptorFactory;
import org.neo4j.kernel.api.schema.index.SchemaIndexDescriptor;
import org.neo4j.kernel.configuration.Config;
import org.neo4j.kernel.impl.annotations.Documented;
<<<<<<< HEAD
=======
import org.neo4j.kernel.impl.api.KernelStatement;
import org.neo4j.kernel.impl.api.KernelTransactionImplementation;
>>>>>>> 82fec6e8
import org.neo4j.kernel.impl.api.index.IndexUpdateMode;
import org.neo4j.kernel.impl.api.index.NodeUpdates;
import org.neo4j.kernel.impl.api.index.sampling.IndexSamplingConfig;
import org.neo4j.kernel.impl.core.ThreadToStatementContextBridge;
import org.neo4j.kernel.impl.locking.LockService;
import org.neo4j.kernel.impl.store.AbstractDynamicStore;
import org.neo4j.kernel.impl.store.DynamicRecordAllocator;
import org.neo4j.kernel.impl.store.NodeLabelsField;
import org.neo4j.kernel.impl.store.PropertyStore;
import org.neo4j.kernel.impl.store.PropertyType;
import org.neo4j.kernel.impl.store.RecordStore;
import org.neo4j.kernel.impl.store.SchemaStorage;
import org.neo4j.kernel.impl.store.SchemaStore;
import org.neo4j.kernel.impl.store.StoreAccess;
import org.neo4j.kernel.impl.store.allocator.ReusableRecordsAllocator;
import org.neo4j.kernel.impl.store.allocator.ReusableRecordsCompositeAllocator;
import org.neo4j.kernel.impl.store.record.ConstraintRule;
import org.neo4j.kernel.impl.store.record.DynamicRecord;
import org.neo4j.kernel.impl.store.record.IndexRule;
import org.neo4j.kernel.impl.store.record.LabelTokenRecord;
import org.neo4j.kernel.impl.store.record.NodeRecord;
import org.neo4j.kernel.impl.store.record.PropertyBlock;
import org.neo4j.kernel.impl.store.record.PropertyRecord;
import org.neo4j.kernel.impl.store.record.Record;
import org.neo4j.kernel.impl.store.record.RelationshipGroupRecord;
import org.neo4j.kernel.impl.store.record.RelationshipRecord;
import org.neo4j.kernel.impl.store.record.RelationshipTypeTokenRecord;
import org.neo4j.kernel.impl.transaction.state.storeview.NeoStoreIndexStoreView;
import org.neo4j.kernel.impl.util.Bits;
import org.neo4j.kernel.internal.GraphDatabaseAPI;
import org.neo4j.logging.FormattedLog;
import org.neo4j.storageengine.api.schema.SchemaRule;
import org.neo4j.string.UTF8;
import org.neo4j.test.rule.SuppressOutput;
import org.neo4j.values.storable.Value;
import org.neo4j.values.storable.Values;

import static java.lang.String.format;
import static java.util.Arrays.asList;
import static java.util.Collections.singleton;
import static org.junit.Assert.assertEquals;
import static org.junit.Assert.assertTrue;
import static org.neo4j.consistency.ConsistencyCheckService.defaultConsistencyCheckThreadsNumber;
import static org.neo4j.consistency.checking.RecordCheckTestBase.inUse;
import static org.neo4j.consistency.checking.RecordCheckTestBase.notInUse;
import static org.neo4j.consistency.checking.SchemaRuleUtil.constraintIndexRule;
import static org.neo4j.consistency.checking.SchemaRuleUtil.indexRule;
import static org.neo4j.consistency.checking.SchemaRuleUtil.nodePropertyExistenceConstraintRule;
import static org.neo4j.consistency.checking.SchemaRuleUtil.relPropertyExistenceConstraintRule;
import static org.neo4j.consistency.checking.SchemaRuleUtil.uniquenessConstraintRule;
import static org.neo4j.consistency.checking.full.FullCheckIntegrationTest.ConsistencySummaryVerifier.on;
import static org.neo4j.graphdb.Label.label;
import static org.neo4j.graphdb.RelationshipType.withName;
import static org.neo4j.helpers.collection.Iterables.asIterable;
import static org.neo4j.helpers.collection.MapUtil.stringMap;
import static org.neo4j.kernel.api.StatementConstants.ANY_LABEL;
import static org.neo4j.kernel.api.StatementConstants.ANY_RELATIONSHIP_TYPE;
import static org.neo4j.kernel.api.labelscan.NodeLabelUpdate.labelChanges;
import static org.neo4j.kernel.api.schema.index.SchemaIndexDescriptorFactory.forLabel;
import static org.neo4j.kernel.api.schema.index.SchemaIndexDescriptorFactory.uniqueForLabel;
import static org.neo4j.kernel.impl.store.AbstractDynamicStore.readFullByteArrayFromHeavyRecords;
import static org.neo4j.kernel.impl.store.DynamicArrayStore.allocateFromNumbers;
import static org.neo4j.kernel.impl.store.DynamicArrayStore.getRightArray;
import static org.neo4j.kernel.impl.store.DynamicNodeLabels.dynamicPointer;
import static org.neo4j.kernel.impl.store.LabelIdArray.prependNodeId;
import static org.neo4j.kernel.impl.store.PropertyType.ARRAY;
import static org.neo4j.kernel.impl.store.record.Record.NO_LABELS_FIELD;
import static org.neo4j.kernel.impl.store.record.Record.NO_NEXT_PROPERTY;
import static org.neo4j.kernel.impl.store.record.Record.NO_NEXT_RELATIONSHIP;
import static org.neo4j.kernel.impl.store.record.Record.NO_PREV_RELATIONSHIP;
import static org.neo4j.kernel.impl.store.record.RecordLoad.FORCE;
import static org.neo4j.kernel.impl.util.Bits.bits;
import static org.neo4j.test.Property.property;
import static org.neo4j.test.Property.set;

public class FullCheckIntegrationTest
{
    private static final IndexProvider.Descriptor DESCRIPTOR = new IndexProvider.Descriptor( "lucene", "1.0" );
    private static final String PROP1 = "key1";
    private static final String PROP2 = "key2";
    private static final Object VALUE1 = "value1";
    private static final Object VALUE2 = "value2";

    private int label1;
    private int label2;
    private int label3;
    private int label4;
    private int  draconian;
    private int key1;
    private int key2;
    private int mandatory;
    private int C;
    private int T;
    private int M;

    private final List<Long> indexedNodes = new ArrayList<>();

    private static final Map<Class<?>,Set<String>> allReports = new HashMap<>();

    @BeforeClass
    public static void collectAllDifferentInconsistencyTypes()
    {
        Class<?> reportClass = ConsistencyReport.class;
        for ( Class<?> cls : reportClass.getDeclaredClasses() )
        {
            for ( Method method : cls.getDeclaredMethods() )
            {
                if ( method.getAnnotation( Documented.class ) != null )
                {
                    Set<String> types = allReports.computeIfAbsent( cls, k -> new HashSet<>() );
                    types.add( method.getName() );
                }
            }
        }
    }

    @AfterClass
    public static void verifyThatWeHaveExercisedAllTypesOfInconsistenciesThatWeHave()
    {
        if ( !allReports.isEmpty() )
        {
            StringBuilder builder = new StringBuilder( "There are types of inconsistencies not covered by "
                    + "this integration test, please add tests that tests for:" );
            for ( Map.Entry<Class<?>,Set<String>> reporter : allReports.entrySet() )
            {
                builder.append( format( "%n%s:", reporter.getKey().getSimpleName() ) );
                for ( String type : reporter.getValue() )
                {
                    builder.append( format( "%n  %s", type ) );
                }
            }
            System.err.println( builder.toString() );
        }
    }

    private final GraphStoreFixture fixture = new GraphStoreFixture( getRecordFormatName() )
    {
        @Override
        protected void generateInitialData( GraphDatabaseService db )
        {
            try ( org.neo4j.graphdb.Transaction tx = db.beginTx() )
            {
                db.schema().indexFor( label( "label3" ) ).on( PROP1 ).create();
                KernelTransaction ktx = transactionOn( db );
                try ( Statement ignore = ktx.acquireStatement() )
                {
                    // the Core API for composite index creation is not quite merged yet
                    TokenWrite tokenWrite = ktx.tokenWrite();
                    key1 = tokenWrite.propertyKeyGetOrCreateForName( PROP1 );
                    key2 = tokenWrite.propertyKeyGetOrCreateForName( PROP2 );
                    label3 = ktx.tokenRead().nodeLabel( "label3" );
                    ktx.schemaWrite().indexCreate( SchemaDescriptorFactory.forLabel( label3, key1, key2 ), null );
                }

                db.schema().constraintFor( label( "label4" ) ).assertPropertyIsUnique( PROP1 ).create();
                tx.success();
            }
            catch ( KernelException e )
            {
                throw new RuntimeException( e );
            }

            try ( org.neo4j.graphdb.Transaction ignored = db.beginTx() )
            {
                db.schema().awaitIndexesOnline( 1, TimeUnit.MINUTES );
            }

            try ( org.neo4j.graphdb.Transaction tx = db.beginTx() )
            {
                Node node1 = set( db.createNode( label( "label1" ) ) );
                Node node2 = set( db.createNode( label( "label2" ) ), property( PROP1, VALUE1 ) );
                node1.createRelationshipTo( node2, withName( "C" ) );
                // Just to create one more rel type
                db.createNode().createRelationshipTo( db.createNode(), withName( "T" ) );
                indexedNodes.add( set( db.createNode( label( "label3" ) ), property( PROP1, VALUE1 ) ).getId() );
                indexedNodes.add( set( db.createNode( label( "label3" ) ),
                        property( PROP1, VALUE1 ), property( PROP2, VALUE2 ) ).getId() );

                set( db.createNode( label( "label4" ) ), property( PROP1, VALUE1 ) );
                tx.success();

                KernelTransaction ktx = transactionOn( db );
                try ( Statement ignore = ktx.acquireStatement() )
                {
                    TokenRead tokenRead = ktx.tokenRead();
                    TokenWrite tokenWrite = ktx.tokenWrite();
                    label1 = tokenRead.nodeLabel( "label1" );
                    label2 = tokenRead.nodeLabel( "label2" );
                    label3 = tokenRead.nodeLabel( "label3" );
                    label4 = tokenRead.nodeLabel( "label4" );
                    draconian = tokenWrite.labelGetOrCreateForName( "draconian" );
                    key1 = tokenRead.propertyKey( PROP1 );
                    mandatory = tokenWrite.propertyKeyGetOrCreateForName( "mandatory" );
                    C = tokenRead.relationshipType( "C" );
                    T = tokenRead.relationshipType( "T" );
                    M = tokenWrite.relationshipTypeGetOrCreateForName( "M" );
                }
            }
            catch ( KernelException e )
            {
                throw new RuntimeException( e );
            }
        }
    };

    private final SuppressOutput suppressOutput = SuppressOutput.suppress( SuppressOutput.System.out );

    @Rule
    public RuleChain ruleChain = RuleChain.outerRule( suppressOutput ).around( fixture );

    @Test
    public void shouldCheckConsistencyOfAConsistentStore() throws Exception
    {
        // when
        ConsistencySummaryStatistics result = check();

        // then
        assertEquals( result.toString(), 0, result.getTotalInconsistencyCount() );
    }

    @Test
    public void shouldReportNodeInconsistencies() throws Exception
    {
        // given
        fixture.apply( new GraphStoreFixture.Transaction()
        {
            @Override
            protected void transactionData( GraphStoreFixture.TransactionDataBuilder tx,
                                            GraphStoreFixture.IdGenerator next )
            {
                tx.create( new NodeRecord( next.node(), false, next.relationship(), -1 ) );
            }
        } );

        // when
        ConsistencySummaryStatistics stats = check();

        // then
        on( stats ).verify( RecordType.NODE, 1 )
                   .andThatsAllFolks();
    }

    @Test
    public void shouldReportInlineNodeLabelInconsistencies() throws Exception
    {
        // given
        fixture.apply( new GraphStoreFixture.Transaction()
        {
            @Override
            protected void transactionData( GraphStoreFixture.TransactionDataBuilder tx,
                                            GraphStoreFixture.IdGenerator next )
            {
                NodeRecord nodeRecord = new NodeRecord( next.node(), false, -1, -1 );
                NodeLabelsField.parseLabelsField( nodeRecord ).add( 10, null, null );
                tx.create( nodeRecord );
            }
        } );

        // when
        ConsistencySummaryStatistics stats = check();

        // then
        on( stats ).verify( RecordType.NODE, 1 )
                   .andThatsAllFolks();
    }

    @Test
    public void shouldReportNodeDynamicLabelContainingUnknownLabelAsNodeInconsistency() throws Exception
    {
        // given
        fixture.apply( new GraphStoreFixture.Transaction()
        {
            @Override
            protected void transactionData( GraphStoreFixture.TransactionDataBuilder tx,
                                            GraphStoreFixture.IdGenerator next )
            {
                NodeRecord nodeRecord = new NodeRecord( next.node(), false, -1, -1 );
                DynamicRecord record = inUse( new DynamicRecord( next.nodeLabel() ) );
                Collection<DynamicRecord> newRecords = new ArrayList<>();
                allocateFromNumbers( newRecords, prependNodeId( nodeRecord.getId(), new long[]{42L} ),
                        new ReusableRecordsAllocator( 60, record ) );
                nodeRecord.setLabelField( dynamicPointer( newRecords ), newRecords );

                tx.create( nodeRecord );
            }
        } );

        // when
        ConsistencySummaryStatistics stats = check();

        // then
        on( stats ).verify( RecordType.NODE, 1 )
                   .andThatsAllFolks();
    }

    @Test
    public void shouldNotReportAnythingForNodeWithConsistentChainOfDynamicRecordsWithLabels() throws Exception
    {
        // given
        assertEquals( 3, chainOfDynamicRecordsWithLabelsForANode( 130 ).first().size() );

        // when
        ConsistencySummaryStatistics stats = check();

        // then
        assertTrue( "should be consistent", stats.isConsistent() );
    }

    @Test
    public void shouldReportLabelScanStoreInconsistencies() throws Exception
    {
        // given
        GraphStoreFixture.IdGenerator idGenerator = fixture.idGenerator();
        long nodeId1 = idGenerator.node();
        long labelId = idGenerator.label() - 1;

        LabelScanStore labelScanStore = fixture.directStoreAccess().labelScanStore();
        Iterable<NodeLabelUpdate> nodeLabelUpdates = asIterable(
                labelChanges( nodeId1, new long[]{}, new long[]{labelId} )
        );
        write( labelScanStore, nodeLabelUpdates );

        // when
        ConsistencySummaryStatistics stats = check();

        // then
        on( stats ).verify( RecordType.LABEL_SCAN_DOCUMENT, 1 )
                   .andThatsAllFolks();
    }

    private void write( LabelScanStore labelScanStore, Iterable<NodeLabelUpdate> nodeLabelUpdates )
            throws IOException
    {
        try ( LabelScanWriter writer = labelScanStore.newWriter() )
        {
            for ( NodeLabelUpdate update : nodeLabelUpdates )
            {
                writer.write( update );
            }
        }
    }

    @Test
    public void shouldReportIndexInconsistencies() throws Exception
    {
        // given
        for ( Long indexedNodeId : indexedNodes )
        {
            fixture.directStoreAccess().nativeStores().getNodeStore().updateRecord(
                    notInUse( new NodeRecord( indexedNodeId, false, -1, -1 ) ) );
        }

        // when
        ConsistencySummaryStatistics stats = check();

        // then
        on( stats ).verify( RecordType.INDEX, 3 ) // 3 index entries are pointing to nodes not in use
                   .verify( RecordType.LABEL_SCAN_DOCUMENT, 2 ) // the label scan is pointing to 2 nodes not in use
                   .verify( RecordType.COUNTS, 3 )
                   .andThatsAllFolks();
    }

    @Test
    public void shouldNotReportIndexInconsistenciesIfIndexIsFailed() throws Exception
    {
        // this test fails all indexes, and then destroys a record and makes sure we only get a failure for
        // the label scan store but not for any index

        // given
        DirectStoreAccess storeAccess = fixture.directStoreAccess();

        // fail all indexes
        Iterator<IndexRule> rules = new SchemaStorage( storeAccess.nativeStores().getSchemaStore() ).indexesGetAll();
        while ( rules.hasNext() )
        {
            IndexRule rule = rules.next();
            IndexSamplingConfig samplingConfig = new IndexSamplingConfig( Config.defaults() );
            IndexPopulator populator = storeAccess.indexes().lookup( rule.getProviderDescriptor() )
                .getPopulator( rule.getId(), rule.getIndexDescriptor(), samplingConfig );
            populator.markAsFailed( "Oh noes! I was a shiny index and then I was failed" );
            populator.close( false );

        }

        for ( Long indexedNodeId : indexedNodes )
        {
            storeAccess.nativeStores().getNodeStore().updateRecord(
                    notInUse( new NodeRecord( indexedNodeId, false, -1, -1 ) ) );
        }

        // when
        ConsistencySummaryStatistics stats = check();

        // then
        on( stats ).verify( RecordType.LABEL_SCAN_DOCUMENT, 2 ) // the label scan is pointing to 2 nodes not in use
                   .verify( RecordType.COUNTS, 3 )
                   .andThatsAllFolks();
    }

    @Test
    public void shouldReportMismatchedLabels() throws Exception
    {
        final List<Integer> labels = new ArrayList<>();

        // given
        final Pair<List<DynamicRecord>, List<Integer>> pair = chainOfDynamicRecordsWithLabelsForANode( 3 );
        fixture.apply( new GraphStoreFixture.Transaction()
        {
            @Override
            protected void transactionData( GraphStoreFixture.TransactionDataBuilder tx,
                                            GraphStoreFixture.IdGenerator next )
            {
                NodeRecord node = new NodeRecord( 42, false, -1, -1 );
                node.setInUse( true );
                List<DynamicRecord> dynamicRecords;
                dynamicRecords = pair.first();
                labels.addAll( pair.other() );
                node.setLabelField( dynamicPointer( dynamicRecords ), dynamicRecords );
                tx.create( node );

            }
        } );

        long[] before = asArray( labels );
        labels.remove( 1 );
        long[] after = asArray( labels );

        write( fixture.directStoreAccess().labelScanStore(), asList( labelChanges( 42, before, after ) ) );

        // when
        ConsistencySummaryStatistics stats = check();

        // then
        on( stats ).verify( RecordType.LABEL_SCAN_DOCUMENT, 1 )
                   .andThatsAllFolks();
    }

    private long[] asArray( List<? extends Number> in )
    {
        long[] longs = new long[in.size()];
        for ( int i = 0; i < in.size(); i++ )
        {
            longs[i] = in.get( i ).longValue();
        }
        return longs;
    }

    private PrimitiveLongSet asPrimitiveLongSet( List<? extends Number> in )
    {
        return PrimitiveLongCollections.setOf( asArray( in ) );
    }

    @Test
    public void shouldReportMismatchedInlinedLabels() throws Exception
    {
        // given
        fixture.apply( new GraphStoreFixture.Transaction()
        {
            @Override
            protected void transactionData( GraphStoreFixture.TransactionDataBuilder tx,
                                            GraphStoreFixture.IdGenerator next )
            {
                NodeRecord node = new NodeRecord( 42, false, -1, -1 );
                node.setInUse( true );
                node.setLabelField( inlinedLabelsLongRepresentation( label1, label2 ), Collections.emptySet() );
                tx.create( node );
            }
        } );

        write( fixture.directStoreAccess().labelScanStore(), asList( labelChanges( 42, new long[]{label1, label2}, new long[]{label1} ) ) );

        // when
        ConsistencySummaryStatistics stats = check();

        // then
        on( stats ).verify( RecordType.LABEL_SCAN_DOCUMENT, 1 )
                   .andThatsAllFolks();
    }

    @Test
    public void shouldReportNodesThatAreNotIndexed() throws Exception
    {
        // given
        IndexSamplingConfig samplingConfig = new IndexSamplingConfig( Config.defaults() );
        Iterator<IndexRule> indexRuleIterator =
                new SchemaStorage( fixture.directStoreAccess().nativeStores().getSchemaStore() ).indexesGetAll();
        NeoStoreIndexStoreView storeView = new NeoStoreIndexStoreView( LockService.NO_LOCK_SERVICE,
                fixture.directStoreAccess().nativeStores().getRawNeoStores() );
        while ( indexRuleIterator.hasNext() )
        {
            IndexRule indexRule = indexRuleIterator.next();
            SchemaIndexDescriptor descriptor = indexRule.getIndexDescriptor();
            IndexAccessor accessor = fixture.directStoreAccess().indexes().
                    lookup( indexRule.getProviderDescriptor() ).getOnlineAccessor(
                            indexRule.getId(), descriptor, samplingConfig );
            try ( IndexUpdater updater = accessor.newUpdater( IndexUpdateMode.ONLINE ) )
            {
                for ( long nodeId : indexedNodes )
                {
                    NodeUpdates updates = storeView.nodeAsUpdates( nodeId );
                    for ( IndexEntryUpdate<?> update : updates.forIndexKeys( asList( descriptor ) ) )
                    {
                        updater.process( IndexEntryUpdate.remove( nodeId, descriptor, update.values() ) );
                    }
                }
            }
            accessor.force( IOLimiter.unlimited() );
            accessor.close();
        }

        // when
        ConsistencySummaryStatistics stats = check();

        // then
        on( stats ).verify( RecordType.NODE, 3 ) // 1 node missing from 1 index + 1 node missing from 2 indexes
                   .andThatsAllFolks();
    }

    @Test
    public void shouldReportNodesWithDuplicatePropertyValueInUniqueIndex() throws Exception
    {
        // given
        IndexSamplingConfig samplingConfig = new IndexSamplingConfig( Config.defaults() );
        Iterator<IndexRule> indexRuleIterator =
                new SchemaStorage( fixture.directStoreAccess().nativeStores().getSchemaStore() ).indexesGetAll();
        while ( indexRuleIterator.hasNext() )
        {
            IndexRule indexRule = indexRuleIterator.next();
            IndexAccessor accessor = fixture.directStoreAccess().indexes().lookup( indexRule.getProviderDescriptor() )
                    .getOnlineAccessor( indexRule.getId(), indexRule.getIndexDescriptor(), samplingConfig );
            IndexUpdater updater = accessor.newUpdater( IndexUpdateMode.ONLINE );
            updater.process( IndexEntryUpdate.add( 42, indexRule.getIndexDescriptor().schema(), values( indexRule ) ) );
            updater.close();
            accessor.force( IOLimiter.unlimited() );
            accessor.close();
        }

        // when
        ConsistencySummaryStatistics stats = check();

        // then
        on( stats ).verify( RecordType.NODE, 1 ) // the duplicate in unique index
                   .verify( RecordType.INDEX, 3 ) // the index entries pointing to non-existent node 42
                   .andThatsAllFolks();
    }

    private Value[] values( IndexRule indexRule )
    {
        switch ( indexRule.schema().getPropertyIds().length )
        {
        case 1: return Iterators.array( Values.of( VALUE1 ) );
        case 2: return Iterators.array( Values.of( VALUE1 ), Values.of( VALUE2 ) );
        default: throw new UnsupportedOperationException();
        }
    }

    @Test
    public void shouldReportMissingMandatoryNodeProperty() throws Exception
    {
        // given
        fixture.apply( new GraphStoreFixture.Transaction()
        {
            @Override
            protected void transactionData( GraphStoreFixture.TransactionDataBuilder tx,
                    GraphStoreFixture.IdGenerator next )
            {
                // structurally correct, but does not have the 'mandatory' property with the 'draconian' label
                NodeRecord node = new NodeRecord( next.node(), false, -1, next.property() );
                node.setInUse( true );
                node.setLabelField( inlinedLabelsLongRepresentation( draconian ),
                        Collections.emptySet() );
                PropertyRecord property = new PropertyRecord( node.getNextProp(), node );
                property.setInUse( true );
                PropertyBlock block = new PropertyBlock();
                block.setSingleBlock( key1 | (((long) PropertyType.INT.intValue()) << 24) | (1337L << 28) );
                property.addPropertyBlock( block );
                tx.create( node );
                tx.create( property );
            }
        } );

        createNodePropertyExistenceConstraint( draconian, mandatory );

        // when
        ConsistencySummaryStatistics stats = check();

        // then
        on( stats ).verify( RecordType.NODE, 1 )
                .andThatsAllFolks();
    }

    @Test
    public void shouldReportMissingMandatoryRelationshipProperty() throws Exception
    {
        // given
        fixture.apply( new GraphStoreFixture.Transaction()
        {
            @Override
            protected void transactionData( GraphStoreFixture.TransactionDataBuilder tx,
                    GraphStoreFixture.IdGenerator next )
            {
                long nodeId1 = next.node();
                long nodeId2 = next.node();
                long relId = next.relationship();
                long propId = next.property();

                NodeRecord node1 = new NodeRecord( nodeId1, true, false, relId, NO_NEXT_PROPERTY.intValue(),
                        NO_LABELS_FIELD.intValue() );
                NodeRecord node2 = new NodeRecord( nodeId2, true, false, relId, NO_NEXT_PROPERTY.intValue(),
                        NO_LABELS_FIELD.intValue() );

                // structurally correct, but does not have the 'mandatory' property with the 'M' rel type
                RelationshipRecord relationship = new RelationshipRecord( relId, true, nodeId1, nodeId2, M,
                        NO_PREV_RELATIONSHIP.intValue(), NO_NEXT_RELATIONSHIP.intValue(),
                        NO_PREV_RELATIONSHIP.intValue(), NO_NEXT_RELATIONSHIP.intValue(), true, true );
                relationship.setNextProp( propId );

                PropertyRecord property = new PropertyRecord( propId, relationship );
                property.setInUse( true );
                PropertyBlock block = new PropertyBlock();
                block.setSingleBlock( key1 | (((long) PropertyType.INT.intValue()) << 24) | (1337L << 28) );
                property.addPropertyBlock( block );

                tx.create( node1 );
                tx.create( node2 );
                tx.create( relationship );
                tx.create( property );
                tx.incrementRelationshipCount( ANY_LABEL, ANY_RELATIONSHIP_TYPE, ANY_LABEL, 1 );
                tx.incrementRelationshipCount( ANY_LABEL, M, ANY_LABEL, 1 );
            }
        } );

        createRelationshipPropertyExistenceConstraint( M, mandatory );

        // when
        ConsistencySummaryStatistics stats = check();

        // then
        on( stats ).verify( RecordType.RELATIONSHIP, 1 )
                .andThatsAllFolks();
    }

    private long inlinedLabelsLongRepresentation( long... labelIds )
    {
        long header = (long) labelIds.length << 36;
        byte bitsPerLabel = (byte) (36 / labelIds.length);
        Bits bits = bits( 5 );
        for ( long labelId : labelIds )
        {
            bits.put( labelId, bitsPerLabel );
        }
        return header | bits.getLongs()[0];
    }

    @Test
    public void shouldReportCyclesInDynamicRecordsWithLabels() throws Exception
    {
        // given
        final List<DynamicRecord> chain = chainOfDynamicRecordsWithLabelsForANode( 176/*3 full records*/ ).first();
        assertEquals( "number of records in chain", 3, chain.size() );
        assertEquals( "all records full", chain.get( 0 ).getLength(), chain.get( 2 ).getLength() );
        fixture.apply( new GraphStoreFixture.Transaction()
        {
            @Override
            protected void transactionData( GraphStoreFixture.TransactionDataBuilder tx,
                                            GraphStoreFixture.IdGenerator next )
            {
                long nodeId = ((long[]) getRightArray( readFullByteArrayFromHeavyRecords( chain, ARRAY ) ).asObject())[0];
                NodeRecord before = inUse( new NodeRecord( nodeId, false, -1, -1 ) );
                NodeRecord after = inUse( new NodeRecord( nodeId, false, -1, -1 ) );
                DynamicRecord record1 = chain.get( 0 ).clone();
                DynamicRecord record2 = chain.get( 1 ).clone();
                DynamicRecord record3 = chain.get( 2 ).clone();

                record3.setNextBlock( record2.getId() );
                before.setLabelField( dynamicPointer( chain ), chain );
                after.setLabelField( dynamicPointer( chain ), asList( record1, record2, record3 ) );
                tx.update( before, after );
            }
        } );

        // when
        ConsistencySummaryStatistics stats = check();

        // then
        on( stats ).verify( RecordType.NODE, 1 )
                   .verify( RecordType.COUNTS, 177 )
                   .andThatsAllFolks();
    }

    private Pair<List<DynamicRecord>,List<Integer>> chainOfDynamicRecordsWithLabelsForANode( int labelCount )
            throws TransactionFailureException
    {
        final long[] labels = new long[labelCount + 1]; // allocate enough labels to need three records
        final List<Integer> createdLabels = new ArrayList<>();
        try ( Applier applier = fixture.createApplier() )
        {
            for ( int i = 1/*leave space for the node id*/; i < labels.length; i++ )
            {
                final int offset = i;
                applier.apply( new GraphStoreFixture.Transaction()
                { // Neo4j can create no more than one label per transaction...
                    @Override
                    protected void transactionData( GraphStoreFixture.TransactionDataBuilder tx,
                            GraphStoreFixture.IdGenerator next )
                    {
                        Integer label = next.label();
                        tx.nodeLabel( (int) (labels[offset] = label), "label:" + offset );
                        createdLabels.add( label );
                    }
                } );
            }
        }
        final List<DynamicRecord> chain = new ArrayList<>();
        fixture.apply( new GraphStoreFixture.Transaction()
        {
            @Override
            protected void transactionData( GraphStoreFixture.TransactionDataBuilder tx,
                    GraphStoreFixture.IdGenerator next )
            {
                NodeRecord nodeRecord = new NodeRecord( next.node(), false, -1, -1 );
                DynamicRecord record1 = inUse( new DynamicRecord( next.nodeLabel() ) );
                DynamicRecord record2 = inUse( new DynamicRecord( next.nodeLabel() ) );
                DynamicRecord record3 = inUse( new DynamicRecord( next.nodeLabel() ) );
                labels[0] = nodeRecord.getId(); // the first id should not be a label id, but the id of the node
                ReusableRecordsAllocator allocator = new ReusableRecordsAllocator( 60, record1, record2, record3 );
                allocateFromNumbers( chain, labels, allocator );

                nodeRecord.setLabelField( dynamicPointer( chain ), chain );

                tx.create( nodeRecord );
            }
        } );
        return Pair.of( chain, createdLabels );
    }

    @Test
    public void shouldReportNodeDynamicLabelContainingDuplicateLabelAsNodeInconsistency() throws Exception
    {
        int nodeId = 1000;
        Collection<DynamicRecord> duplicatedLabel = new ArrayList<>();
        final Pair<List<DynamicRecord>, List<Integer>> labels = chainOfDynamicRecordsWithLabelsForANode( 1 );

        // given
        fixture.apply( new GraphStoreFixture.Transaction()
        {
            @Override
            protected void transactionData( GraphStoreFixture.TransactionDataBuilder tx,
                    GraphStoreFixture.IdGenerator next )
            {
                NodeRecord node = new NodeRecord( nodeId, false, -1, -1 );
                node.setInUse( true );
                List<DynamicRecord> labelRecords = labels.first();
                node.setLabelField( dynamicPointer( labelRecords ), labelRecords );
                tx.create( node );

                Integer labelId = labels.other().get( 0 );
                DynamicRecord record = inUse( new DynamicRecord( labelId ) );
                allocateFromNumbers( duplicatedLabel, new long[]{nodeId, labelId, labelId}, new ReusableRecordsAllocator( 60, record ) );
            }
        } );

        StoreAccess storeAccess = fixture.directStoreAccess().nativeStores();
        NodeRecord nodeRecord = new NodeRecord( nodeId );
        storeAccess.getNodeStore().getRecord( nodeId, nodeRecord, FORCE );
        nodeRecord.setLabelField( dynamicPointer( duplicatedLabel ), duplicatedLabel );
        nodeRecord.setInUse( true );
        storeAccess.getNodeStore().updateRecord( nodeRecord );

        // when
        ConsistencySummaryStatistics stats = check();

        // then
        on( stats ).verify( RecordType.NODE, 1 ) // the duplicated label
                   .verify( RecordType.COUNTS, 0 )
                   .andThatsAllFolks();
    }

    @Test
    public void shouldReportOrphanedNodeDynamicLabelAsNodeInconsistency() throws Exception
    {
        // given
        fixture.apply( new GraphStoreFixture.Transaction()
        {
            @Override
            protected void transactionData( GraphStoreFixture.TransactionDataBuilder tx,
                                            GraphStoreFixture.IdGenerator next )
            {
                tx.nodeLabel( 42, "Label" );

                NodeRecord nodeRecord = new NodeRecord( next.node(), false, -1, -1 );
                DynamicRecord record = inUse( new DynamicRecord( next.nodeLabel() ) );
                Collection<DynamicRecord> newRecords = new ArrayList<>();
                allocateFromNumbers( newRecords, prependNodeId( next.node(), new long[]{42L} ),
                        new ReusableRecordsAllocator( 60, record ) );
                nodeRecord.setLabelField( dynamicPointer( newRecords ), newRecords );

                tx.create( nodeRecord );
            }
        } );

        // when
        ConsistencySummaryStatistics stats = check();

        // then
        on( stats ).verify( RecordType.NODE_DYNAMIC_LABEL, 1 )
                   .andThatsAllFolks();
    }

    @Test
    public void shouldReportRelationshipInconsistencies() throws Exception
    {
        // given
        fixture.apply( new GraphStoreFixture.Transaction()
        {
            @Override
            protected void transactionData( GraphStoreFixture.TransactionDataBuilder tx,
                                            GraphStoreFixture.IdGenerator next )
            {
                tx.create( new RelationshipRecord( next.relationship(), 1, 2, C ) );
            }
        } );

        // when
        ConsistencySummaryStatistics stats = check();

        // then
        on( stats ).verify( RecordType.RELATIONSHIP, 2 )
                   .verify( RecordType.COUNTS, 3 )
                   .andThatsAllFolks();
    }

    @Test
    public void shouldReportRelationshipOtherNodeInconsistencies() throws Exception
    {
        // given
        fixture.apply( new GraphStoreFixture.Transaction()
        {
            @Override
            protected void transactionData( GraphStoreFixture.TransactionDataBuilder tx,
                    GraphStoreFixture.IdGenerator next )
            {
                long node1 = next.node();
                long node2 = next.node();
                long rel = next.relationship();
                tx.create( inUse( new RelationshipRecord( rel, node1, node2, 0 ) ) );
                tx.create( inUse( new NodeRecord( node1, false, rel + 1, -1 ) ) );
                tx.create( inUse( new NodeRecord( node2, false, rel + 2, -1 ) ) );
            }
        } );

        // when
        ConsistencySummaryStatistics stats = check();

        // then
        on( stats ).verify( RecordType.RELATIONSHIP, 2 )
                   .verify( RecordType.NODE, 2 )
                   .verify( RecordType.COUNTS, 2 )
                   .andThatsAllFolks();
    }

    @Test
    public void shouldReportPropertyInconsistencies() throws Exception
    {
        // given
        fixture.apply( new GraphStoreFixture.Transaction()
        {
            @Override
            protected void transactionData( GraphStoreFixture.TransactionDataBuilder tx,
                                            GraphStoreFixture.IdGenerator next )
            {
                NodeRecord node = new NodeRecord( next.node() );
                PropertyRecord property = new PropertyRecord( next.property() );
                node.setNextProp( property.getId() );

                // Mess up the prev/next pointers a bit
                property.setNextProp( 1_000 );

                PropertyBlock block = new PropertyBlock();
                block.setSingleBlock( next.propertyKey() | (((long) PropertyType.INT.intValue()) << 24) | (666L << 28) );
                property.addPropertyBlock( block );
                tx.create( node );
                tx.create( property );
            }
        } );

        // when
        ConsistencySummaryStatistics stats = check();

        // then
        on( stats ).verify( RecordType.PROPERTY, 2 )
                   .verify( RecordType.NODE, 1 )
                   .andThatsAllFolks();
    }

    @Test
    public void shouldReportStringPropertyInconsistencies() throws Exception
    {
        // given
        fixture.apply( new GraphStoreFixture.Transaction()
        {
            @Override
            protected void transactionData( GraphStoreFixture.TransactionDataBuilder tx,
                                            GraphStoreFixture.IdGenerator next )
            {
                DynamicRecord string = new DynamicRecord( next.stringProperty() );
                string.setInUse( true );
                string.setCreated();
                string.setType( PropertyType.STRING.intValue() );
                string.setNextBlock( next.stringProperty() );
                string.setData( UTF8.encode( "hello world" ) );

                PropertyBlock block = new PropertyBlock();
                block.setSingleBlock( (((long) PropertyType.STRING.intValue()) << 24) | (string.getId() << 28) );
                block.addValueRecord( string );

                PropertyRecord property = new PropertyRecord( next.property() );
                property.addPropertyBlock( block );

                tx.create( property );
            }
        } );

        // when
        ConsistencySummaryStatistics stats = check();

        // then
        on( stats ).verify( RecordType.STRING_PROPERTY, 1 )
                   .andThatsAllFolks();
    }

    @Test
    public void shouldReportBrokenSchemaRecordChain() throws Exception
    {
        // given
        fixture.apply( new GraphStoreFixture.Transaction()
        {
            @Override
            protected void transactionData( GraphStoreFixture.TransactionDataBuilder tx,
                                            GraphStoreFixture.IdGenerator next )
            {
                DynamicRecord schema = new DynamicRecord( next.schema() );
                DynamicRecord schemaBefore = schema.clone();

                schema.setNextBlock( next.schema() ); // Point to a record that isn't in use.
                IndexRule rule = indexRule( schema.getId(), label1, key1, DESCRIPTOR );
                schema.setData( rule.serialize() );

                tx.createSchema( asList( schemaBefore ), asList( schema ), rule );
            }
        } );

        // when
        ConsistencySummaryStatistics stats = check();

        // then
        on( stats ).verify( RecordType.SCHEMA, 3 )
                   .andThatsAllFolks();
    }

    @Test
    public void shouldReportDuplicateConstraintReferences() throws Exception
    {
        // given
        fixture.apply( new GraphStoreFixture.Transaction()
        {
            @Override
            protected void transactionData( GraphStoreFixture.TransactionDataBuilder tx,
                                            GraphStoreFixture.IdGenerator next )
            {
                int ruleId1 = (int) next.schema();
                int ruleId2 = (int) next.schema();
                int labelId = next.label();
                int propertyKeyId = next.propertyKey();

                DynamicRecord record1 = new DynamicRecord( ruleId1 );
                DynamicRecord record2 = new DynamicRecord( ruleId2 );
                DynamicRecord record1Before = record1.clone();
                DynamicRecord record2Before = record2.clone();

                IndexRule rule1 = constraintIndexRule( ruleId1, labelId, propertyKeyId, DESCRIPTOR, ruleId1 );
                IndexRule rule2 = constraintIndexRule( ruleId2, labelId, propertyKeyId, DESCRIPTOR, ruleId1 );

                Collection<DynamicRecord> records1 = serializeRule( rule1, record1 );
                Collection<DynamicRecord> records2 = serializeRule( rule2, record2 );

                assertEquals( asList( record1 ), records1 );
                assertEquals( asList( record2 ), records2 );

                tx.nodeLabel( labelId, "label" );
                tx.propertyKey( propertyKeyId, "property" );

                tx.createSchema( asList(record1Before), records1, rule1 );
                tx.createSchema( asList(record2Before), records2, rule2 );
            }
        } );

        // when
        ConsistencySummaryStatistics stats = check();

        // then
        on( stats ).verify( RecordType.SCHEMA, 4 )
                   .andThatsAllFolks();
    }

    @Test
    public void shouldReportInvalidConstraintBackReferences() throws Exception
    {
        // given
        fixture.apply( new GraphStoreFixture.Transaction()
        {
            @Override
            protected void transactionData( GraphStoreFixture.TransactionDataBuilder tx,
                                            GraphStoreFixture.IdGenerator next )
            {
                int ruleId1 = (int) next.schema();
                int ruleId2 = (int) next.schema();
                int labelId = next.label();
                int propertyKeyId = next.propertyKey();

                DynamicRecord record1 = new DynamicRecord( ruleId1 );
                DynamicRecord record2 = new DynamicRecord( ruleId2 );
                DynamicRecord record1Before = record1.clone();
                DynamicRecord record2Before = record2.clone();

                IndexRule rule1 = constraintIndexRule( ruleId1, labelId, propertyKeyId, DESCRIPTOR, ruleId2 );
                ConstraintRule rule2 = uniquenessConstraintRule( ruleId2, labelId, propertyKeyId, ruleId2 );

                Collection<DynamicRecord> records1 = serializeRule( rule1, record1 );
                Collection<DynamicRecord> records2 = serializeRule( rule2, record2 );

                assertEquals( asList( record1 ), records1 );
                assertEquals( asList( record2 ), records2 );

                tx.nodeLabel( labelId, "label" );
                tx.propertyKey( propertyKeyId, "property" );

                tx.createSchema( asList(record1Before), records1, rule1 );
                tx.createSchema( asList(record2Before), records2, rule2 );
            }
        } );

        // when
        ConsistencySummaryStatistics stats = check();

        // then
        on( stats ).verify( RecordType.SCHEMA, 2 )
                   .andThatsAllFolks();
    }

    @Test
    public void shouldReportArrayPropertyInconsistencies() throws Exception
    {
        // given
        fixture.apply( new GraphStoreFixture.Transaction()
        {
            @Override
            protected void transactionData( GraphStoreFixture.TransactionDataBuilder tx,
                                            GraphStoreFixture.IdGenerator next )
            {
                DynamicRecord array = new DynamicRecord( next.arrayProperty() );
                array.setInUse( true );
                array.setCreated();
                array.setType( ARRAY.intValue() );
                array.setNextBlock( next.arrayProperty() );
                array.setData( UTF8.encode( "hello world" ) );

                PropertyBlock block = new PropertyBlock();
                block.setSingleBlock( (((long) ARRAY.intValue()) << 24) | (array.getId() << 28) );
                block.addValueRecord( array );

                PropertyRecord property = new PropertyRecord( next.property() );
                property.addPropertyBlock( block );

                tx.create( property );
            }
        } );

        // when
        ConsistencySummaryStatistics stats = check();

        // then
        on( stats ).verify( RecordType.ARRAY_PROPERTY, 1 )
                   .andThatsAllFolks();
    }

    @Test
    public void shouldReportRelationshipLabelNameInconsistencies() throws Exception
    {
        // given
        final Reference<Integer> inconsistentName = new Reference<>();
        fixture.apply( new GraphStoreFixture.Transaction()
        {
            @Override
            protected void transactionData( GraphStoreFixture.TransactionDataBuilder tx,
                                            GraphStoreFixture.IdGenerator next )
            {
                inconsistentName.set( next.relationshipType() );
                tx.relationshipType( inconsistentName.get(), "FOO" );
            }
        } );
        StoreAccess access = fixture.directStoreAccess().nativeStores();
        DynamicRecord record = access.getRelationshipTypeNameStore().getRecord( inconsistentName.get(),
                access.getRelationshipTypeNameStore().newRecord(), FORCE );
        record.setNextBlock( record.getId() );
        access.getRelationshipTypeNameStore().updateRecord( record );

        // when
        ConsistencySummaryStatistics stats = check();

        // then
        on( stats ).verify( RecordType.RELATIONSHIP_TYPE_NAME, 1 )
                   .andThatsAllFolks();
    }

    @Test
    public void shouldReportPropertyKeyNameInconsistencies() throws Exception
    {
        // given
        final Reference<Integer> inconsistentName = new Reference<>();
        fixture.apply( new GraphStoreFixture.Transaction()
        {
            @Override
            protected void transactionData( GraphStoreFixture.TransactionDataBuilder tx,
                                            GraphStoreFixture.IdGenerator next )
            {
                inconsistentName.set( next.propertyKey() );
                tx.propertyKey( inconsistentName.get(), "FOO" );
            }
        } );
        StoreAccess access = fixture.directStoreAccess().nativeStores();
        DynamicRecord record = access.getPropertyKeyNameStore().getRecord( inconsistentName.get() + 1,
                access.getPropertyKeyNameStore().newRecord(), FORCE );
        record.setNextBlock( record.getId() );
        access.getPropertyKeyNameStore().updateRecord( record );

        // when
        ConsistencySummaryStatistics stats = check();

        // then
        on( stats ).verify( RecordType.PROPERTY_KEY_NAME, 1 )
                   .andThatsAllFolks();
    }

    @Test
    public void shouldReportRelationshipTypeInconsistencies() throws Exception
    {
        // given
        StoreAccess access = fixture.directStoreAccess().nativeStores();
        RecordStore<RelationshipTypeTokenRecord> relTypeStore = access.getRelationshipTypeTokenStore();
        RelationshipTypeTokenRecord record = relTypeStore.getRecord( (int) relTypeStore.nextId(),
                relTypeStore.newRecord(), FORCE );
        record.setNameId( 20 );
        record.setInUse( true );
        relTypeStore.updateRecord( record );

        // when
        ConsistencySummaryStatistics stats = check();

        // then
        access.close();
        on( stats ).verify( RecordType.RELATIONSHIP_TYPE, 1 )
                   .andThatsAllFolks();
    }

    @Test
    public void shouldReportLabelInconsistencies() throws Exception
    {
        // given
        StoreAccess access = fixture.directStoreAccess().nativeStores();
        LabelTokenRecord record = access.getLabelTokenStore().getRecord( 1,
                access.getLabelTokenStore().newRecord(), FORCE );
        record.setNameId( 20 );
        record.setInUse( true );
        access.getLabelTokenStore().updateRecord( record );

        // when
        ConsistencySummaryStatistics stats = check();

        // then
        on( stats ).verify( RecordType.LABEL, 1 )
                   .andThatsAllFolks();
    }

    @Test
    public void shouldReportPropertyKeyInconsistencies() throws Exception
    {
        // given
        final Reference<Integer> inconsistentKey = new Reference<>();
        fixture.apply( new GraphStoreFixture.Transaction()
        {
            @Override
            protected void transactionData( GraphStoreFixture.TransactionDataBuilder tx,
                                            GraphStoreFixture.IdGenerator next )
            {
                inconsistentKey.set( next.propertyKey() );
                tx.propertyKey( inconsistentKey.get(), "FOO" );
            }
        } );
        StoreAccess access = fixture.directStoreAccess().nativeStores();
        DynamicRecord record = access.getPropertyKeyNameStore().getRecord( inconsistentKey.get() + 1,
                access.getPropertyKeyNameStore().newRecord(), FORCE );
        record.setInUse( false );
        access.getPropertyKeyNameStore().updateRecord( record );

        // when
        ConsistencySummaryStatistics stats = check();

        // then
        on( stats ).verify( RecordType.PROPERTY_KEY, 1 )
                   .andThatsAllFolks();
    }

    @Test
    public void shouldReportRelationshipGroupTypeInconsistencies() throws Exception
    {
        // given
        fixture.apply( new GraphStoreFixture.Transaction()
        {
            @Override
            protected void transactionData( GraphStoreFixture.TransactionDataBuilder tx,
                                            GraphStoreFixture.IdGenerator next )
            {
                long node = next.node();
                long group = next.relationshipGroup();
                int nonExistentType = next.relationshipType() + 1;
                tx.create( inUse( new NodeRecord( node, true, group, NO_NEXT_PROPERTY.intValue() ) ) );
                tx.create( withOwner( inUse( new RelationshipGroupRecord( group, nonExistentType ) ), node ) );
            }
        } );

        // when
        ConsistencySummaryStatistics stats = check();

        // then
        on( stats ).verify( RecordType.RELATIONSHIP_GROUP, 1 )
                   .andThatsAllFolks();
    }

    @Test
    public void shouldReportRelationshipGroupChainInconsistencies() throws Exception
    {
        // given
        fixture.apply( new GraphStoreFixture.Transaction()
        {
            @Override
            protected void transactionData( GraphStoreFixture.TransactionDataBuilder tx,
                    GraphStoreFixture.IdGenerator next )
            {
                long node = next.node();
                long group = next.relationshipGroup();
                tx.create( inUse( new NodeRecord( node, true, group, NO_NEXT_PROPERTY.intValue() ) ) );
                tx.create( withOwner( withNext( inUse( new RelationshipGroupRecord( group, C ) ),
                        group + 1 /*non-existent group id*/ ), node ) );
            }
        } );

        // when
        ConsistencySummaryStatistics stats = check();

        // then
        on( stats ).verify( RecordType.RELATIONSHIP_GROUP, 1 )
                   .andThatsAllFolks();
    }

    @Test
    public void shouldReportRelationshipGroupUnsortedChainInconsistencies() throws Exception
    {
        // given
        fixture.apply( new GraphStoreFixture.Transaction()
        {
            @Override
            protected void transactionData( GraphStoreFixture.TransactionDataBuilder tx,
                    GraphStoreFixture.IdGenerator next )
            {
                long node = next.node();
                long firstGroupId = next.relationshipGroup();
                long otherGroupId = next.relationshipGroup();
                tx.create( inUse( new NodeRecord( node, true, firstGroupId, NO_NEXT_PROPERTY.intValue() ) ) );
                tx.create( withOwner( withNext( inUse( new RelationshipGroupRecord( firstGroupId, T ) ),
                        otherGroupId ), node ) );
                tx.create( withOwner( inUse( new RelationshipGroupRecord( otherGroupId, C ) ), node ) );
            }
        } );

        // when
        ConsistencySummaryStatistics stats = check();

        // then
        on( stats ).verify( RecordType.RELATIONSHIP_GROUP, 1 )
                   .andThatsAllFolks();
    }

    @Test
    public void shouldReportRelationshipGroupRelationshipNotInUseInconsistencies() throws Exception
    {
        // given
        fixture.apply( new GraphStoreFixture.Transaction()
        {
            @Override
            protected void transactionData( GraphStoreFixture.TransactionDataBuilder tx,
                    GraphStoreFixture.IdGenerator next )
            {
                long node = next.node();
                long groupId = next.relationshipGroup();
                long rel = next.relationship();
                tx.create( inUse( new NodeRecord( node, true, groupId, NO_NEXT_PROPERTY.intValue() ) ) );
                tx.create( withOwner( withRelationships( inUse( new RelationshipGroupRecord( groupId, C ) ),
                        rel, rel, rel ), node ) );
            }
        } );

        // when
        ConsistencySummaryStatistics stats = check();

        // then
        on( stats ).verify( RecordType.RELATIONSHIP_GROUP, 3 )
                   .andThatsAllFolks();
    }

    @Test
    public void shouldReportRelationshipGroupRelationshipNotFirstInconsistencies() throws Exception
    {
        // given
        fixture.apply( new GraphStoreFixture.Transaction()
        {
            @Override
            protected void transactionData( GraphStoreFixture.TransactionDataBuilder tx,
                    GraphStoreFixture.IdGenerator next )
            {
                /*
                 *   node ----------------> group
                 *                             |
                 *                             v
                 *   otherNode <--> relA <--> relB
                 */
                long node = next.node();
                long otherNode = next.node();
                long group = next.relationshipGroup();
                long relA = next.relationship();
                long relB = next.relationship();
                tx.create( inUse( new NodeRecord( node, true, group, NO_NEXT_PROPERTY.intValue() ) ) );
                tx.create( inUse( new NodeRecord( otherNode, false, relA, NO_NEXT_PROPERTY.intValue() ) ) );
                tx.create( withNext( inUse( new RelationshipRecord( relA, otherNode, otherNode, C ) ), relB ) );
                tx.create( withPrev( inUse( new RelationshipRecord( relB, otherNode, otherNode, C ) ), relA ) );
                tx.create( withOwner( withRelationships( inUse( new RelationshipGroupRecord( group, C ) ), relB, relB, relB ), node ) );
                tx.incrementRelationshipCount( ANY_LABEL, ANY_RELATIONSHIP_TYPE, ANY_LABEL, 2 );
                tx.incrementRelationshipCount( ANY_LABEL, C, ANY_LABEL, 2 );
            }
        } );

        // when
        ConsistencySummaryStatistics stats = check();

        // then
        on( stats ).verify( RecordType.RELATIONSHIP_GROUP, 3 )
                   .andThatsAllFolks();
    }

    @Test
    public void shouldReportFirstRelationshipGroupOwnerInconsistency() throws Exception
    {
        // given
        fixture.apply( new GraphStoreFixture.Transaction()
        {
            @Override
            protected void transactionData( GraphStoreFixture.TransactionDataBuilder tx,
                    GraphStoreFixture.IdGenerator next )
            {
                // node -[first]-> group -[owner]-> otherNode
                long node = next.node();
                long otherNode = next.node();
                long group = next.relationshipGroup();
                tx.create( inUse( new NodeRecord( node, true, group, NO_NEXT_PROPERTY.intValue() ) ) );
                tx.create( inUse( new NodeRecord( otherNode, false, NO_NEXT_RELATIONSHIP.intValue(),
                        NO_NEXT_PROPERTY.intValue() ) ) );
                tx.create( withOwner( inUse( new RelationshipGroupRecord( group, C ) ), otherNode ) );
            }
        } );

        // when
        ConsistencySummaryStatistics stats = check();

        // then
        // - next group has other owner that its previous
        // - first group has other owner
        on( stats ).verify( RecordType.NODE, 1 )
                   .andThatsAllFolks();
    }

    @Test
    public void shouldReportChainedRelationshipGroupOwnerInconsistency() throws Exception
    {
        // given
        fixture.apply( new GraphStoreFixture.Transaction()
        {
            @Override
            protected void transactionData( GraphStoreFixture.TransactionDataBuilder tx,
                    GraphStoreFixture.IdGenerator next )
            {
                /* node -[first]-> groupA -[next]-> groupB
                 *    ^               /                |
                 *     \--[owner]----               [owner]
                 *                                     v
                 *                                  otherNode
                 */
                long node = next.node();
                long otherNode = next.node();
                long groupA = next.relationshipGroup();
                long groupB = next.relationshipGroup();
                tx.create( inUse( new NodeRecord( node, true, groupA, NO_NEXT_PROPERTY.intValue() ) ) );
                tx.create( inUse( new NodeRecord( otherNode, false, NO_NEXT_RELATIONSHIP.intValue(),
                        NO_NEXT_PROPERTY.intValue() ) ) );
                tx.create( withNext( withOwner( inUse( new RelationshipGroupRecord( groupA, C ) ),
                        node ), groupB ) );
                tx.create( withOwner( inUse( new RelationshipGroupRecord( groupB, T ) ), otherNode ) );
            }
        } );

        // when
        ConsistencySummaryStatistics stats = check();

        // then
        on( stats ).verify( RecordType.RELATIONSHIP_GROUP, 1 )
                   .andThatsAllFolks();
    }

    @Test
    public void shouldReportRelationshipGroupOwnerNotInUse() throws Exception
    {
        // given
        fixture.apply( new GraphStoreFixture.Transaction()
        {
            @Override
            protected void transactionData( GraphStoreFixture.TransactionDataBuilder tx,
                    GraphStoreFixture.IdGenerator next )
            {
                // group -[owner]-> <not-in-use node>
                long node = next.node();
                long group = next.relationshipGroup();
                tx.create( withOwner( inUse( new RelationshipGroupRecord( group, C ) ), node ) );
            }
        } );

        // when
        ConsistencySummaryStatistics stats = check();

        // then
        on( stats ).verify( RecordType.RELATIONSHIP_GROUP, 1 )
                   .andThatsAllFolks();
    }

    @Test
    public void shouldReportRelationshipGroupOwnerInvalidValue() throws Exception
    {
        // given
        fixture.apply( new GraphStoreFixture.Transaction()
        {
            @Override
            protected void transactionData( GraphStoreFixture.TransactionDataBuilder tx,
                    GraphStoreFixture.IdGenerator next )
            {
                // node -[first]-> group -[owner]-> -1
                long group = next.relationshipGroup();
                tx.create( withOwner( inUse( new RelationshipGroupRecord( group, C ) ), -1 ) );
            }
        } );

        // when
        ConsistencySummaryStatistics stats = check();

        // then
        on( stats ).verify( RecordType.RELATIONSHIP_GROUP, 1 )
                   .andThatsAllFolks();
    }

    private RelationshipRecord withNext( RelationshipRecord relationship, long next )
    {
        relationship.setFirstNextRel( next );
        relationship.setSecondNextRel( next );
        return relationship;
    }

    private RelationshipRecord withPrev( RelationshipRecord relationship, long prev )
    {
        relationship.setFirstInFirstChain( false );
        relationship.setFirstInSecondChain( false );
        relationship.setFirstPrevRel( prev );
        relationship.setSecondPrevRel( prev );
        return relationship;
    }

    @Test
    public void shouldReportRelationshipGroupRelationshipOfOtherTypeInconsistencies() throws Exception
    {
        // given
        fixture.apply( new GraphStoreFixture.Transaction()
        {
            @Override
            protected void transactionData( GraphStoreFixture.TransactionDataBuilder tx,
                    GraphStoreFixture.IdGenerator next )
            {
                /*
                 *   node -----> groupA
                 *                   |
                 *                   v
                 *   otherNode <--> relB
                 */
                long node = next.node();
                long otherNode = next.node();
                long group = next.relationshipGroup();
                long rel = next.relationship();
                tx.create( new NodeRecord( node, true, group, NO_NEXT_PROPERTY.intValue() ) );
                tx.create( new NodeRecord( otherNode, false, rel, NO_NEXT_PROPERTY.intValue() ) );
                tx.create( new RelationshipRecord( rel, otherNode, otherNode, T ) );
                tx.create( withOwner( withRelationships( new RelationshipGroupRecord( group, C ),
                        rel, rel, rel ), node ) );
                tx.incrementRelationshipCount( ANY_LABEL, ANY_RELATIONSHIP_TYPE, ANY_LABEL, 1 );
                tx.incrementRelationshipCount( ANY_LABEL, T, ANY_LABEL, 1 );
            }
        } );

        // when
        ConsistencySummaryStatistics stats = check();

        // then
        on( stats ).verify( RecordType.RELATIONSHIP_GROUP, 3 )
                   .andThatsAllFolks();
    }

    @Test
    public void shouldNotReportRelationshipGroupInconsistenciesForConsistentRecords() throws Exception
    {
        // given
        fixture.apply( new GraphStoreFixture.Transaction()
        {
            @Override
            protected void transactionData( GraphStoreFixture.TransactionDataBuilder tx,
                    GraphStoreFixture.IdGenerator next )
            {
                /* Create a little mini consistent structure:
                 *
                 *    nodeA --> groupA -[next]-> groupB
                 *      ^          |
                 *       \       [out]
                 *        \        v
                 *       [start]- rel -[end]-> nodeB
                 */

                long nodeA = next.node();
                long nodeB = next.node();
                long rel = next.relationship();
                long groupA = next.relationshipGroup();
                long groupB = next.relationshipGroup();

                tx.create( new NodeRecord( nodeA, true, groupA, NO_NEXT_PROPERTY.intValue() ) );
                tx.create( new NodeRecord( nodeB, false, rel, NO_NEXT_PROPERTY.intValue() ) );
                tx.create( firstInChains( new RelationshipRecord( rel, nodeA, nodeB, C ), 1 ) );
                tx.incrementRelationshipCount( ANY_LABEL, ANY_RELATIONSHIP_TYPE, ANY_LABEL, 1 );
                tx.incrementRelationshipCount( ANY_LABEL, C, ANY_LABEL, 1 );

                tx.create( withOwner( withRelationship( withNext( new RelationshipGroupRecord( groupA, C ), groupB ),
                        Direction.OUTGOING, rel ), nodeA ) );
                tx.create( withOwner( new RelationshipGroupRecord( groupB, T ), nodeA ) );
            }
        } );

        // when
        ConsistencySummaryStatistics stats = check();

        // then
        assertTrue( "should be consistent", stats.isConsistent() );
    }

    @Test
    public void shouldReportWrongNodeCountsEntries() throws Exception
    {
        // given
        fixture.apply( new GraphStoreFixture.Transaction()
        {
            @Override
            protected void transactionData( GraphStoreFixture.TransactionDataBuilder tx,
                                            GraphStoreFixture.IdGenerator next )
            {
                tx.incrementNodeCount( label3, 1 );
            }
        } );

        // when
        ConsistencySummaryStatistics stats = check();

        // then
        on( stats ).verify( RecordType.COUNTS, 1 )
                   .andThatsAllFolks();
    }

    @Test
    public void shouldReportWrongRelationshipCountsEntries() throws Exception
    {
        // given
        fixture.apply( new GraphStoreFixture.Transaction()
        {
            @Override
            protected void transactionData( GraphStoreFixture.TransactionDataBuilder tx,
                                            GraphStoreFixture.IdGenerator next )
            {
                tx.incrementRelationshipCount( label1 , C, ANY_LABEL, 1 );
            }
        } );

        // when
        ConsistencySummaryStatistics stats = check();

        // then
        on( stats ).verify( RecordType.COUNTS, 1 )
                   .andThatsAllFolks();
    }

    @Test
    public void shouldReportIfSomeKeysAreMissing() throws Exception
    {
        // given
        fixture.apply( new GraphStoreFixture.Transaction()
        {
            @Override
            protected void transactionData( GraphStoreFixture.TransactionDataBuilder tx,
                                            GraphStoreFixture.IdGenerator next )
            {
                tx.incrementNodeCount( label3, -1 );
            }
        } );

        // when
        ConsistencySummaryStatistics stats = check();

        // then
        on( stats ).verify( RecordType.COUNTS, 1 )
                   .andThatsAllFolks();
    }

    @Test
    public void shouldReportIfThereAreExtraKeys() throws Exception
    {
        // given
        fixture.apply( new GraphStoreFixture.Transaction()
        {
            @Override
            protected void transactionData( GraphStoreFixture.TransactionDataBuilder tx,
                                            GraphStoreFixture.IdGenerator next )
            {
                tx.incrementNodeCount( 1024 /* new label */, 1 );
            }
        } );

        // when
        ConsistencySummaryStatistics stats = check();

        // then
        on( stats ).verify( RecordType.COUNTS, 2 )
                   .andThatsAllFolks();
    }

    @Test
    public void shouldReportDuplicatedIndexRules() throws Exception
    {
        // Given
        int labelId = createLabel();
        int propertyKeyId = createPropertyKey();
        createIndexRule( labelId, propertyKeyId );
        createIndexRule( labelId, propertyKeyId );

        // When
        ConsistencySummaryStatistics stats = check();

        // Then
        on( stats ).verify( RecordType.SCHEMA, 1 ).andThatsAllFolks();
    }

    @Test
    public void shouldReportDuplicatedCompositeIndexRules() throws Exception
    {
        // Given
        int labelId = createLabel();
        int propertyKeyId1 = createPropertyKey( "p1" );
        int propertyKeyId2 = createPropertyKey( "p2" );
        int propertyKeyId3 = createPropertyKey( "p3" );
        createIndexRule( labelId, propertyKeyId1, propertyKeyId2, propertyKeyId3 );
        createIndexRule( labelId, propertyKeyId1, propertyKeyId2, propertyKeyId3 );

        // When
        ConsistencySummaryStatistics stats = check();

        // Then
        on( stats ).verify( RecordType.SCHEMA, 1 ).andThatsAllFolks();
    }

    @Test
    public void shouldReportDuplicatedUniquenessConstraintRules() throws Exception
    {
        // Given
        int labelId = createLabel();
        int propertyKeyId = createPropertyKey();
        createUniquenessConstraintRule( labelId, propertyKeyId );
        createUniquenessConstraintRule( labelId, propertyKeyId );

        // When
        ConsistencySummaryStatistics stats = check();

        // Then
        on( stats ).verify( RecordType.SCHEMA, 2 ) // pair of duplicated indexes & pair of duplicated constraints
                .andThatsAllFolks();
    }

    @Test
    public void shouldReportDuplicatedCompositeUniquenessConstraintRules() throws Exception
    {
        // Given
        int labelId = createLabel();
        int propertyKeyId1 = createPropertyKey( "p1" );
        int propertyKeyId2 = createPropertyKey( "p2" );
        createUniquenessConstraintRule( labelId, propertyKeyId1, propertyKeyId2 );
        createUniquenessConstraintRule( labelId, propertyKeyId1, propertyKeyId2 );

        // When
        ConsistencySummaryStatistics stats = check();

        // Then
        on( stats ).verify( RecordType.SCHEMA, 2 ) // pair of duplicated indexes & pair of duplicated constraints
                .andThatsAllFolks();
    }

    @Test
    public void shouldReportDuplicatedNodeKeyConstraintRules() throws Exception
    {
        // Given
        int labelId = createLabel();
        int propertyKeyId1 = createPropertyKey( "p1" );
        int propertyKeyId2 = createPropertyKey( "p2" );
        createNodeKeyConstraintRule( labelId, propertyKeyId1, propertyKeyId2 );
        createNodeKeyConstraintRule( labelId, propertyKeyId1, propertyKeyId2 );

        // When
        ConsistencySummaryStatistics stats = check();

        // Then
        on( stats ).verify( RecordType.SCHEMA, 2 ) // pair of duplicated indexes & pair of duplicated constraints
                .andThatsAllFolks();
    }

    @Test
    public void shouldReportDuplicatedNodePropertyExistenceConstraintRules() throws Exception
    {
        // Given
        int labelId = createLabel();
        int propertyKeyId = createPropertyKey();
        createNodePropertyExistenceConstraint( labelId, propertyKeyId );
        createNodePropertyExistenceConstraint( labelId, propertyKeyId );

        // When
        ConsistencySummaryStatistics stats = check();

        // Then
        on( stats ).verify( RecordType.SCHEMA, 1 ).andThatsAllFolks();
    }

    @Test
    public void shouldReportDuplicatedRelationshipPropertyExistenceConstraintRules() throws Exception
    {
        // Given
        int relTypeId = createRelType();
        int propertyKeyId = createPropertyKey();
        createRelationshipPropertyExistenceConstraint( relTypeId, propertyKeyId );
        createRelationshipPropertyExistenceConstraint( relTypeId, propertyKeyId );

        // When
        ConsistencySummaryStatistics stats = check();

        // Then
        on( stats ).verify( RecordType.SCHEMA, 1 ).andThatsAllFolks();
    }

    @Test
    public void shouldReportInvalidLabelIdInIndexRule() throws Exception
    {
        // Given
        int labelId = fixture.idGenerator().label();
        int propertyKeyId = createPropertyKey();
        createIndexRule( labelId, propertyKeyId );

        // When
        ConsistencySummaryStatistics stats = check();

        // Then
        on( stats ).verify( RecordType.SCHEMA, 1 ).andThatsAllFolks();
    }

    @Test
    public void shouldReportInvalidLabelIdInUniquenessConstraintRule() throws Exception
    {
        // Given
        int badLabelId = fixture.idGenerator().label();
        int propertyKeyId = createPropertyKey();
        createUniquenessConstraintRule( badLabelId, propertyKeyId );

        // When
        ConsistencySummaryStatistics stats = check();

        // Then
        on( stats ).verify( RecordType.SCHEMA, 2 ) // invalid label in both index & owning constraint
                .andThatsAllFolks();
    }

    @Test
    public void shouldReportInvalidLabelIdInNodeKeyConstraintRule() throws Exception
    {
        // Given
        int badLabelId = fixture.idGenerator().label();
        int propertyKeyId = createPropertyKey();
        createNodeKeyConstraintRule( badLabelId, propertyKeyId );

        // When
        ConsistencySummaryStatistics stats = check();

        // Then
        on( stats ).verify( RecordType.SCHEMA, 2 ) // invalid label in both index & owning constraint
                .andThatsAllFolks();
    }

    @Test
    public void shouldReportInvalidLabelIdInNodePropertyExistenceConstraintRule() throws Exception
    {
        // Given
        int badLabelId = fixture.idGenerator().label();
        int propertyKeyId = createPropertyKey();
        createNodePropertyExistenceConstraint( badLabelId, propertyKeyId );

        // When
        ConsistencySummaryStatistics stats = check();

        // Then
        on( stats ).verify( RecordType.SCHEMA, 1 ).andThatsAllFolks();
    }

    @Test
    public void shouldReportInvalidPropertyKeyIdInIndexRule() throws Exception
    {
        // Given
        int labelId = createLabel();
        int badPropertyKeyId = fixture.idGenerator().propertyKey();
        createIndexRule( labelId, badPropertyKeyId );

        // When
        ConsistencySummaryStatistics stats = check();

        // Then
        on( stats ).verify( RecordType.SCHEMA, 1 ).andThatsAllFolks();
    }

    @Test
    public void shouldReportInvalidSecondPropertyKeyIdInIndexRule() throws Exception
    {
        // Given
        int labelId = createLabel();
        int propertyKeyId = createPropertyKey();
        int badPropertyKeyId = fixture.idGenerator().propertyKey();
        createIndexRule( labelId, propertyKeyId, badPropertyKeyId );

        // When
        ConsistencySummaryStatistics stats = check();

        // Then
        on( stats ).verify( RecordType.SCHEMA, 1 ).andThatsAllFolks();
    }

    @Test
    public void shouldReportInvalidPropertyKeyIdInUniquenessConstraintRule() throws Exception
    {
        // Given
        int labelId = createLabel();
        int badPropertyKeyId = fixture.idGenerator().propertyKey();
        createUniquenessConstraintRule( labelId, badPropertyKeyId );

        // When
        ConsistencySummaryStatistics stats = check();

        // Then
        on( stats ).verify( RecordType.SCHEMA, 2 ) // invalid property key in both index & owning constraint
                .andThatsAllFolks();
    }

    @Test
    public void shouldReportInvalidSecondPropertyKeyIdInUniquenessConstraintRule() throws Exception
    {
        // Given
        int labelId = createLabel();
        int propertyKeyId = createPropertyKey();
        int badPropertyKeyId = fixture.idGenerator().propertyKey();
        createUniquenessConstraintRule( labelId, propertyKeyId, badPropertyKeyId );

        // When
        ConsistencySummaryStatistics stats = check();

        // Then
        on( stats ).verify( RecordType.SCHEMA, 2 ) // invalid property key in both index & owning constraint
                .andThatsAllFolks();
    }

    @Test
    public void shouldReportInvalidSecondPropertyKeyIdInNodeKeyConstraintRule() throws Exception
    {
        // Given
        int labelId = createLabel();
        int propertyKeyId = createPropertyKey();
        int badPropertyKeyId = fixture.idGenerator().propertyKey();
        createNodeKeyConstraintRule( labelId, propertyKeyId, badPropertyKeyId );

        // When
        ConsistencySummaryStatistics stats = check();

        // Then
        on( stats ).verify( RecordType.SCHEMA, 2 ) // invalid property key in both index & owning constraint
                .andThatsAllFolks();
    }

    @Test
    public void shouldReportInvalidPropertyKeyIdInNodePropertyExistenceConstraintRule() throws Exception
    {
        // Given
        int labelId = createLabel();
        int badPropertyKeyId = fixture.idGenerator().propertyKey();
        createNodePropertyExistenceConstraint( labelId, badPropertyKeyId );

        // When
        ConsistencySummaryStatistics stats = check();

        // Then
        on( stats ).verify( RecordType.SCHEMA, 1 ).andThatsAllFolks();
    }

    @Test
    public void shouldReportInvalidRelTypeIdInRelationshipPropertyExistenceConstraintRule() throws Exception
    {
        // Given
        int badRelTypeId = fixture.idGenerator().relationshipType();
        int propertyKeyId = createPropertyKey();
        createRelationshipPropertyExistenceConstraint( badRelTypeId, propertyKeyId );

        // When
        ConsistencySummaryStatistics stats = check();

        // Then
        on( stats ).verify( RecordType.SCHEMA, 1 ).andThatsAllFolks();
    }

    @Test
    public void shouldReportNothingForUniquenessAndPropertyExistenceConstraintOnSameLabelAndProperty() throws Exception
    {
        // Given
        int labelId = createLabel();
        int propertyKeyId = createPropertyKey();

        createUniquenessConstraintRule( labelId, propertyKeyId );
        createNodePropertyExistenceConstraint( labelId, propertyKeyId );

        // When
        ConsistencySummaryStatistics stats = check();

        // Then
        assertTrue( stats.isConsistent() );
    }

    @Test
    public void shouldReportNothingForNodeKeyAndPropertyExistenceConstraintOnSameLabelAndProperty() throws Exception
    {
        // Given
        int labelId = createLabel();
        int propertyKeyId = createPropertyKey();

        createNodeKeyConstraintRule( labelId, propertyKeyId );
        createNodePropertyExistenceConstraint( labelId, propertyKeyId );

        // When
        ConsistencySummaryStatistics stats = check();

        // Then
        assertTrue( stats.isConsistent() );
    }

    @Test
    public void shouldManageUnusedRecordsWithWeirdDataIn() throws Exception
    {
        // Given
        final AtomicLong id = new AtomicLong();
        fixture.apply( new GraphStoreFixture.Transaction()
        {
            @Override
            protected void transactionData( TransactionDataBuilder tx, IdGenerator next )
            {
                id.set( next.relationship() );
                RelationshipRecord relationship = new RelationshipRecord( id.get() );
                relationship.setFirstNode( -1 );
                relationship.setSecondNode( -1 );
                relationship.setInUse( true );
                tx.create( relationship );
            }
        } );
        fixture.apply( new GraphStoreFixture.Transaction()
        {
            @Override
            protected void transactionData( TransactionDataBuilder tx, IdGenerator next )
            {
                RelationshipRecord relationship = new RelationshipRecord( id.get() );
                tx.delete( relationship );
            }
        } );

        // When
        ConsistencySummaryStatistics stats = check();

        // Then
        assertTrue( stats.isConsistent() );
    }

    @Test
    public void shouldReportCircularPropertyRecordChain() throws Exception
    {
        // Given
        fixture.apply( new GraphStoreFixture.Transaction()
        {
            @Override
            protected void transactionData( TransactionDataBuilder tx, IdGenerator next )
            {
                // Create property chain A --> B --> C --> D
                //                             ↑           │
                //                             └───────────┘
                long a = next.property();
                long b = next.property();
                long c = next.property();
                long d = next.property();
                tx.create( propertyRecordWithSingleIntProperty( a, next.propertyKey(), -1, b ) );
                tx.create( propertyRecordWithSingleIntProperty( b, next.propertyKey(), a, c ) );
                tx.create( propertyRecordWithSingleIntProperty( c, next.propertyKey(), b, d ) );
                tx.create( propertyRecordWithSingleIntProperty( d, next.propertyKey(), c, b ) );
                tx.create( new NodeRecord( next.node() ).initialize( true, a, false, -1, Record.NO_LABELS_FIELD.longValue() ) );
            }

            private PropertyRecord propertyRecordWithSingleIntProperty( long id, int propertyKeyId, long prev, long next )
            {
                PropertyRecord record = new PropertyRecord( id ).initialize( true, prev, next );
                PropertyBlock block = new PropertyBlock();
                PropertyStore.encodeValue( block, propertyKeyId, Values.intValue( 10 ), null, null );
                record.addPropertyBlock( block );
                return record;
            }
        } );

        // When
        ConsistencySummaryStatistics stats = check();

        // Then report will be filed on Node inconsistent with the Property completing the circle
        on( stats ).verify( RecordType.NODE, 1 );
    }

    private ConsistencySummaryStatistics check() throws ConsistencyCheckIncompleteException
    {
        return check( fixture.directStoreAccess() );
    }

    private ConsistencySummaryStatistics check( DirectStoreAccess stores ) throws ConsistencyCheckIncompleteException
    {
        Config config = config();
        FullCheck checker = new FullCheck( config, ProgressMonitorFactory.NONE, fixture.getAccessStatistics(),
                defaultConsistencyCheckThreadsNumber() );
        return checker.execute( stores, FormattedLog.toOutputStream( System.out ),
                ( report, method, message ) ->
                {
                    Set<String> types = allReports.get( report );
                    assert types != null;
                    types.remove( method );
                } );
    }

    private Config config()
    {
        Map<String,String> params = stringMap(
                // Enable property owners check by default in tests:
                ConsistencyCheckSettings.consistency_check_property_owners.name(), "true",
                GraphDatabaseSettings.record_format.name(), getRecordFormatName());
        return Config.defaults( params );
    }

    protected static RelationshipGroupRecord withRelationships( RelationshipGroupRecord group, long out,
            long in, long loop )
    {
        group.setFirstOut( out );
        group.setFirstIn( in );
        group.setFirstLoop( loop );
        return group;
    }

    protected static RelationshipGroupRecord withRelationship( RelationshipGroupRecord group, Direction direction,
            long rel )
    {
        switch ( direction )
        {
        case OUTGOING:
            group.setFirstOut( rel );
            break;
        case INCOMING:
            group.setFirstIn( rel );
            break;
        case BOTH:
            group.setFirstLoop( rel );
            break;
        default:
            throw new IllegalArgumentException( direction.name() );
        }
        return group;
    }

    protected static RelationshipRecord firstInChains( RelationshipRecord relationship, int count )
    {
        relationship.setFirstInFirstChain( true );
        relationship.setFirstPrevRel( count );
        relationship.setFirstInSecondChain( true );
        relationship.setSecondPrevRel( count );
        return relationship;
    }

    protected static RelationshipGroupRecord withNext( RelationshipGroupRecord group, long next )
    {
        group.setNext( next );
        return group;
    }

    protected static RelationshipGroupRecord withOwner( RelationshipGroupRecord record, long owner )
    {
        record.setOwningNode( owner );
        return record;
    }

    protected String getRecordFormatName()
    {
        return StringUtils.EMPTY;
    }

    private int createLabel() throws Exception
    {
        final MutableInt id = new MutableInt( -1 );

        fixture.apply( new GraphStoreFixture.Transaction()
        {
            @Override
            protected void transactionData( GraphStoreFixture.TransactionDataBuilder tx,
                    GraphStoreFixture.IdGenerator next )
            {
                int labelId = next.label();
                tx.nodeLabel( labelId, "label" );
                id.setValue( labelId );
            }
        } );

        return id.intValue();
    }

    private int createPropertyKey() throws Exception
    {
        return createPropertyKey( "property" );
    }

    private int createPropertyKey( String propertyKey ) throws Exception
    {
        final MutableInt id = new MutableInt( -1 );

        fixture.apply( new GraphStoreFixture.Transaction()
        {
            @Override
            protected void transactionData( GraphStoreFixture.TransactionDataBuilder tx,
                    GraphStoreFixture.IdGenerator next )
            {
                int propertyKeyId = next.propertyKey();
                tx.propertyKey( propertyKeyId, propertyKey );
                id.setValue( propertyKeyId );
            }
        } );

        return id.intValue();
    }

    private int createRelType() throws Exception
    {
        final MutableInt id = new MutableInt( -1 );

        fixture.apply( new GraphStoreFixture.Transaction()
        {
            @Override
            protected void transactionData( GraphStoreFixture.TransactionDataBuilder tx,
                    GraphStoreFixture.IdGenerator next )
            {
                int relTypeId = next.relationshipType();
                tx.relationshipType( relTypeId, "relType" );
                id.setValue( relTypeId );
            }
        } );

        return id.intValue();
    }

    private void createIndexRule( final int labelId, final int... propertyKeyIds ) throws Exception
    {
        fixture.apply( new GraphStoreFixture.Transaction()
        {
            @Override
            protected void transactionData( GraphStoreFixture.TransactionDataBuilder tx,
                    GraphStoreFixture.IdGenerator next )
            {
                int id = (int) next.schema();

                DynamicRecord recordBefore = new DynamicRecord( id );
                DynamicRecord recordAfter = recordBefore.clone();

                IndexRule rule = IndexRule.indexRule( id, forLabel( labelId, propertyKeyIds ), DESCRIPTOR );
                Collection<DynamicRecord> records = serializeRule( rule, recordAfter );

                tx.createSchema( singleton( recordBefore ), records, rule );
            }
        } );
    }

    private void createUniquenessConstraintRule( final int labelId, final int... propertyKeyIds )
    {
        SchemaStore schemaStore = (SchemaStore) fixture.directStoreAccess().nativeStores().getSchemaStore();

        long ruleId1 = schemaStore.nextId();
        long ruleId2 = schemaStore.nextId();

        IndexRule indexRule = IndexRule.constraintIndexRule( ruleId1,
                uniqueForLabel( labelId, propertyKeyIds ), DESCRIPTOR, ruleId2 );
        ConstraintRule uniqueRule = ConstraintRule.constraintRule( ruleId2,
                ConstraintDescriptorFactory.uniqueForLabel( labelId, propertyKeyIds ), ruleId1 );

        writeToSchemaStore( schemaStore, indexRule );
        writeToSchemaStore( schemaStore, uniqueRule );
    }

    private void createNodeKeyConstraintRule( final int labelId, final int... propertyKeyIds )
    {
        SchemaStore schemaStore = (SchemaStore) fixture.directStoreAccess().nativeStores().getSchemaStore();

        long ruleId1 = schemaStore.nextId();
        long ruleId2 = schemaStore.nextId();

        IndexRule indexRule = IndexRule.constraintIndexRule( ruleId1,
                uniqueForLabel( labelId, propertyKeyIds ), DESCRIPTOR, ruleId2 );
        ConstraintRule nodeKeyRule = ConstraintRule.constraintRule( ruleId2,
                ConstraintDescriptorFactory.nodeKeyForLabel( labelId, propertyKeyIds ), ruleId1 );

        writeToSchemaStore( schemaStore, indexRule );
        writeToSchemaStore( schemaStore, nodeKeyRule );
    }

    private void createNodePropertyExistenceConstraint( int labelId, int propertyKeyId )
    {
        SchemaStore schemaStore = (SchemaStore) fixture.directStoreAccess().nativeStores().getSchemaStore();
        ConstraintRule rule = nodePropertyExistenceConstraintRule( schemaStore.nextId(), labelId, propertyKeyId );
        writeToSchemaStore( schemaStore, rule );
    }

    private void createRelationshipPropertyExistenceConstraint( int relTypeId, int propertyKeyId )
    {
        SchemaStore schemaStore = (SchemaStore) fixture.directStoreAccess().nativeStores().getSchemaStore();
        ConstraintRule rule = relPropertyExistenceConstraintRule( schemaStore.nextId(), relTypeId, propertyKeyId );
        writeToSchemaStore( schemaStore, rule );
    }

    private void writeToSchemaStore( SchemaStore schemaStore, SchemaRule rule )
    {
        Collection<DynamicRecord> records = schemaStore.allocateFrom( rule );
        for ( DynamicRecord record : records )
        {
            schemaStore.updateRecord( record );
        }
    }

    private static KernelTransaction transactionOn( GraphDatabaseService db )
    {
        DependencyResolver resolver = ((GraphDatabaseAPI) db).getDependencyResolver();
        ThreadToStatementContextBridge bridge = resolver.resolveDependency( ThreadToStatementContextBridge.class );
        return bridge.getKernelTransactionBoundToThisThread( true );
    }

    private static class Reference<T>
    {
        private T value;

        void set( T value )
        {
            this.value = value;
        }

        T get()
        {
            return value;
        }

        @Override
        public String toString()
        {
            return String.valueOf( value );
        }
    }

    public static final class ConsistencySummaryVerifier
    {
        private final ConsistencySummaryStatistics stats;
        private final Set<RecordType> types = new HashSet<>();
        private long total;

        public static ConsistencySummaryVerifier on( ConsistencySummaryStatistics stats )
        {
            return new ConsistencySummaryVerifier( stats );
        }

        private ConsistencySummaryVerifier( ConsistencySummaryStatistics stats )
        {
            this.stats = stats;
        }

        public ConsistencySummaryVerifier verify( RecordType type, int inconsistencies )
        {
            if ( !types.add( type ) )
            {
                throw new IllegalStateException( "Tried to verify the same type twice: " + type );
            }
            assertEquals( "Inconsistencies of type: " + type, inconsistencies,
                    stats.getInconsistencyCountForRecordType( type ) );
            total += inconsistencies;
            return this;
        }

        public void andThatsAllFolks()
        {
            assertEquals( "Total number of inconsistencies: " + stats, total, stats.getTotalInconsistencyCount() );
        }
    }

    private static Collection<DynamicRecord> serializeRule( SchemaRule rule, DynamicRecord... records )
    {
        byte[] data = rule.serialize();
        DynamicRecordAllocator dynamicRecordAllocator =
                new ReusableRecordsCompositeAllocator( asList( records ), schemaAllocator );
        Collection<DynamicRecord> result = new ArrayList<>();
        AbstractDynamicStore.allocateRecordsFromBytes( result, data, dynamicRecordAllocator );
        return result;
    }

    private static DynamicRecordAllocator schemaAllocator = new DynamicRecordAllocator()
    {
        private int next = 10000; // we start high to not conflict with real ids

        @Override
        public int getRecordDataSize()
        {
            return SchemaStore.BLOCK_SIZE;
        }

        @Override
        public DynamicRecord nextRecord()
        {
            return new DynamicRecord( next++ );
        }
    };
}<|MERGE_RESOLUTION|>--- conflicted
+++ resolved
@@ -80,11 +80,6 @@
 import org.neo4j.kernel.api.schema.index.SchemaIndexDescriptor;
 import org.neo4j.kernel.configuration.Config;
 import org.neo4j.kernel.impl.annotations.Documented;
-<<<<<<< HEAD
-=======
-import org.neo4j.kernel.impl.api.KernelStatement;
-import org.neo4j.kernel.impl.api.KernelTransactionImplementation;
->>>>>>> 82fec6e8
 import org.neo4j.kernel.impl.api.index.IndexUpdateMode;
 import org.neo4j.kernel.impl.api.index.NodeUpdates;
 import org.neo4j.kernel.impl.api.index.sampling.IndexSamplingConfig;
@@ -2135,7 +2130,7 @@
             {
                 PropertyRecord record = new PropertyRecord( id ).initialize( true, prev, next );
                 PropertyBlock block = new PropertyBlock();
-                PropertyStore.encodeValue( block, propertyKeyId, Values.intValue( 10 ), null, null );
+                PropertyStore.encodeValue( block, propertyKeyId, Values.intValue( 10 ), null, null, false );
                 record.addPropertyBlock( block );
                 return record;
             }
