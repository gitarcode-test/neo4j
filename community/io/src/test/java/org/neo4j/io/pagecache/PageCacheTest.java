--- conflicted
+++ resolved
@@ -82,6 +82,7 @@
 import static org.hamcrest.Matchers.both;
 import static org.hamcrest.Matchers.contains;
 import static org.hamcrest.Matchers.containsInAnyOrder;
+import static org.hamcrest.Matchers.containsString;
 import static org.hamcrest.Matchers.greaterThan;
 import static org.hamcrest.Matchers.greaterThanOrEqualTo;
 import static org.hamcrest.Matchers.is;
@@ -2558,14 +2559,6 @@
 
         try ( PageCursor cursor = pagedFile.io( 0, PF_SHARED_WRITE_LOCK ) )
         {
-<<<<<<< HEAD
-            expectedException.expect( IllegalStateException.class );
-            cursor.next(); // This should throw
-            fail( "cursor.next() on unmapped file did not throw" );
-        }
-    }
-
-=======
             try
             {
                 cursor.next();
@@ -2585,7 +2578,6 @@
         pagedFile.close();
     }
 
->>>>>>> 07349caa
     @Test( timeout = SHORT_TIMEOUT_MILLIS )
     public void writeLockedPageCursorNextMustThrowIfFileIsUnmapped() throws IOException
     {
@@ -2595,10 +2587,6 @@
         PageCursor cursor = pagedFile.io( 0, PF_SHARED_WRITE_LOCK );
         closeThisPagedFile( pagedFile );
 
-<<<<<<< HEAD
-        expectedException.expect( IllegalStateException.class );
-        cursor.next();
-=======
         try
         {
             cursor.next();
@@ -2610,7 +2598,6 @@
             e.printStackTrace( new PrintWriter( out ) );
             assertThat( out.toString(), containsString( "closeThisPagedFile" ) );
         }
->>>>>>> 07349caa
     }
 
     @Test( timeout = SHORT_TIMEOUT_MILLIS )
