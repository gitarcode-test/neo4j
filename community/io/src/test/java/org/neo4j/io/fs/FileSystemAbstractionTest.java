/*
 * Copyright (c) 2002-2017 "Neo Technology,"
 * Network Engine for Objects in Lund AB [http://neotechnology.com]
 *
 * This file is part of Neo4j.
 *
 * Neo4j is free software: you can redistribute it and/or modify
 * it under the terms of the GNU General Public License as published by
 * the Free Software Foundation, either version 3 of the License, or
 * (at your option) any later version.
 *
 * This program is distributed in the hope that it will be useful,
 * but WITHOUT ANY WARRANTY; without even the implied warranty of
 * MERCHANTABILITY or FITNESS FOR A PARTICULAR PURPOSE.  See the
 * GNU General Public License for more details.
 *
 * You should have received a copy of the GNU General Public License
 * along with this program.  If not, see <http://www.gnu.org/licenses/>.
 */
package org.neo4j.io.fs;

import org.junit.After;
import org.junit.Before;
import org.junit.Rule;
import org.junit.Test;

import java.io.File;
<<<<<<< HEAD
import java.io.IOException;
=======
import java.io.InputStream;
import java.nio.ByteBuffer;
import java.util.Arrays;
>>>>>>> 3e1fd261
import java.util.UUID;

import org.neo4j.graphdb.mockfs.CloseTrackingFileSystem;
import org.neo4j.io.fs.watcher.FileWatcher;
import org.neo4j.test.rule.TestDirectory;

import static org.hamcrest.Matchers.not;
import static org.hamcrest.Matchers.nullValue;
import static org.hamcrest.core.Is.is;
import static org.junit.Assert.assertFalse;
import static org.junit.Assert.assertNotNull;
import static org.junit.Assert.assertSame;
import static org.junit.Assert.assertThat;
import static org.junit.Assert.assertTrue;

public abstract class FileSystemAbstractionTest
{
    @Rule
    public TestDirectory dir = TestDirectory.testDirectory( getClass() );

    protected FileSystemAbstraction fsa;
    protected File path;

    @Before
    public void before() throws Exception
    {
        fsa = buildFileSystemAbstraction();
        path = new File( dir.directory(), UUID.randomUUID().toString() );
    }

    @After
    public void tearDown() throws Exception
    {
        fsa.close();
    }

    protected abstract FileSystemAbstraction buildFileSystemAbstraction();

    @Test
    public void shouldCreatePath() throws Exception
    {
        fsa.mkdirs( path );

        assertTrue( fsa.fileExists( path ) );
    }

    @Test
    public void shouldCreateDeepPath() throws Exception
    {
        path = new File( path, UUID.randomUUID() + "/" + UUID.randomUUID() );

        fsa.mkdirs( path );

        assertTrue( fsa.fileExists( path ) );
    }

    @Test
    public void shouldCreatePathThatAlreadyExists() throws Exception
    {
        assertTrue( fsa.mkdir( path ) );

        fsa.mkdirs( path );

        assertTrue( fsa.fileExists( path ) );
    }

    @Test
    public void shouldCreatePathThatPointsToFile() throws Exception
    {
        assertTrue( fsa.mkdir( path ) );
        path = new File( path, "some_file" );
        try ( StoreChannel channel = fsa.create( path ) )
        {
            assertThat( channel, is( not( nullValue() )) );

            fsa.mkdirs( path );

            assertTrue( fsa.fileExists( path ) );
        }
    }

    @Test
    public void moveToDirectoryMustMoveFile() throws Exception
    {
        File source = new File( path, "source" );
        File target = new File( path, "target" );
        File file = new File( source, "file" );
        File fileAfterMove = new File( target, "file" );
        fsa.mkdirs( source );
        fsa.mkdirs( target );
        fsa.create( file ).close();
        assertTrue( fsa.fileExists( file ) );
        assertFalse( fsa.fileExists( fileAfterMove ) );
        fsa.moveToDirectory( file, target );
        assertFalse( fsa.fileExists( file ) );
        assertTrue( fsa.fileExists( fileAfterMove ) );
    }

    @Test
    public void moveToDirectoryMustRecursivelyMoveAllFilesInGivenDirectory() throws Exception
    {
        File source = new File( path, "source" );
        File target = new File( path, "target" );
        File file = new File( source, "file" );
        File sourceAfterMove = new File( target, "source" );
        File fileAfterMove = new File( sourceAfterMove, "file" );
        fsa.mkdirs( source );
        fsa.mkdirs( target );
        fsa.create( file ).close();
        assertTrue( fsa.fileExists( source ) );
        assertTrue( fsa.fileExists( file ) );
        assertFalse( fsa.fileExists( sourceAfterMove ) );
        assertFalse( fsa.fileExists( fileAfterMove ) );
        fsa.moveToDirectory( source, target );
        assertFalse( fsa.fileExists( source ) );
        assertFalse( fsa.fileExists( file ) );
        assertTrue( fsa.fileExists( sourceAfterMove ) );
        assertTrue( fsa.fileExists( fileAfterMove ) );
    }

    @Test
    public void deleteRecursivelyMustDeleteAllFilesInDirectory() throws Exception
    {
        fsa.mkdirs( path );
        File a = new File( path, "a" );
        fsa.create( a ).close();
        File b = new File( path, "b" );
        fsa.create( b ).close();
        File c = new File( path, "c" );
        fsa.create( c ).close();
        File d = new File( path, "d" );
        fsa.create( d ).close();

        fsa.deleteRecursively( path );

        assertFalse( fsa.fileExists( a ) );
        assertFalse( fsa.fileExists( b ) );
        assertFalse( fsa.fileExists( c ) );
        assertFalse( fsa.fileExists( d ) );
    }

    @Test
    public void deleteRecursivelyMustDeleteGivenDirectory() throws Exception
    {
        fsa.mkdirs( path );
        fsa.deleteRecursively( path );
        assertFalse( fsa.fileExists( path ) );
    }

    @Test
    public void deleteRecursivelyMustDeleteGivenFile() throws Exception
    {
        fsa.mkdirs( path );
        File file = new File( path, "file" );
        fsa.create( file ).close();
        fsa.deleteRecursively( file );
        assertFalse( fsa.fileExists( file ) );
    }

    @Test
<<<<<<< HEAD
    public void fileWatcherCreation() throws IOException
    {
        try ( FileWatcher fileWatcher = fsa.fileWatcher() )
        {
            assertNotNull( fileWatcher.watch( dir.directory( "testDirectory" ) ) );
        }
    }

    @Test
    public void closeThirdPartyFileSystemsOnClose() throws IOException
    {
        CloseTrackingFileSystem closeTrackingFileSystem = new CloseTrackingFileSystem();

        CloseTrackingFileSystem fileSystem = fsa
                .getOrCreateThirdPartyFileSystem( CloseTrackingFileSystem.class,
                        thirdPartyFileSystemClass -> closeTrackingFileSystem );

        assertSame( closeTrackingFileSystem, fileSystem );
        assertFalse( closeTrackingFileSystem.isClosed() );

        fsa.close();

        assertTrue( closeTrackingFileSystem.isClosed() );
=======
    public void readAndWriteMustTakeBufferPositionIntoAccount() throws Exception
    {
        byte[] bytes = new byte[] {1, 2, 3, 4, 5};
        ByteBuffer buf = ByteBuffer.wrap( bytes );
        buf.position( 1 );

        fsa.mkdirs( path );
        File file = new File( path, "file" );
        try ( StoreChannel channel = fsa.open( file, "rw" ) )
        {
            assertThat( channel.write( buf ), is( 4 ) );
        }
        try ( InputStream stream = fsa.openAsInputStream( file ) )
        {
            assertThat( stream.read(), is( 2 ) );
            assertThat( stream.read(), is( 3 ) );
            assertThat( stream.read(), is( 4 ) );
            assertThat( stream.read(), is( 5 ) );
            assertThat( stream.read(), is( -1 ) );
        }
        Arrays.fill( bytes, (byte) 0 );
        buf.position( 1 );
        try ( StoreChannel channel = fsa.open( file, "rw" ) )
        {
            assertThat( channel.read( buf ), is( 4 ) );
            buf.clear();
            assertThat( buf.get(), is( (byte) 0 ) );
            assertThat( buf.get(), is( (byte) 2 ) );
            assertThat( buf.get(), is( (byte) 3 ) );
            assertThat( buf.get(), is( (byte) 4 ) );
            assertThat( buf.get(), is( (byte) 5 ) );
        }
>>>>>>> 3e1fd261
    }
}<|MERGE_RESOLUTION|>--- conflicted
+++ resolved
@@ -25,13 +25,10 @@
 import org.junit.Test;
 
 import java.io.File;
-<<<<<<< HEAD
 import java.io.IOException;
-=======
 import java.io.InputStream;
 import java.nio.ByteBuffer;
 import java.util.Arrays;
->>>>>>> 3e1fd261
 import java.util.UUID;
 
 import org.neo4j.graphdb.mockfs.CloseTrackingFileSystem;
@@ -192,7 +189,6 @@
     }
 
     @Test
-<<<<<<< HEAD
     public void fileWatcherCreation() throws IOException
     {
         try ( FileWatcher fileWatcher = fsa.fileWatcher() )
@@ -206,9 +202,8 @@
     {
         CloseTrackingFileSystem closeTrackingFileSystem = new CloseTrackingFileSystem();
 
-        CloseTrackingFileSystem fileSystem = fsa
-                .getOrCreateThirdPartyFileSystem( CloseTrackingFileSystem.class,
-                        thirdPartyFileSystemClass -> closeTrackingFileSystem );
+        CloseTrackingFileSystem fileSystem = fsa.getOrCreateThirdPartyFileSystem( CloseTrackingFileSystem.class,
+                thirdPartyFileSystemClass -> closeTrackingFileSystem );
 
         assertSame( closeTrackingFileSystem, fileSystem );
         assertFalse( closeTrackingFileSystem.isClosed() );
@@ -216,7 +211,9 @@
         fsa.close();
 
         assertTrue( closeTrackingFileSystem.isClosed() );
-=======
+    }
+
+    @Test
     public void readAndWriteMustTakeBufferPositionIntoAccount() throws Exception
     {
         byte[] bytes = new byte[] {1, 2, 3, 4, 5};
@@ -249,6 +246,5 @@
             assertThat( buf.get(), is( (byte) 4 ) );
             assertThat( buf.get(), is( (byte) 5 ) );
         }
->>>>>>> 3e1fd261
     }
 }