--- conflicted
+++ resolved
@@ -69,14 +69,9 @@
     {
         return DEFAULT_LEGACY_STYLE_QUOTING;
     }
-<<<<<<< HEAD
-
     int KB = 1024;
     int MB = KB * KB;
-=======
-    int KB = 1024, MB = KB * KB;
     int DEFAULT_BUFFER_SIZE_4MB = 4 * MB;
->>>>>>> 9fa74cb9
 
     class Default implements Configuration
     {
