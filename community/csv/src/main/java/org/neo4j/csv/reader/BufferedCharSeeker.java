/*
 * Copyright (c) 2002-2018 "Neo4j,"
 * Neo4j Sweden AB [http://neo4j.com]
 *
 * This file is part of Neo4j.
 *
 * Neo4j is free software: you can redistribute it and/or modify
 * it under the terms of the GNU General Public License as published by
 * the Free Software Foundation, either version 3 of the License, or
 * (at your option) any later version.
 *
 * This program is distributed in the hope that it will be useful,
 * but WITHOUT ANY WARRANTY; without even the implied warranty of
 * MERCHANTABILITY or FITNESS FOR A PARTICULAR PURPOSE.  See the
 * GNU General Public License for more details.
 *
 * You should have received a copy of the GNU General Public License
 * along with this program.  If not, see <http://www.gnu.org/licenses/>.
 */
package org.neo4j.csv.reader;

import java.io.BufferedReader;
import java.io.IOException;
import java.io.Reader;

import org.neo4j.csv.reader.Source.Chunk;
import org.neo4j.values.storable.CSVHeaderInformation;

import static java.lang.String.format;

import static org.neo4j.csv.reader.Mark.END_OF_LINE_CHARACTER;

/**
 * Much like a {@link BufferedReader} for a {@link Reader}.
 */
public class BufferedCharSeeker implements CharSeeker
{
    private static final char EOL_CHAR = '\n';
    private static final char EOL_CHAR_2 = '\r';
    private static final char EOF_CHAR = (char) -1;
    private static final char BACK_SLASH = '\\';

    private char[] buffer;
    private int dataLength;
    private int dataCapacity;

    // index into the buffer character array to read the next time nextChar() is called
    private int bufferPos;
    private int bufferStartPos;
    // last index (effectively length) of characters in use in the buffer
    private int bufferEnd;
    // bufferPos denoting the start of this current line that we're reading
    private int lineStartPos;
    // bufferPos when we started reading the current field
    private int seekStartPos;
    // 1-based value of which logical line we're reading a.t.m.
    private int lineNumber;
    // flag to know if we've read to the end
    private boolean eof;
    // char to recognize as quote start/end
    private final char quoteChar;
    // this absolute position + bufferPos is the current position in the source we're reading
    private long absoluteBufferStartPosition;
    private String sourceDescription;
    private final boolean multilineFields;
    private final boolean legacyStyleQuoting;
    private final Source source;
    private Chunk currentChunk;
    private final boolean trim;

    public BufferedCharSeeker( Source source, Configuration config )
    {
        this.source = source;
        this.quoteChar = config.quotationCharacter();
        this.lineStartPos = this.bufferPos;
        this.multilineFields = config.multilineFields();
        this.legacyStyleQuoting = config.legacyStyleQuoting();
        this.trim = getTrimStringIgnoreErrors( config );
    }

    @Override
    public boolean seek( Mark mark, int untilChar ) throws IOException
    {
        if ( eof )
        {   // We're at the end
            return eof( mark );
        }

        // Keep a start position in case we need to further fill the buffer in nextChar, a value can at maximum be the
        // whole buffer, so max one fill per value is supported.
        seekStartPos = bufferPos; // seekStartPos updated in nextChar if buffer flips over, that's why it's a member
        int ch;
        int endOffset = 1;
        int skippedChars = 0;
        int quoteDepth = 0;
        int quoteStartLine = 0;
        boolean isQuoted = false;

        while ( !eof )
        {
            ch = nextChar( skippedChars );
            if ( quoteDepth == 0 )
            {   // In normal mode, i.e. not within quotes
                if ( ch == untilChar )
                {   // We found a delimiter, set marker and return true
                    return setMark( mark, endOffset, skippedChars, ch, isQuoted );
                }
                else if ( trim && isWhitespace( ch ) )
                {   // Only check for left+trim whitespace as long as we haven't found a non-whitespace character
                    if ( seekStartPos == bufferPos - 1/* -1 since we just advanced one */ )
                    {   // We found a whitespace, which is before the first non-whitespace of the value and we've been told to trim that off
                        seekStartPos++;
                    }
                }
                else if ( ch == quoteChar && seekStartPos == bufferPos - 1/* -1 since we just advanced one */ )
                {   // We found a quote, which was the first of the value, skip it and switch mode
                    quoteDepth++;
                    isQuoted = true;
                    seekStartPos++;
                    quoteStartLine = lineNumber;
                }
                else if ( isNewLine( ch ) )
                {   // Encountered newline, done for now
                    if ( bufferPos - 1 == lineStartPos )
                    {   // We're at the start of this read so just skip it
                        seekStartPos++;
                        lineStartPos++;
                        continue;
                    }
                    break;
                }
                else if ( isQuoted )
                {   // This value is quoted, i.e. started with a quote and has also seen a quote
                    throw new DataAfterQuoteException( this,
                            new String( buffer, seekStartPos, bufferPos - seekStartPos ) );
                }
                // else this is a character to include as part of the current value
            }
            else
            {   // In quoted mode, i.e. within quotes
                if ( ch == quoteChar )
                {   // Found a quote within a quote, peek at next char
                    int nextCh = peekChar( skippedChars );
                    if ( nextCh == quoteChar )
                    {   // Found a double quote, skip it and we're going down one more quote depth (quote-in-quote)
                        repositionChar( bufferPos++, ++skippedChars );
                    }
                    else
                    {   // Found an ending quote, skip it and switch mode
                        endOffset++;
                        quoteDepth--;
                    }
                }
                else if ( isNewLine( ch ) )
                {   // Found a new line inside a quotation...
                    if ( !multilineFields )
                    {   // ...but we are configured to disallow it
                        throw new IllegalMultilineFieldException( this );
                    }
                    // ... it's OK, just keep going
                    if ( ch == EOL_CHAR )
                    {
                        lineNumber++;
                    }
                }
                else if ( ch == BACK_SLASH && legacyStyleQuoting )
                {   // Legacy concern, support java style quote encoding
                    int nextCh = peekChar( skippedChars );
                    if ( nextCh == quoteChar || nextCh == BACK_SLASH )
                    {   // Found a slash encoded quote
                        repositionChar( bufferPos++, ++skippedChars );
                    }
                }
                else if ( eof )
                {
                    // We have an open quote but have reached the end of the file, this is a formatting error
                    throw new MissingEndQuoteException( this, quoteStartLine, quoteChar );
                }
            }
        }

        int valueLength = bufferPos - seekStartPos - 1;
        if ( eof && valueLength == 0 && seekStartPos == lineStartPos )
        {   // We didn't find any of the characters sought for
            return eof( mark );
        }

        // We found the last value of the line or stream
        lineNumber++;
        lineStartPos = bufferPos;
        return setMark( mark, endOffset, skippedChars, END_OF_LINE_CHARACTER, isQuoted );
    }

    @Override
    public <EXTRACTOR extends Extractor<?>> EXTRACTOR extract( Mark mark, EXTRACTOR extractor )
    {
        return extract( mark, extractor, null );
    }

    private boolean setMark( Mark mark, int endOffset, int skippedChars, int ch, boolean isQuoted )
    {
        int pos = (trim ? rtrim() : bufferPos) - endOffset - skippedChars;
        mark.set( seekStartPos, pos, ch, isQuoted );
        return true;
    }

    /**
     * Starting from the current position, {@link #bufferPos}, scan backwards as long as whitespace is found.
     * Although it cannot scan further back than the start of this field is, i.e. {@link #seekStartPos}.
     *
     * @return the right index of the value to pass into {@link Mark}. This is only called if {@link Configuration#trimStrings()} is {@code true}.
     */
    private int rtrim()
    {
        int index = bufferPos;
        while ( index - 1 > seekStartPos && isWhitespace( buffer[index - 1 /*bufferPos has advanced*/ - 1 /*don't check the last read char (delim or EOF)*/] ) )
        {
            index--;
        }
        return index;
    }

    private boolean isWhitespace( int ch )
    {
        return ch == ' ' ||
                ch == Character.SPACE_SEPARATOR ||
                ch == Character.PARAGRAPH_SEPARATOR ||
                ch == '\u00A0' ||
                ch == '\u001C' ||
                ch == '\u001D' ||
                ch == '\u001E' ||
                ch == '\u001F' ||
                ch == '\u2007' ||
                ch == '\u202F' ||
                ch == '\t';

    }

    private void repositionChar( int offset, int stepsBack )
    {
        // We reposition characters because we might have skipped some along the way, double-quotes and what not.
        // We want to take an as little hit as possible for that, so we reposition each character as long as
        // we're still reading the same value. All other values will not have to take any hit of skipped chars
        // for this particular value.
        buffer[offset - stepsBack] = buffer[offset];
    }

    private boolean isNewLine( int ch )
    {
        return ch == EOL_CHAR || ch == EOL_CHAR_2;
    }

    private int peekChar( int skippedChars ) throws IOException
    {
        int ch = nextChar( skippedChars );
        try
        {
            return ch;
        }
        finally
        {
            if ( ch != EOF_CHAR )
            {
                bufferPos--;
            }
        }
    }

    private boolean eof( Mark mark )
    {
        mark.set( -1, -1, Mark.END_OF_LINE_CHARACTER, false );
        return false;
    }

    private static boolean getTrimStringIgnoreErrors( Configuration config )
    {
        try
        {
            return config.trimStrings();
        }
        catch ( Throwable t )
        {
            // Cypher compatibility can result in older Cypher 2.3 code being passed here with older implementations of
            // Configuration. So we need to ignore the fact that those implementations do not include trimStrings().
            return Configuration.DEFAULT.trimStrings();
        }
    }

    @Override
    public <EXTRACTOR extends Extractor<?>> EXTRACTOR extract( Mark mark, EXTRACTOR extractor, CSVHeaderInformation optionalData )
    {
        if ( !tryExtract( mark, extractor, optionalData ) )
        {
            throw new IllegalStateException( extractor + " didn't extract value for " + mark +
                    ". For values which are optional please use tryExtract method instead" );
        }
        return extractor;
    }

    @Override
    public boolean tryExtract( Mark mark, Extractor<?> extractor, CSVHeaderInformation optionalData )
    {
        int from = mark.startPosition();
        int to = mark.position();
        return extractor.extract( buffer, from, to - from, mark.isQuoted(), optionalData );
    }

    @Override
    public boolean tryExtract( Mark mark, Extractor<?> extractor )
    {
        return tryExtract( mark, extractor, null );
    }

    private int nextChar( int skippedChars ) throws IOException
    {
        int ch;
        if ( bufferPos < bufferEnd || fillBuffer() )
        {
            ch = buffer[bufferPos];
        }
        else
        {
            ch = EOF_CHAR;
            eof = true;
        }

        if ( skippedChars > 0 )
        {
            repositionChar( bufferPos, skippedChars );
        }
        bufferPos++;
        return ch;
    }

    /**
     * @return {@code true} if something was read, otherwise {@code false} which means that we reached EOF.
     */
    private boolean fillBuffer() throws IOException
    {
        boolean first = currentChunk == null;

        if ( !first )
        {
            if ( bufferPos - seekStartPos >= dataCapacity )
            {
<<<<<<< HEAD
                throw new IllegalStateException( "Tried to read a field larger than buffer size " +
                        dataLength + ". A common cause of this is that a field has an unterminated " +
                        "quote and so will try to seek until the next quote, which ever line it may be on." +
                        " This should not happen if multi-line fields are disabled, given that the fields contains " +
                        "no new-line characters. This field started at " + sourceDescription() + ":" + lineNumber() );
=======
                currentChunk.close();
                if ( bufferPos - seekStartPos >= dataCapacity )
                {
                    throw new BufferOverflowException( "Tried to read a field larger than buffer size " +
                            dataLength + ". A common cause of this is that a field has an unterminated " +
                            "quote and so will try to seek until the next quote, which ever line it may be on." +
                            " This should not happen if multi-line fields are disabled, given that the fields contains " +
                            "no new-line characters. This field started at " + sourceDescription() + ":" + lineNumber() );
                }
>>>>>>> ee8cd3e9
            }
        }

        absoluteBufferStartPosition += dataLength;

        // Fill the buffer with new characters
        Chunk nextChunk = source.nextChunk( first ? -1 : seekStartPos );
        if ( nextChunk == Source.EMPTY_CHUNK )
        {
            return false;
        }

        buffer = nextChunk.data();
        dataLength = nextChunk.length();
        dataCapacity = nextChunk.maxFieldSize();
        bufferPos = nextChunk.startPosition();
        bufferStartPos = bufferPos;
        bufferEnd = bufferPos + dataLength;
        int shift = seekStartPos - nextChunk.backPosition();
        seekStartPos = nextChunk.backPosition();
        if ( first )
        {
            lineStartPos = seekStartPos;
        }
        else
        {
            lineStartPos -= shift;
        }
        String sourceDescriptionAfterRead = nextChunk.sourceDescription();
        if ( !sourceDescriptionAfterRead.equals( sourceDescription ) )
        {   // We moved over to a new source, reset line number
            lineNumber = 0;
            sourceDescription = sourceDescriptionAfterRead;
        }
        currentChunk = nextChunk;
        return dataLength > 0;
    }

    @Override
    public void close() throws IOException
    {
        source.close();
    }

    @Override
    public long position()
    {
        return absoluteBufferStartPosition + (bufferPos - bufferStartPos);
    }

    @Override
    public String sourceDescription()
    {
        return sourceDescription;
    }

    public long lineNumber()
    {
        return lineNumber;
    }

    @Override
    public String toString()
    {
        return format( "%s[source:%s, position:%d, line:%d]", getClass().getSimpleName(),
                sourceDescription(), position(), lineNumber() );
    }

    public static boolean isEolChar( char c )
    {
        return c == EOL_CHAR || c == EOL_CHAR_2;
    }
}<|MERGE_RESOLUTION|>--- conflicted
+++ resolved
@@ -343,23 +343,11 @@
         {
             if ( bufferPos - seekStartPos >= dataCapacity )
             {
-<<<<<<< HEAD
-                throw new IllegalStateException( "Tried to read a field larger than buffer size " +
+                throw new BufferOverflowException(  "Tried to read a field larger than buffer size " +
                         dataLength + ". A common cause of this is that a field has an unterminated " +
                         "quote and so will try to seek until the next quote, which ever line it may be on." +
                         " This should not happen if multi-line fields are disabled, given that the fields contains " +
                         "no new-line characters. This field started at " + sourceDescription() + ":" + lineNumber() );
-=======
-                currentChunk.close();
-                if ( bufferPos - seekStartPos >= dataCapacity )
-                {
-                    throw new BufferOverflowException( "Tried to read a field larger than buffer size " +
-                            dataLength + ". A common cause of this is that a field has an unterminated " +
-                            "quote and so will try to seek until the next quote, which ever line it may be on." +
-                            " This should not happen if multi-line fields are disabled, given that the fields contains " +
-                            "no new-line characters. This field started at " + sourceDescription() + ":" + lineNumber() );
-                }
->>>>>>> ee8cd3e9
             }
         }
 
