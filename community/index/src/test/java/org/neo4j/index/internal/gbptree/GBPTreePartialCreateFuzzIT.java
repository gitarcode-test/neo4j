--- conflicted
+++ resolved
@@ -104,12 +104,8 @@
         {
             SingleFilePageSwapperFactory swapper = new SingleFilePageSwapperFactory();
             swapper.open( fs, EMPTY );
-<<<<<<< HEAD
-            try ( PageCache pageCache = new MuninnPageCache( swapper, 10, PageCacheTracer.NULL, PageCursorTracerSupplier.NULL ) )
-=======
-            try ( PageCache pageCache = new MuninnPageCache( swapper, 10, (int) kibiBytes( 8 ),
-                      PageCacheTracer.NULL, PageCursorTracerSupplier.NULL, EmptyVersionContextSupplier.EMPTY ) )
->>>>>>> 546c7446
+            try ( PageCache pageCache = new MuninnPageCache( swapper, 10, PageCacheTracer.NULL,
+                    PageCursorTracerSupplier.NULL, EmptyVersionContextSupplier.EMPTY ) )
             {
                 fs.deleteFile( file );
                 new GBPTreeBuilder<>( pageCache, file, longLayout().build() ).build().close();
