/**
 * Copyright (c) 2002-2011 "Neo Technology,"
 * Network Engine for Objects in Lund AB [http://neotechnology.com]
 *
 * This file is part of Neo4j.
 *
 * Neo4j is free software: you can redistribute it and/or modify
 * it under the terms of the GNU General Public License as published by
 * the Free Software Foundation, either version 3 of the License, or
 * (at your option) any later version.
 *
 * This program is distributed in the hope that it will be useful,
 * but WITHOUT ANY WARRANTY; without even the implied warranty of
 * MERCHANTABILITY or FITNESS FOR A PARTICULAR PURPOSE.  See the
 * GNU General Public License for more details.
 *
 * You should have received a copy of the GNU General Public License
 * along with this program.  If not, see <http://www.gnu.org/licenses/>.
 */
package org.neo4j.cypher

import org.neo4j.cypher.commands._
import org.junit.Assert._
import java.lang.String
import org.junit.{Ignore, Test}
import org.neo4j.graphdb.{Relationship, Direction, Node}

class ExecutionEngineTest extends ExecutionEngineTestBase
{

  @Test def shouldGetReferenceNode()
  {
    val query = Query(
      Return(EntityOutput("node")),
      Start(NodeById("node", 0)))

    val result = execute(query)
    assertEquals(List(refNode), result.columnAs[Node]("node").toList)
  }

  @Test def shouldFilterOnGreaterThan()
  {
    val query = Query(
      Return(EntityOutput("node")),
      Start(NodeById("node", 0)),
      LessThan(Literal(0), Literal(1))
    )

    val result = execute(query)
    assertEquals(List(refNode), result.columnAs[Node]("node").toList)
  }

  @Test def shouldFilterOnRegexp()
  {
    val n1 = createNode(Map("name" -> "Andres"))
    val n2 = createNode(Map("name" -> "Jim"))
    val query = Query(
      Return(EntityOutput("node")),
      Start(NodeById("node", n1.getId, n2.getId)),
      RegularExpression(PropertyValue("node", "name"), "And.*")
    )

    val result = execute(query)
    assertEquals(List(n1), result.columnAs[Node]("node").toList)
  }

  @Test def shouldGetOtherNode()
  {
    val node: Node = createNode()

    val query = Query(
      Return(EntityOutput("node")),
      Start(NodeById("node", node.getId)))

    val result = execute(query)
    assertEquals(List(node), result.columnAs[Node]("node").toList)
  }

  @Ignore("graph-matching doesn't support using relationships as start points. revisit when it does.")
  @Test def shouldGetRelationship()
  {
    val node: Node = createNode()
    val rel: Relationship = relate(refNode, node, "yo")

    val query = Query(
      Return(EntityOutput("rel")),
      Start(RelationshipById("rel", rel.getId)))

    val result = execute(query)
    assertEquals(List(rel), result.columnAs[Relationship]("rel").toList)
  }

  @Test def shouldGetTwoNodes()
  {
    val node: Node = createNode()

    val query = Query(
      Return(EntityOutput("node")),
      Start(NodeById("node", refNode.getId, node.getId)))

    val result = execute(query)
    assertEquals(List(refNode, node), result.columnAs[Node]("node").toList)
  }

  @Test def shouldGetNodeProperty()
  {
    val name = "Andres"
    val node: Node = createNode(Map("name" -> name))

    val query = Query(
      Return(PropertyOutput("node", "name")),
      Start(NodeById("node", node.getId)))

    val result = execute(query)
    val list = result.columnAs[String]("node.name").toList
    assertEquals(List(name), list)
  }

  @Test def shouldFilterOutBasedOnNodePropName()
  {
    val name = "Andres"
    val start: Node = createNode()
    val a1: Node = createNode(Map("name" -> "Someone Else"))
    val a2: Node = createNode(Map("name" -> name))
    relate(start, a1, "x")
    relate(start, a2, "x")

    val query = Query(
      Return(EntityOutput("a")),
      Start(NodeById("start", start.getId)),
      Match(RelatedTo("start", "a", None, Some("x"), Direction.BOTH)),
      Equals(PropertyValue("a", "name"), Literal(name)))

    val result = execute(query)
    assertEquals(List(a2), result.columnAs[Node]("a").toList)
  }

  @Test def shouldFilterBasedOnRelPropName()
  {
    val start: Node = createNode()
    val a: Node = createNode()
    val b: Node = createNode()
    relate(start, a, "KNOWS", Map("name" -> "monkey"))
    relate(start, b, "KNOWS", Map("name" -> "woot"))

    val query = Query(
      Return(EntityOutput("a")),
      Start(NodeById("start", start.getId)),
      Match(RelatedTo("start", "a", Some("r"), Some("KNOWS"), Direction.BOTH)),
      Equals(PropertyValue("r", "name"), Literal("monkey")))

    val result = execute(query)
    assertEquals(List(a), result.columnAs[Node]("a").toList)
  }

  @Ignore("Maybe later")
  @Test def shouldOutputTheCartesianProductOfTwoNodes()
  {
    val n1: Node = createNode()
    val n2: Node = createNode()

    val query = Query(
      Return(EntityOutput("n1"), EntityOutput("n2")),
      Start(
        NodeById("n1", n1.getId),
        NodeById("n2", n2.getId)))

    val result = execute(query)

    assertEquals(List(Map("n1" -> n1, "n2" -> n2)), result.toList)
  }

  @Test def shouldGetNeighbours()
  {
    val n1: Node = createNode()
    val n2: Node = createNode()
    relate(n1, n2, "KNOWS")

    val query = Query(
      Return(EntityOutput("n1"), EntityOutput("n2")),
      Start(NodeById("n1", n1.getId)),
      Match(RelatedTo("n1", "n2", None, Some("KNOWS"), Direction.OUTGOING)))

    val result = execute(query)

    assertEquals(List(Map("n1" -> n1, "n2" -> n2)), result.toList)
  }

  @Test def shouldGetTwoRelatedNodes()
  {
    val n1: Node = createNode()
    val n2: Node = createNode()
    val n3: Node = createNode()
    relate(n1, n2, "KNOWS")
    relate(n1, n3, "KNOWS")

    val query = Query(
      Return(EntityOutput("x")),
      Start(NodeById("start", n1.getId)),
      Match(RelatedTo("start", "x", None, Some("KNOWS"), Direction.OUTGOING)))

    val result = execute(query)

    assertEquals(List(Map("x" -> n2), Map("x" -> n3)), result.toList)
  }

  @Test def toStringTest()
  {
    val n1: Node = createNode()
    val n2: Node = createNode()
    val n3: Node = createNode()
    relate(n1, n2, "KNOWS")
    relate(n1, n3, "KNOWS")

    val query = Query(
      Return(EntityOutput("x"), EntityOutput("start")),
      Start(NodeById("start", n1.getId)),
      Match(RelatedTo("start", "x", None, Some("KNOWS"), Direction.OUTGOING)))

    val result = execute(query)
<<<<<<< HEAD
    assertEquals("""---------------------
| start   | x       |
---------------------
| Node[1] | Node[2] |
| Node[1] | Node[3] |
---------------------""", result.dumpToString() )
    println(result)
=======

    println(result.dumpToString())
>>>>>>> abee1986
  }

  @Test def shouldGetRelatedToRelatedTo()
  {
    val n1: Node = createNode()
    val n2: Node = createNode()
    val n3: Node = createNode()
    relate(n1, n2, "KNOWS")
    relate(n2, n3, "FRIEND")

    val query = Query(
      Return(EntityOutput("b")),
      Start(NodeById("start", n1.getId)),
      Match(
        RelatedTo("start", "a", None, Some("KNOWS"), Direction.OUTGOING),
        RelatedTo("a", "b", None, Some("FRIEND"), Direction.OUTGOING)))

    val result = execute(query)

    assertEquals(List(Map("b" -> n3)), result.toList)
  }

  @Test def shouldFindNodesByIndex()
  {
    val n = createNode()
    val idxName = "idxName"
    val key = "key"
    val value = "andres"
    indexNode(n, idxName, key, value)

    val query = Query(
      Return(EntityOutput("n")),
      Start(NodeByIndex("n", idxName, key, value)))

    val result = execute(query)

    assertEquals(List(Map("n" -> n)), result.toList)
  }

  @Test def shouldHandleOrFilters()
  {
    val n1 = createNode(Map("name" -> "boy"))
    val n2 = createNode(Map("name" -> "girl"))

    val query = Query(
      Return(EntityOutput("n")),
      Start(NodeById("n", n1.getId, n2.getId)),
      Or(
        Equals(PropertyValue("n", "name"), Literal("boy")),
        Equals(PropertyValue("n", "name"), Literal("girl"))))

    val result = execute(query)

    assertEquals(List(n1, n2), result.columnAs[Node]("n").toList)
  }


  @Test def shouldHandleNestedAndOrFilters()
  {
    val n1 = createNode(Map("animal" -> "monkey", "food" -> "banana"))
    val n2 = createNode(Map("animal" -> "cow", "food" -> "grass"))
    val n3 = createNode(Map("animal" -> "cow", "food" -> "banana"))

    val query = Query(
      Return(EntityOutput("n")),
      Start(NodeById("n", n1.getId, n2.getId, n3.getId)),
      Or(
        And(
          Equals(PropertyValue("n", "animal"), Literal("monkey")),
          Equals(PropertyValue("n", "food"), Literal("banana"))),
        And(
          Equals(PropertyValue("n", "animal"), Literal("cow")),
          Equals(PropertyValue("n", "food"), Literal("grass")))))

    val result = execute(query)

    assertEquals(List(n1, n2), result.columnAs[Node]("n").toList)
  }

  @Test def shouldBeAbleToOutputNullForMissingProperties()
  {
    val query = Query(
      Return(NullablePropertyOutput("node", "name")),
      Start(NodeById("node", 0)))

    val result = execute(query)
    assertEquals(List(Map("node.name" -> null)), result.toList)
  }

  @Test def shouldHandleComparisonBetweenNodeProperties()
  {
    //start n = node(1,4) match (n) --> (x) where n.animal = x.animal return n,x
    val n1 = createNode(Map("animal" -> "monkey"))
    val n2 = createNode(Map("animal" -> "cow"))
    val n3 = createNode(Map("animal" -> "monkey"))
    val n4 = createNode(Map("animal" -> "cow"))

    relate(n1, n2, "A")
    relate(n1, n3, "A")
    relate(n4, n2, "A")
    relate(n4, n3, "A")

    val query = Query(
      Return(EntityOutput("n"), EntityOutput("x")),
      Start(NodeById("n", n1.getId, n4.getId)),
      Match(RelatedTo("n", "x", None, None, Direction.OUTGOING)),
      Equals(PropertyValue("n", "animal"), PropertyValue("x", "animal")))

    val result = execute(query)

    assertEquals(List(
      Map("n" -> n1, "x" -> n3),
      Map("n" -> n4, "x" -> n2)), result.toList)

    assertEquals(List("n", "x"), result.columns)
  }

  @Test def comparingNumbersShouldWorkNicely()
  {
    val n1 = createNode(Map("x" -> 50))
    val n2 = createNode(Map("x" -> 50l))
    val n3 = createNode(Map("x" -> 50f))
    val n4 = createNode(Map("x" -> 50d))
    val n5 = createNode(Map("x" -> 50.toByte))

    val query = Query(
      Return(EntityOutput("n")),
      Start(NodeById("n", n1.getId, n2.getId, n3.getId, n4.getId, n5.getId)),
      LessThan(PropertyValue("n", "x"), Literal(100)))

    val result = execute(query)

    assertEquals(List(n1, n2, n3, n4, n5), result.columnAs[Node]("n").toList)
  }

  @Test def comparingStringAndCharsShouldWorkNicely()
  {
    val n1 = createNode(Map("x" -> "Anders"))
    val n2 = createNode(Map("x" -> 'C'))

    val query = Query(
      Return(EntityOutput("n")),
      Start(NodeById("n", n1.getId, n2.getId)),
      And(
        LessThan(PropertyValue("n", "x"), Literal("Z")),
        LessThan(PropertyValue("n", "x"), Literal('Z'))))

    val result = execute(query)

    assertEquals(List(n1, n2), result.columnAs[Node]("n").toList)
  }

  @Ignore("No implemented yet")
  @Test def shouldBeAbleToCount()
  {
    val a = createNode() //start a = node(0) match (a) --> (b) return a, count(*)
    val b = createNode()
    relate(refNode, a, "A")
    relate(refNode, b, "A")

    val query = Query(
      Return(EntityOutput("a")),
      Start(NodeById("a", refNode.getId)),
      Match(RelatedTo("a", "b", None, None, Direction.OUTGOING)),
      Aggregation(Count("*")))

    val result = execute(query)

    assertEquals(List(Map("a" -> refNode, "count(*)" -> 2)), result.toList)
  }
}<|MERGE_RESOLUTION|>--- conflicted
+++ resolved
@@ -204,7 +204,7 @@
     assertEquals(List(Map("x" -> n2), Map("x" -> n3)), result.toList)
   }
 
-  @Test def toStringTest()
+  @Test def executionResultTextualOutput()
   {
     val n1: Node = createNode()
     val n2: Node = createNode()
@@ -218,18 +218,10 @@
       Match(RelatedTo("start", "x", None, Some("KNOWS"), Direction.OUTGOING)))
 
     val result = execute(query)
-<<<<<<< HEAD
-    assertEquals("""---------------------
-| start   | x       |
----------------------
-| Node[1] | Node[2] |
-| Node[1] | Node[3] |
----------------------""", result.dumpToString() )
-    println(result)
-=======
-
-    println(result.dumpToString())
->>>>>>> abee1986
+
+    val textOutput = result.dumpToString()
+
+    println(textOutput)
   }
 
   @Test def shouldGetRelatedToRelatedTo()
