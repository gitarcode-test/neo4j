--- conflicted
+++ resolved
@@ -2278,18 +2278,18 @@
   }
 
   @Test
-<<<<<<< HEAD
   def can_alias_and_aggregate() {
     val a = createNode()
     val result = parseAndExecute("start n=node(1) return sum(ID(n)), n as m")
 
     assert(result.toList === List(Map("sum(ID(n))"->1, "m"->a)))
-=======
+  }
+
+  @Test
   def can_handle_paths_with_multiple_unnamed_nodes() {
     val a = createNode()
     val result = parseAndExecute("START a=node(0) MATCH a<--()<--b-->()-->c RETURN c")
 
     assert(result.toList === List())
->>>>>>> c12bbe57
   }
 }