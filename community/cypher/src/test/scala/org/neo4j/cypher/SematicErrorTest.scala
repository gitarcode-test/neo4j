--- conflicted
+++ resolved
@@ -21,29 +21,6 @@
 
 import commands._
 import org.junit.Assert._
-<<<<<<< HEAD
-import org.neo4j.graphdb.{Direction, Node}
-import org.junit.{Ignore, Test}
-
-class SematicErrorTest extends ExecutionEngineHelper {
-  @Test def returnNodeThatsNotThere() {
-    val node: Node = createNode()
-
-    val query = Query.
-      start(NodeById("extractReturnItems", node.getId)).
-      returns(ValueReturnItem(EntityValue("bar")))
-
-    expectedError(query, """Unknown identifier "bar".""")
-  }
-
-  @Test @Ignore def throwOnDisconnectedPattern() {
-    val node: Node = createNode()
-
-    val query = Query.
-      start(NodeById("extractReturnItems", node.getId)).
-      matches(RelatedTo("a", "b", "rel", None, Direction.BOTH)).
-      returns(ValueReturnItem(EntityValue("extractReturnItems")))
-=======
 import org.junit.Test
 import parser.CypherParser
 
@@ -62,7 +39,6 @@
     expectedError("start r=(0) match a-[r]->b return r",
       "Some identifiers are used as both relationships and nodes: r")
   }
->>>>>>> 121bddaa
 
   @Test def redefineSymbolInMatch() {
     expectedError("start a=(0) match a-[r]->b-->r return r",
@@ -74,14 +50,6 @@
       "Expected r to be a RelationshipIdentifier but it was NodeIdentifier")
   }
 
-<<<<<<< HEAD
-    val query = Query.
-      start(NodeById("extractReturnItems", node.getId)).
-      matches(RelatedTo("a", "b", "extractReturnItems", None, Direction.BOTH)).
-      returns(ValueReturnItem(EntityValue("extractReturnItems")))
-
-    expectedError(query, "Identifier NodeIdentifier(extractReturnItems) already defined with different type RelationshipIdentifier(extractReturnItems)")
-=======
   @Test def cantUseLENGTHOnNodes() {
     expectedError("start n=(0) return length(n)",
       "Expected n to be an iterable, but it is not.")
@@ -90,7 +58,6 @@
   @Test def shortestPathNeedsBothEndNodes() {
     expectedError("start n=(0) match p=shortestPath(n-->b) return p",
       "Shortest path needs both ends of the path to be provided. Couldn't find b")
->>>>>>> 121bddaa
   }
 
   def parse(txt:String):Query = new CypherParser().parse(txt)
