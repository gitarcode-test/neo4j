--- conflicted
+++ resolved
@@ -34,12 +34,9 @@
 
 trait ReadOnlyStartItem extends StartItem {
   def mutating = false
-<<<<<<< HEAD
-  def children:Seq[AstNode[_]] = Seq.empty
-=======
+
   def children:Seq[AstNode[_]] = Nil
 
->>>>>>> e99f5aff
   def throwIfSymbolsMissing(symbols: SymbolTable) {}
   def symbolTableDependencies = Set.empty
   def rewrite(f: (Expression) => Expression) = this
