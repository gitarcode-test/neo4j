<<<<<<< HEAD
2.1.0-M02
---------
o Add a new cost based planner
o To the new planner, added:
  - All nodes scan
  - Cartesian product
  - Apply
  - Relationship by id
  - Expand
  - Node by id
  - Node by label
  - Node by index seek
  - Hash join
  - Optional
  - Projection
  - Selection
  - SemiApply
  - Sort
  - Named paths
o Fix problem where LOAD CSV stops indexes from being used

2.1.0-M01
---------
o Add LOAD CSV
o Add USING PERIODIC COMMIT

=======
>>>>>>> 5278f2b3
2.0.3
-----
o MERGE must fail when trying to create 2 nodes with same id but different labels (e.g., MERGE (a: Foo)-[r:KNOWS]->(a: Bar))
o Allow Cypher split() with empty separator
o Ensure Cypher range() works with negative step values

2.0.2
-----
o Fixes #1897 - goes into never ending loop for some aggregate queries
o Add the functions toInt(...) and toFloat(...)
o Renames the Cypher type Double to Float
o Add the function split(...)
o Reading a non-existent property from a map returns null rather than failing
o MERGE will choose a direction when it has to create a relationship if you use an undirected relationship pattern
o Solves problem where non deterministic predicates where run too early

2.0.1
-----
o Fixes bug around MERGE inside a FOREACH inside a FOREACH
o Makes it possible to write MERGE queries with no already known parts
o Fixes problem with compiling queries with NOT expressions in them
o Fixes #1735 - Indexes and AND predicates produce wrong results
o Fixes #1876 - Null nodes and properties should be ignored when SETting properties
o Fixes problem with parser not being thread safe.
o Add support for double literals in exponent form
o Use internal heirarchy for types. Previously dependeded on Scala type hierarchy
o Fixes MERGE without any identifier previously known
o Corrects numerous inconsistencies when performing static type inference during compilation.

2.0
---
o Fix for problem with index lookups against properties
o Fix: MERGE should work when finding multiple elements
o Fix: Should support updates for merging
o Fix issue when mixing Cypher queries of different versions
o Fix problems with CREATE for relationships without declared nodes
o Allow MERGE to run inside FOREACH
o Prevent the use of parameter maps in MATCH and MERGE

2.0.0-RC1
---------
o Add OPTIONAL MATCH to Cypher
o Remove question mark symbol from patterns in Cypher
o Fixes 1313
o Fixes problem with collection index types
o Changes behaviour of LAST/HEAD/TAIL and collection slice -
  they now all return null for ranges outside a collection
o Fixed #1471 - SETting a relationship to a map value fails

2.0.0-M06
---------
o Add "haversin" function (useful for spherical distance calculation)
o Parenthesis around nodes are now mandatory if a label is used on the node
o Removes the legacy parser
o Relationship uniqueness is now more explicit and documented
o Use camelCase names for all functions
o Rename percentile_cont and percentile_disc to percentileCont and percentileDisc respectively

2.0.0-M05
---------
o Promote the experimental parser to the default
o Added literal maps
o Makes RETURN only queries valid
o Labels on optional nodes no longer stop the whole MATCH
  clause from returning results.
o Updated NOT precedence
o Added collection slice and collection index
o Added list comprehension documentation

2.0.0-M04
---------
o Fixes #844 - Label predicate do not work on optional nodes that are null
o Fixes #897 - Cypher start doesnt allow combining multiple starting points with start node sets
o BREAKING CHANGE: Removes "?", "!" syntax for accessing properties. Missing properties are now treated as null.
o Introduced a new experimental PEG parser
o BREAKING CHANGE: Escaped identifiers in the RETURN clause are kept as the user entered them.
o BREAKING CHANGE: No longer possible to use expressions and params to identify nodes in patterns.
o BREAKING CHANGE: Use "|" in favor of ":" in FOREACH, EXTRACT and REDUCE to avoid disambiguity with label syntax

2.0.0-M03
---------
o Added startNode()/endNode()
o Fixes #780 - Queries with literal collections fail against schema indexes
o Make Cypher execution results closable
o Adds Cypher label scan hint
o Removes alternative WITH syntax in Cypher
o Fixes bug with UNION text output

2.0.0-M02
---------
o Added MERGE clause
o MATCH now supports single-node patterns

2.0.0-M01
---------
o BREAKING CHANGE: It is no longer possible to use parameterized identifiers in START
o Added the possibility to set labels on and remove labels from nodes
o Now uses the labels specified in MATCH while matching
o Supports label matching with ("|" syntax) in MATCH
o Added label-based indexes
o Added UNION
o Added CASE
o Added index hints ("USING INDEX")
o START now is optional when using index hints or there is exactly one useable index
o Cypher now uses the label-based indexes to perform lookups
o Profiler now shows which entity producers have been chosen

1.9.3
-----
o Fixes problems with extra columns showing up in some conditions

1.9.2 (2013-07-16)
-----------------
o Fixes problem where Cypher would see changes while the query was running

1.9.1 (2013-06-24)
------------------
o Cypher execution results are now closeable
o Allow | to be used as a separator in foreach and extract+reduce

1.9.RC2 (2013-04-30)
--------------------
o Fixes problem when sending down custom queries to index providers

1.9.RC1 (2013-04-15)
--------------------
o Fixed #578 - problem with profiling queries that use LIMIT
o Fixes #550 - problem when using START after WITH
o Allows single node patterns in MATCH
o Fixes problem for some patterns and all-nodes start points
o Fixes #650 - issue when doing multiple aggregation expressions on the same identifier
o Added timestamp function

1.9.M05 (2013-03-05)
--------------------
o Fixes #450 - Predicates in WHERE are not evaluated correctly for certain patterns
o Fixes problem with null comparisons and optional relationships
o Made it possible to run the parser concurrently
o DISTINCT is now lazy, and keeps the incoming ordering
o Added execution plan descriptions to execution results
o Fixes #464 - getDeletedRelationships does not work for javacompat.ExecutionResult
o Fixes #535 - 'INTERNAL_SORT' columns show when doing RETURN * ORDER BY
o Added experimental profiled query support
o Fixes #489 - CREATE UNIQUE does not work as expected inside FOREACH

1.9.M04 (2013-01-17)
--------------------
o Clearer error message for when aggregations are used in ORDER BY and not in RETURN
o Fixes #394 - Identifiers inside of FOREACH get the wrong type
o Fixes #390 - IN/ANY/NONE/ANY/SINGLE causes RuntimeException for some patterns
o Fixes #387 - Some patterns produced "Unexpected traversal state" in Cypher
o Upgraded the Scala version to 2.10
o Fixes #355 - Collections in collections are still Scala collections instead of Java collections

1.9.M03
-------
o Fixes #336 - Patterns that re-use a pattern node can produce non-existing matches
o Fixes #369 - The substring-function sometimes fails when no length is specified

1.9.M02
-------
o The traversal pattern matcher now supports variable length relationship patterns
o Fixes #946 - HAS(...) fails with ThisShouldNotHappenException for some patterns
o Made Cypher better at keeping a numeric type. Adding two integers now returns an integer, and not a double.
o Major refactoring to make certain Cypher is more lazy
o When asking for the top x rows by some value, Cypher will now only keep a list the size of x
o Fix so identifiers created inside a foreach can be used by other statements in the foreach
o Fix for problems when using patterns with multiple unnamed nodes
o Fixes problems when doing ORDER BY ... LIMIT x. When x is larger than the input set, sorting was never done.
o Fixed problem with dependencies inside foreach statements being reported wrongly
o Fixes problems when updating a graph element with a map containing null values

1.9.M01 (2012-10-23)
--------------------
o Refactored the type system from the bottom up
o Predicates can now be returned and used to set properties
o Fixes #797: CREATE UNIQUE now makes sure used identifiers have the same properties even if
  they are re-used without the properties
o Added the traversal matcher, which uses the new traversal framework abilities to do
  pattern matching. It should provide for nice performance benefits for a lot of queries.
o Fixed #866: Changed the LRU cache to make it safe to use concurrently, and made the parser single threaded
o Added the reduce() functionality
o Made addition automatically convert numbers to strings when adding the two together
o Added the string functions: str(), replace(), substring(), left(), right(), ltrim(), rtrim(), trim(), lower(), upper()
o Added the possibility to use ORDER BY, SKIP and LIMIT together with WITH
o Fixes #904: CREATE UNIQUE doesn't work with parameter maps
o Fixes #908: Parameters do not survive WITH if it has aggregation
o SET can now be used to set properties on nodes and relationships from maps or other graph elements

1.8.RC1 (2012-09-05)
--------------------
o Removed the /../ literal for regular expressions. Now a normal string literal is used instead
o Concatenation handles types better
o Changed how the graph-matching module is used, to make it safe for concurrent use
o Better type error messages
o Renamed iterable to collection
o Fixed #795: so that WITH keeps parameters also for empty aggregation results
o Fixed #772: Creating nodes/relationships goes before SET, so SET can run on already created elements
o Added error when using != instead of <>
o Fixed #787: Issue when comparing array properties with literal collections
o Fixed #751: Better error message for some type errors
o Fixed #818: Problem where properties could only have scalar values (they can be arrays as well)
o Fixed #834: Gives relevant syntax exception when properties are entered in MATCH

1.8.M07 (2012-08-08)
--------------------
o Added escape characters to string literals
o Renamed `RELATE` to `CREATE UNIQUE`

1.8.M06 (2012-07-06)
--------------------
o Fixes problem when graph elements are deleted multiple times in the same query
o Fixes #625: Values passed through WITH have the wrong type
o Fixes #654: Some paths are returned the wrong way

1.8.M05 (2012-06-21)
--------------------
o CREATE and RELATE can now introduce path identifiers
o Fixes #600: Double optional with no matching relationships returns too many rows
o Fixes #613: Missing dependencies not reported correctly for queries with RELATE/SET/DELETE
o String literals can now contain escape characters

1.8.M04 (2012-06-07)
--------------------
o CREATE now accepts full paths and not only single nodes and relationships
o Path patterns can now be used as expressions and as predicates
o Fixes bug where RELATE fails to compare array properties
o Fixes #573: Arithmetics operations have wrong type
o Fixes #567: Parameter maps coming through REST are not parsed correctly
o Fixes #563: COUNT(*) does not return 0 for empty result
o Fixes #561: RELATE doesn't work as expected with map-parameters
o Fixes problem with optional properties and collection predicates (ALL/ANY/NONE/SINGLE/IN)

1.8.M03 (2012-05-24)
--------------------
o Added RELATE
o Changed the CREATE syntax, so it looks more like RELATE
o Fixes #506: delete head(rels) doesn't work
o Fixes #508: length function on array properties doesn't work
o Fixes #512: start n=node(*) match n-[r?]->() delete n,r not working
o Fixes #514: Extract doesn't work with array properties
o Fixes #523: String literals not parsed correctly in CREATE statement
o Fixes #526: cypher filter in return clause
o Fixes #536: SQRT only returns an integer
o Fixes #543: Appending elements to collections

1.8.M02 (2012-05-11)
--------------------
o Added the possibility to create nodes from an iterable of maps
o Fixes issue #479

1.8.M01 (2012-04-27)
--------------------
o Added the possibility to return all graph elements using RETURN *
o Added CREATE, SET, DELETE, FOREACH, WITH
o Fixes issue #432, #446

1.7 (2012-04-18)
----------------
o Added the possibility to use multiple relationship types on patterns
o Fixed bug when aggregation is used in order by and not listed in the RETURN clause

1.7.M01 (2012-03-12)
--------------------
o Added literal collections and the IN predicate
o Added HEAD, TAIL, LAST and FILTER
o Added comments
o Added ! so that missing property can evaluate to false
o The column names are now exactly as written in the RETURN expression
o BREAKING CHANGE: To check whether a property exists on a node, use the HAS(...) function
o Arithmetic & string concatenation
o An identifier can now be assigned all the nodes/rels in the graph - START a=node(*)
o Predicates can be specified inside of a pattern relationship description
o Fixed issues #196, #164, #193, #217, #214, #201, #198, #240, #254

1.6 (2012-01-19)
----------------
o Lots of changes to the parsers error reporting
o Queries can now be pre-pended with which parser version to use
o Database configuration can now change which version of the parser to use as default

1.6.M03 (2012-01-12)
--------------------
o Added a different aggregation logic. Makes aggregating on the same columns as sorting much faster
o Made it possible to query on array properties
o Fixed bug #157 - Comparing things of different types now gives false instead of type error
o Fixed bug #140 - Identifier can now named same thing as a parameter
o Fixed bug that tripped up the patter matchern when a node is sent in as a parameter
o Fixed bug #168 - Ordering on renamed columns now works well
o Fixed bug #170 - Arrays are now pretty-printed instead of Array.toString

1.6.M02 (2011-12-16)
--------------------
o Added allShortestPaths
o Added COALESCE
o Added column aliasing with AS
o Variable length relationships can now introduce a rel-iterable
o BREAKING CHANGE: Changed the syntax for iterable predicated ALL/NONE/ANY/SINGLE to use WHERE instead of a colon
o BREAKING CHANGE: ExecutionResult is now a read-once, forward only iterator.
o Fixed problems with optional graph elements

1.6.M01 (2011-11-24)
--------------------
o Made zero length (a single node) paths possible
o Skip, limit and regular expressions can now be parameterized
o Column order is now preserved
o Distinct and order by can now be used at the same time
o Paths can now be optional
o Execution plans can now be pretty printed
o Solved a bug when using multiple regular expressions in the same query
o Added the extract function

1.5 (2011-10-18)
----------------
o Added DISTINCT for all aggregate functions
o Nodes/relationships can be parameters as well

1.5.M02 (2011-10-10)
--------------------
o Relationships can now be optional
o Added new predicated for iterables: ALL/ANY/NONE/SINGLE
o Added path functions: NODES/RELATIONSHIPS/LENGTH
o Parameters for literals, index queries and node/relationship id
o Shortest path added
o Pattern matcher will, if possible, eliminate subgraphs early, by using the predicates from the WHERE clause
o Relationships can be bound now
o Added IS NULL for NULL checking
o Added new aggregate function - COLLECT

1.5.M01 (2011-08-31)
--------------------
o Added paths
o Changed r.TYPE to type(r)
o Variable length path supported
<|MERGE_RESOLUTION|>--- conflicted
+++ resolved
@@ -1,4 +1,3 @@
-<<<<<<< HEAD
 2.1.0-M02
 ---------
 o Add a new cost based planner
@@ -25,8 +24,6 @@
 o Add LOAD CSV
 o Add USING PERIODIC COMMIT
 
-=======
->>>>>>> 5278f2b3
 2.0.3
 -----
 o MERGE must fail when trying to create 2 nodes with same id but different labels (e.g., MERGE (a: Foo)-[r:KNOWS]->(a: Bar))
