--- conflicted
+++ resolved
@@ -1465,8 +1465,6 @@
       Map("weight" -> 3.0, "pathNodeIds" -> List(0, 1, 2, 4, 6, 5)))
   }
 
-<<<<<<< HEAD
-=======
   object Query14_v2 extends LdbcQuery {
 
     val name = "LDBC Query 14 v2"
@@ -1495,7 +1493,6 @@
       Map("weight" -> 3.0, "pathNodeIds" -> List(0, 1, 2, 4, 6, 5)))
   }
 
->>>>>>> a8b609e2
   val LDBC_QUERIES = Seq(
     Query1,
     Query2,
@@ -1510,10 +1507,6 @@
     Query11,
     Query12,
     Query13,
-<<<<<<< HEAD
-    Query14)
-=======
     Query14,
     Query14_v2)
->>>>>>> a8b609e2
 }