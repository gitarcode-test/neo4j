/**
 * Copyright (c) 2002-2014 "Neo Technology,"
 * Network Engine for Objects in Lund AB [http://neotechnology.com]
 *
 * This file is part of Neo4j.
 *
 * Neo4j is free software: you can redistribute it and/or modify
 * it under the terms of the GNU General Public License as published by
 * the Free Software Foundation, either version 3 of the License, or
 * (at your option) any later version.
 *
 * This program is distributed in the hope that it will be useful,
 * but WITHOUT ANY WARRANTY; without even the implied warranty of
 * MERCHANTABILITY or FITNESS FOR A PARTICULAR PURPOSE.  See the
 * GNU General Public License for more details.
 *
 * You should have received a copy of the GNU General Public License
 * along with this program.  If not, see <http://www.gnu.org/licenses/>.
 */
package org.neo4j.cypher

<<<<<<< HEAD
import org.neo4j.graphdb.NotFoundException

class UsingAcceptanceTest extends ExecutionEngineFunSuite with NewPlannerTestSupport {
=======
import org.junit.Test
import org.scalatest.Assertions

class UsingAcceptanceTest extends ExecutionEngineJUnitSuite with Assertions {
>>>>>>> 4c4aac3a

  test("fail if using index with start clause") {
    // GIVEN
    graph.createIndex("Person", "name")

    // WHEN & THEN
    intercept[SyntaxException](
      execute("start n=node(*) using index n:Person(name) where n:Person and n.name = 'kabam' return n"))
  }

  test("fail if using an identifier with label not used in match") {
    // GIVEN
    graph.createIndex("Person", "name")

    // WHEN
    intercept[SyntaxException](
      executeWithNewPlanner("match n-->() using index n:Person(name) where n.name = 'kabam' return n"))
  }

  test("fail if using an hint for a non existing index") {
    // GIVEN: NO INDEX

    // WHEN
    intercept[IndexHintException](
      executeWithNewPlanner("match (n:Person)-->() using index n:Person(name) where n.name = 'kabam' return n"))
  }

  test("fail if using hints with unusable equality predicate") {
    // GIVEN
    graph.createIndex("Person", "name")

    // WHEN
    intercept[SyntaxException](
      executeWithNewPlanner("match (n:Person)-->() using index n:Person(name) where n.name <> 'kabam' return n"))
  }

  test("fail if joining index hints in equality predicates") {
    // GIVEN
    graph.createIndex("Person", "name")
    graph.createIndex("Food", "name")

    // WHEN
    intercept[NotFoundException](
      executeWithNewPlanner("match (n:Person)-->(m:Food) using index n:Person(name) using index m:Food(name) where n.name = m.name return n"))
  }

  test("scan hints are handled by ronja") {
    executeWithNewPlanner("match (n:Person) using scan n:Person return n").toList
  }

<<<<<<< HEAD
  test("fail when equality checks are done with OR") {
    // GIVEN
    graph.createIndex("Person", "name")

    // WHEN
    intercept[SyntaxException](
      executeWithNewPlanner("match n-->() using index n:Person(name) where n.name = 'kabam' OR n.name = 'kaboom' return n"))
  }

  test("should be able to use index hints on IN expressions") {
    //GIVEN
    val andres = createLabeledNode(Map("name" -> "Andres"), "Person")
    val jake = createLabeledNode(Map("name" -> "Jacob"), "Person")
    relate(andres, createNode())
    relate(jake, createNode())

    graph.createIndex("Person", "name")

    //WHEN
    val result = executeWithNewPlanner("MATCH (n:Person)-->() USING INDEX n:Person(name) WHERE n.name IN ['Jacob'] RETURN n")

    //THEN
    result.toList should equal (List(Map("n" -> jake)))
  }

  test("should be able to use index hints on IN collections with duplicates") {
    //GIVEN
    val andres = createLabeledNode(Map("name" -> "Andres"), "Person")
    val jake = createLabeledNode(Map("name" -> "Jacob"), "Person")
    relate(andres, createNode())
    relate(jake, createNode())

    graph.createIndex("Person", "name")

    //WHEN
    val result = executeWithNewPlanner("MATCH (n:Person)-->() USING INDEX n:Person(name) WHERE n.name IN ['Jacob','Jacob'] RETURN n")

    //THEN
    result.toList should equal (List(Map("n" -> jake)))
  }

  test("should be able to use index hints on IN an empty collections") {
    //GIVEN
    val andres = createLabeledNode(Map("name" -> "Andres"), "Person")
    val jake = createLabeledNode(Map("name" -> "Jacob"), "Person")
    relate(andres, createNode())
    relate(jake, createNode())

    graph.createIndex("Person", "name")

    //WHEN
    val result = executeWithNewPlanner("MATCH (n:Person)-->() USING INDEX n:Person(name) WHERE n.name IN [] RETURN n")

    //THEN
    result.toList should equal (List())
  }

  test("should be able to use index hints on IN a null value") {
    //GIVEN
    val andres = createLabeledNode(Map("name" -> "Andres"), "Person")
    val jake = createLabeledNode(Map("name" -> "Jacob"), "Person")
    relate(andres, createNode())
    relate(jake, createNode())

    graph.createIndex("Person", "name")

    //WHEN
    val result = executeWithNewPlanner("MATCH (n:Person)-->() USING INDEX n:Person(name) WHERE n.name IN null RETURN n")

    //THEN
    result.toList should equal (List())
  }

  test("should be able to use index hints on IN a collection parameter") {
    //GIVEN
    val andres = createLabeledNode(Map("name" -> "Andres"), "Person")
    val jake = createLabeledNode(Map("name" -> "Jacob"), "Person")
    relate(andres, createNode())
    relate(jake, createNode())

    graph.createIndex("Person", "name")

    //WHEN
    val result = executeWithNewPlanner("MATCH (n:Person)-->() USING INDEX n:Person(name) WHERE n.name IN {coll} RETURN n","coll"->List("Jacob"))

    //THEN
    result.toList should equal (List(Map("n" -> jake)))
  }

=======
  @Test
  def doesNotAcceptMultipleIndexHintsForTheSameIdentifier() {
    // GIVEN
    graph.createIndex("Entity", "source")
    graph.createIndex("Person", "first_name")
    createNode("source" -> "form1")
    createNode("first_name" -> "John")

    // WHEN THEN
    val e = intercept[SyntaxException] {
      execute(
        "MATCH (n:Entity:Person) " +
          "USING INDEX n:Person(first_name) " +
          "USING INDEX n:Entity(source) " +
          "WHERE n.first_name = \"John\" AND n.source = \"form1\" " +
          "RETURN n;"
      )
    }

    assert(e.getMessage.startsWith("Multiple hints for same identifier are not supported"), "must report duplicate hint")
  }

  @Test
  def doesNotAcceptMultipleScanHintsForTheSameIdentifier() {
    val e = intercept[SyntaxException] {
      execute(
        "MATCH (n:Entity:Person) " +
          "USING SCAN n:Person " +
          "USING SCAN n:Entity " +
          "WHERE n.first_name = \"John\" AND n.source = \"form1\" " +
          "RETURN n;"
      )
    }

    assert(e.getMessage.startsWith("Multiple hints for same identifier are not supported"), "must report duplicate hint")
  }

  @Test
  def doesNotAcceptMultipleMixedHintsForTheSameIdentifier() {
    val e = intercept[SyntaxException] {
      execute(
        "MATCH (n:Entity:Person) " +
          "USING SCAN n:Person " +
          "USING INDEX n:Entity(first_name) " +
          "WHERE n.first_name = \"John\" AND n.source = \"form1\" " +
          "RETURN n;"
      )
    }

    assert(e.getMessage.startsWith("Multiple hints for same identifier are not supported"), "must report duplicate hint")
  }
>>>>>>> 4c4aac3a
}<|MERGE_RESOLUTION|>--- conflicted
+++ resolved
@@ -19,16 +19,9 @@
  */
 package org.neo4j.cypher
 
-<<<<<<< HEAD
 import org.neo4j.graphdb.NotFoundException
 
 class UsingAcceptanceTest extends ExecutionEngineFunSuite with NewPlannerTestSupport {
-=======
-import org.junit.Test
-import org.scalatest.Assertions
-
-class UsingAcceptanceTest extends ExecutionEngineJUnitSuite with Assertions {
->>>>>>> 4c4aac3a
 
   test("fail if using index with start clause") {
     // GIVEN
@@ -79,7 +72,6 @@
     executeWithNewPlanner("match (n:Person) using scan n:Person return n").toList
   }
 
-<<<<<<< HEAD
   test("fail when equality checks are done with OR") {
     // GIVEN
     graph.createIndex("Person", "name")
@@ -169,9 +161,7 @@
     result.toList should equal (List(Map("n" -> jake)))
   }
 
-=======
-  @Test
-  def doesNotAcceptMultipleIndexHintsForTheSameIdentifier() {
+  test("does not accept multiple index hints for the same identifier") {
     // GIVEN
     graph.createIndex("Entity", "source")
     graph.createIndex("Person", "first_name")
@@ -189,11 +179,10 @@
       )
     }
 
-    assert(e.getMessage.startsWith("Multiple hints for same identifier are not supported"), "must report duplicate hint")
-  }
-
-  @Test
-  def doesNotAcceptMultipleScanHintsForTheSameIdentifier() {
+    e.getMessage should startWith("Multiple hints for same identifier are not supported")
+  }
+
+  test("does not accept multiple scan hints for the same identifier") {
     val e = intercept[SyntaxException] {
       execute(
         "MATCH (n:Entity:Person) " +
@@ -204,11 +193,10 @@
       )
     }
 
-    assert(e.getMessage.startsWith("Multiple hints for same identifier are not supported"), "must report duplicate hint")
-  }
-
-  @Test
-  def doesNotAcceptMultipleMixedHintsForTheSameIdentifier() {
+    e.getMessage should startWith("Multiple hints for same identifier are not supported")
+  }
+
+  test("does not accept multiple mixed hints for the same identifier") {
     val e = intercept[SyntaxException] {
       execute(
         "MATCH (n:Entity:Person) " +
@@ -219,7 +207,6 @@
       )
     }
 
-    assert(e.getMessage.startsWith("Multiple hints for same identifier are not supported"), "must report duplicate hint")
-  }
->>>>>>> 4c4aac3a
+    e.getMessage should startWith("Multiple hints for same identifier are not supported")
+  }
 }