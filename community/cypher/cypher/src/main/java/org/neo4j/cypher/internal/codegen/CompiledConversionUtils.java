/*
 * Copyright (c) 2002-2017 "Neo Technology,"
 * Network Engine for Objects in Lund AB [http://neotechnology.com]
 *
 * This file is part of Neo4j.
 *
 * Neo4j is free software: you can redistribute it and/or modify
 * it under the terms of the GNU General Public License as published by
 * the Free Software Foundation, either version 3 of the License, or
 * (at your option) any later version.
 *
 * This program is distributed in the hope that it will be useful,
 * but WITHOUT ANY WARRANTY; without even the implied warranty of
 * MERCHANTABILITY or FITNESS FOR A PARTICULAR PURPOSE.  See the
 * GNU General Public License for more details.
 *
 * You should have received a copy of the GNU General Public License
 * along with this program.  If not, see <http://www.gnu.org/licenses/>.
 */
package org.neo4j.cypher.internal.codegen;

import java.lang.reflect.Array;
import java.util.Arrays;
import java.util.Collection;
import java.util.Collections;
import java.util.Iterator;
import java.util.List;
import java.util.Map;
import java.util.stream.Collectors;
import java.util.stream.DoubleStream;
import java.util.stream.IntStream;
import java.util.stream.LongStream;

<<<<<<< HEAD
=======
import org.neo4j.cypher.internal.compiler.v3_2.spi.NodeIdWrapper;
import org.neo4j.cypher.internal.compiler.v3_2.spi.RelationshipIdWrapper;
>>>>>>> ff9a1251
import org.neo4j.cypher.internal.frontend.v3_2.CypherTypeException;
import org.neo4j.cypher.internal.frontend.v3_2.IncomparableValuesException;
import org.neo4j.graphdb.Node;
import org.neo4j.graphdb.Relationship;
import org.neo4j.kernel.impl.core.NodeManager;

import static java.lang.String.format;

// Class with static methods used by compiled execution plans
public abstract class CompiledConversionUtils
{
    public static boolean coerceToPredicate( Object value )
    {
        if ( value == null )
        {
            return false;
        }
        if ( value instanceof Boolean )
        {
            return (boolean) value;
        }
        if ( value.getClass().isArray() )
        {
            return Array.getLength( value ) > 0;
        }
        throw new CypherTypeException( "Don't know how to treat that as a predicate: " + value.toString(), null );
    }

    public static Collection<?> toCollection( Object value )
    {
        if ( value == null )
        {
            return Collections.emptyList();
        }
        if ( value instanceof Collection<?> )
        {
            return ((Collection<?>) value);
        }
        // TODO: Handle primitive streams

        throw new CypherTypeException( "Don't know how to create an iterable out of " + value.getClass().getSimpleName(), null );
    }

    public static CompositeKey compositeKey( long... keys )
    {
        return new CompositeKey( keys );
    }

    public static class CompositeKey
    {
        private final long[] key;

        private CompositeKey( long[] key )
        {
            this.key = key;
        }

        @Override
        public boolean equals( Object o )
        {
            if ( this == o )
            { return true; }
            if ( o == null || getClass() != o.getClass() )
            { return false; }

            CompositeKey that = (CompositeKey) o;

            return Arrays.equals( key, that.key );

        }

        @Override
        public int hashCode()
        {
            return Arrays.hashCode( key );
        }
    }

    public static Boolean equals( Object lhs, Object rhs )
    {
        if ( lhs == null || rhs == null )
        {
            return null;
        }

        if ( (lhs instanceof NodeIdWrapper && !(rhs instanceof NodeIdWrapper)) ||
             (rhs instanceof NodeIdWrapper && !(lhs instanceof NodeIdWrapper)) ||
             (lhs instanceof RelationshipIdWrapper && !(rhs instanceof RelationshipIdWrapper)) ||
             (rhs instanceof RelationshipIdWrapper && !(lhs instanceof RelationshipIdWrapper)) )
        {

            throw new IncomparableValuesException( lhs.getClass().getSimpleName(), rhs.getClass().getSimpleName() );
        }

      return CompiledEquivalenceUtils.equals( lhs, rhs );
    }

    public static Boolean or( Object lhs, Object rhs )
    {
        if ( lhs == null && rhs == null )
        {
            return null;
        }
        else if ( lhs == null && rhs instanceof Boolean )
        {
            return (Boolean) rhs ? true : null;
        }
        else if ( rhs == null && lhs instanceof Boolean )
        {
            return (Boolean) lhs ? true : null;
        }
        else if ( lhs instanceof Boolean && rhs instanceof Boolean )
        {
            return (Boolean) lhs || (Boolean) rhs;
        }

        throw new CypherTypeException(
                "Don't know how to do or on: " + (lhs != null ? lhs.toString() : null) + " and " +
                (rhs != null ? rhs.toString() : null), null );
    }

    public static Boolean not( Object predicate )
    {
        if ( predicate == null )
        {
            return null;
        }

        if ( predicate instanceof Boolean )
        {
            return !(Boolean) predicate;
        }

        throw new CypherTypeException( "Don't know how to treat that as a boolean: " + predicate.toString(), null );
    }

    public static Object loadParameter( Object value )
    {
        if ( value instanceof Node )
        {
            return new NodeIdWrapperImpl( ((Node) value).getId() );
        }
        else if ( value instanceof Relationship )
        {
            return new RelationshipIdWrapperImpl( ((Relationship) value).getId() );
        }
        else
        {
            return value;
        }
    }

    public static final Object materializeAnyResult( NodeManager nodeManager, Object anyValue )
    {
        if ( anyValue instanceof NodeIdWrapper )
        {
            return nodeManager.newNodeProxyById( ((NodeIdWrapper) anyValue).id() );
        }
        else if ( anyValue instanceof RelationshipIdWrapper )
        {
            return nodeManager.newRelationshipProxyById( ((RelationshipIdWrapper) anyValue).id() );
        }
        else if ( anyValue instanceof List )
        {
            return ((List) anyValue).stream()
                    .map( v -> materializeAnyResult( nodeManager, v ) ).collect( Collectors.toList() );
        }
        else if ( anyValue instanceof Map )
        {
            ((Map) anyValue).replaceAll( (k, v) -> materializeAnyResult( nodeManager, v ) );
            return anyValue;
        }
        else if ( anyValue instanceof PrimitiveNodeStream )
        {
            return ((PrimitiveNodeStream) anyValue).longStream()
                    .mapToObj( nodeManager::newNodeProxyById )
                    .collect( Collectors.toList() );
        }
        else if ( anyValue instanceof PrimitiveRelationshipStream )
        {
            return ((PrimitiveRelationshipStream) anyValue).longStream()
                    .mapToObj( nodeManager::newRelationshipProxyById )
                    .collect( Collectors.toList() );
        }
        else if ( anyValue instanceof LongStream )
        {
            return ((LongStream) anyValue).boxed().collect( Collectors.toList() );
        }
        else if ( anyValue instanceof DoubleStream )
        {
            return ((DoubleStream) anyValue).boxed().collect( Collectors.toList() );
        }
        else if ( anyValue instanceof IntStream )
        {
            // IntStream is only used for list of primitive booleans
            return ((IntStream) anyValue).mapToObj( i -> i != 0 ).collect( Collectors.toList() );
        }
        else
        {
            return anyValue;
        }
    }

    public static final Iterator iteratorFrom( Object iterable )
    {
        if ( iterable instanceof Iterable )
        {
            return ((Iterable) iterable).iterator();
        }
        else if ( iterable instanceof PrimitiveEntityStream )
        {
            return ((PrimitiveEntityStream) iterable).iterator();
        }
        else if ( iterable instanceof LongStream )
        {
            return ((LongStream) iterable).iterator();
        }
        else if ( iterable instanceof DoubleStream )
        {
            return ((DoubleStream) iterable).iterator();
        }
        else if ( iterable instanceof IntStream )
        {
            return ((IntStream) iterable).iterator();
        }
        else if ( iterable == null )
        {
            return Collections.emptyIterator();
        }
        else
        {
            throw new CypherTypeException( "Don't know how to create an iterator out of " + iterable.getClass().getSimpleName(), null );
        }
    }

    public static LongStream toLongStream( Object list )
    {
        if ( list == null )
        {
            return LongStream.empty();
        }
        else if ( list instanceof List )
        {
            return ((List) list).stream().mapToLong( n -> ((Number) n).longValue() );
        }
        else if ( Object[].class.isAssignableFrom( list.getClass() ) )
        {
            return Arrays.stream( (Object[]) list ).mapToLong( n -> ((Number) n).longValue() );
        }
        else if ( list instanceof byte[] )
        {
            byte[] array = (byte[]) list;
            return IntStream.range( 0, array.length ).mapToLong( i -> array[i] );
        }
        else if ( list instanceof short[] )
        {
            short[] array = (short[]) list;
            return IntStream.range( 0, array.length ).mapToLong( i -> array[i] );
        }
        else if ( list instanceof int[] )
        {
            return IntStream.of( (int[]) list ).mapToLong( i -> i );
        }
        else if ( list instanceof long[] )
        {
            return LongStream.of( (long[]) list );
        }
        throw new IllegalArgumentException( format( "Can not be converted to stream: %s", list.getClass().getName() ) );
    }

    public static DoubleStream toDoubleStream( Object list )
    {
        if ( list == null )
        {
            return DoubleStream.empty();
        }
        else if ( list instanceof List )
        {
            return ((List) list).stream().mapToDouble( n -> ((Number) n).doubleValue() );
        }
        else if ( Object[].class.isAssignableFrom( list.getClass() ) )
        {
            return Arrays.stream( (Object[]) list ).mapToDouble( n -> ((Number) n).doubleValue() );
        }
        else if ( list instanceof float[] )
        {
            float[] array = (float[]) list;
            return IntStream.range( 0, array.length ).mapToDouble( i -> array[i] );
        }
        else if ( list instanceof double[] )
        {
            return DoubleStream.of( (double[]) list );
        }
        throw new IllegalArgumentException( format( "Can not be converted to stream: %s", list.getClass().getName() ) );
    }

    public static IntStream toBooleanStream( Object list )
    {
        if ( list == null )
        {
            return IntStream.empty();
        }
        else if ( list instanceof List )
        {
            return ((List) list).stream().mapToInt( n -> ((Number) n).intValue() );
        }
        else if ( Object[].class.isAssignableFrom( list.getClass() ) )
        {
            return Arrays.stream( (Object[]) list ).mapToInt( n -> ((Number) n).intValue() );
        }
        else if ( list instanceof boolean[] )
        {
            boolean[] array = (boolean[]) list;
            return IntStream.range( 0, array.length ).map( i -> (array[i]) ? 1 : 0 );
        }
        throw new IllegalArgumentException( format( "Can not be converted to stream: %s", list.getClass().getName() ) );
    }

<<<<<<< HEAD
=======
    @SuppressWarnings( "unused" ) // called from compiled code
>>>>>>> ff9a1251
    public static long unboxNodeOrNull( NodeIdWrapper value )
    {
        if ( value == null )
        {
            return -1L;
        }
        return value.id();
    }

<<<<<<< HEAD
=======
    @SuppressWarnings( "unused" ) // called from compiled code
>>>>>>> ff9a1251
    public static long unboxRelationshipOrNull( RelationshipIdWrapper value )
    {
        if ( value == null )
        {
            return -1L;
        }
        return value.id();
    }

}<|MERGE_RESOLUTION|>--- conflicted
+++ resolved
@@ -31,11 +31,8 @@
 import java.util.stream.IntStream;
 import java.util.stream.LongStream;
 
-<<<<<<< HEAD
-=======
 import org.neo4j.cypher.internal.compiler.v3_2.spi.NodeIdWrapper;
 import org.neo4j.cypher.internal.compiler.v3_2.spi.RelationshipIdWrapper;
->>>>>>> ff9a1251
 import org.neo4j.cypher.internal.frontend.v3_2.CypherTypeException;
 import org.neo4j.cypher.internal.frontend.v3_2.IncomparableValuesException;
 import org.neo4j.graphdb.Node;
@@ -354,10 +351,7 @@
         throw new IllegalArgumentException( format( "Can not be converted to stream: %s", list.getClass().getName() ) );
     }
 
-<<<<<<< HEAD
-=======
     @SuppressWarnings( "unused" ) // called from compiled code
->>>>>>> ff9a1251
     public static long unboxNodeOrNull( NodeIdWrapper value )
     {
         if ( value == null )
@@ -367,10 +361,7 @@
         return value.id();
     }
 
-<<<<<<< HEAD
-=======
     @SuppressWarnings( "unused" ) // called from compiled code
->>>>>>> ff9a1251
     public static long unboxRelationshipOrNull( RelationshipIdWrapper value )
     {
         if ( value == null )
