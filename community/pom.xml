<?xml version="1.0" encoding="UTF-8"?>
<project xmlns="http://maven.apache.org/POM/4.0.0" xmlns:xsi="http://www.w3.org/2001/XMLSchema-instance"
         xsi:schemaLocation="http://maven.apache.org/POM/4.0.0 http://maven.apache.org/maven-v4_0_0.xsd">
  <parent>
    <groupId>org.neo4j</groupId>
    <artifactId>parent</artifactId>
    <version>4.0.0-SNAPSHOT</version>
    <relativePath>..</relativePath>
  </parent>

  <modelVersion>4.0.0</modelVersion>
  <groupId>org.neo4j.build</groupId>
  <artifactId>community-build</artifactId>
  <version>4.0.0-SNAPSHOT</version>

  <name>Neo4j - Community Build</name>
  <packaging>pom</packaging>
  <description>Project that builds the Neo4j Community distribution.</description>
  <url>http://components.neo4j.org/${project.artifactId}/${project.version}</url>

  <properties>
    <license-text.header>headers/GPL-3-header.txt</license-text.header>
  </properties>

  <modules>
<<<<<<< HEAD
    <module>record-storage-engine</module>
=======
    <module>annotation-processors</module>
>>>>>>> 016684b1
    <module>common</module>
    <module>configuration</module>
    <module>resource</module>
    <module>collections</module>
    <module>concurrent</module>
    <module>graphdb-api</module>
    <module>procedure-api</module>
    <module>unsafe</module>
    <module>io</module>
    <module>diagnostics</module>
    <module>storage-engine-api</module>
    <module>kernel-api</module>
    <module>csv</module>
    <module>logging</module>
    <module>security</module>
    <module>neo4j-slf4j</module>
    <module>codegen</module>
    <module>index</module>
    <module>kernel</module>
    <module>jmx</module>
    <module>udc</module>
    <module>lucene-index</module>
    <module>fulltext-index</module>
    <module>graph-algo</module>
    <module>neo4j</module>
    <module>neo4j-community</module>
    <module>import-tool</module>
    <module>server-api</module>
    <module>bolt</module>
    <module>server</module>
    <module>server-plugin-test</module>
    <module>consistency-check</module>
    <module>neo4j-harness</module>
    <module>dbms</module>
    <module>command-line</module>
    <module>procedure-compiler</module>
    <module>random-values</module>
    <module>values</module>
    <module>ssl</module>
    <module>spatial-index</module>
    <module>community-it</module>
    <module>data-collector</module>
    <module>testing</module>
  </modules>

  <licenses>
    <license>
      <name>GNU General Public License, Version 3</name>
      <url>http://www.gnu.org/licenses/gpl-3.0-standalone.html</url>
      <comments>
        The software ("Software") developed and owned by Neo4j Sweden AB (referred to in this notice as "Neo4j") is
        licensed under the GNU GENERAL PUBLIC LICENSE Version 3 to all third
        parties and that license is included below.

        However, if you have executed an End User Software License and Services
        Agreement or an OEM Software License and Support Services Agreement, or
        another commercial license agreement with Neo4j or one of its
        affiliates (each, a "Commercial Agreement"), the terms of the license in
        such Commercial Agreement will supersede the GNU GENERAL PUBLIC LICENSE
        Version 3 and you may use the Software solely pursuant to the terms of
        the relevant Commercial Agreement.
      </comments>
    </license>
  </licenses>

  <profiles>
    <profile>
      <id>include-cypher</id>
      <activation>
        <property>
          <name>!skipCypher</name>
        </property>
      </activation>
      <modules>
        <module>cypher</module>
      </modules>
    </profile>
  </profiles>
</project><|MERGE_RESOLUTION|>--- conflicted
+++ resolved
@@ -23,11 +23,8 @@
   </properties>
 
   <modules>
-<<<<<<< HEAD
+    <module>annotation-processors</module>
     <module>record-storage-engine</module>
-=======
-    <module>annotation-processors</module>
->>>>>>> 016684b1
     <module>common</module>
     <module>configuration</module>
     <module>resource</module>
