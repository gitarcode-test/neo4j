--- conflicted
+++ resolved
@@ -25,11 +25,8 @@
 import java.util.Collection;
 import java.util.Collections;
 import java.util.HashMap;
-<<<<<<< HEAD
 import java.util.Iterator;
-=======
 import java.util.HashSet;
->>>>>>> d245b464
 import java.util.List;
 import java.util.Map;
 import java.util.Map.Entry;
@@ -47,6 +44,7 @@
 import org.neo4j.helpers.FunctionFromPrimitiveLong;
 import org.neo4j.helpers.Settings;
 import org.neo4j.helpers.collection.Visitor;
+import org.neo4j.kernel.DefaultFileSystemAbstraction;
 import org.neo4j.kernel.impl.coreapi.schema.BaseConstraintCreator;
 import org.neo4j.kernel.DefaultIdGeneratorFactory;
 import org.neo4j.kernel.EmbeddedGraphDatabase;
@@ -129,10 +127,6 @@
 import static org.neo4j.kernel.impl.nioneo.store.labels.NodeLabelsField.parseLabelsField;
 import static org.neo4j.kernel.impl.util.IoPrimitiveUtils.safeCastLongToInt;
 
-import static java.lang.Boolean.parseBoolean;
-
-import static org.neo4j.kernel.impl.nioneo.store.PropertyStore.encodeString;
-
 public class BatchInserterImpl implements BatchInserter
 {
     private static final long MAX_NODE_ID = IdType.NODE.getMaxValue();
@@ -153,36 +147,35 @@
     private final FileSystemAbstraction fileSystem;
     private final SchemaCache schemaCache;
     private final Config config;
+    private final BatchInserterImpl.BatchSchemaActions actions;
+    private final StoreLocker storeLocker;
+
+    private final FunctionFromPrimitiveLong<Label> labelIdToLabelFunction = new FunctionFromPrimitiveLong<Label>()
+    {
+        @Override
+        public Label apply( long from )
+        {
+            return label( labelTokens.nameOf( safeCastLongToInt( from ) ) );
+        }
+    };
+
     private boolean isShutdown = false;
 
-<<<<<<< HEAD
-    private final FunctionFromPrimitiveLong<Label> labelIdToLabelFunction = new FunctionFromPrimitiveLong<Label>()
-=======
     // Helper structure for setNodeProperty
     private Set<PropertyRecord> updatedRecords = new HashSet<PropertyRecord>();
 
-    BatchInserterImpl( String storeDir )
->>>>>>> d245b464
-    {
-        @Override
-        public Label apply( long from )
-        {
-            return label( labelTokens.nameOf( safeCastLongToInt( from ) ) );
-        }
-    };
-
-    private final BatchInserterImpl.BatchSchemaActions actions;
-    private final StoreLocker storeLocker;
-
-<<<<<<< HEAD
-=======
+
     BatchInserterImpl( String storeDir,
                        Map<String, String> stringParams )
     {
-        this( storeDir, new DefaultFileSystemAbstraction(), stringParams );
-    }
-
->>>>>>> d245b464
+        this( storeDir,
+              new DefaultFileSystemAbstraction(),
+              stringParams,
+              Collections.<KernelExtensionFactory<?>>emptyList()
+        );
+    }
+
+
     BatchInserterImpl( String storeDir, FileSystemAbstraction fileSystem,
                        Map<String, String> stringParams, Iterable<KernelExtensionFactory<?>> kernelExtensions )
     {
@@ -578,12 +571,9 @@
          * thatFits is the earliest record that can host the block
          * thatHas is the record that already has a block for this index
          */
-<<<<<<< HEAD
-        PropertyRecord current, thatFits = null, thatHas = null;
-=======
         PropertyRecord current = null, thatFits = null, thatHas = null;
         updatedRecords.clear();
->>>>>>> d245b464
+
         /*
          * We keep going while there are records or until we both found the
          * property if it exists and the place to put it, if exists.
@@ -598,12 +588,11 @@
             if ( thatHas == null && current.getPropertyBlock( index ) != null )
             {
                 thatHas = current;
-<<<<<<< HEAD
-=======
+
                 PropertyBlock removed = thatHas.removePropertyBlock( index );
                 if ( removed.isLight() )
                 {
-                    getPropertyStore().makeHeavy( removed );
+                    getPropertyStore().makeHeavyIfLight( removed );
                 }
                 for ( DynamicRecord dynRec : removed.getValueRecords() )
                 {
@@ -611,7 +600,6 @@
                     thatHas.addDeletedRecord( dynRec );
                 }
                 updatedRecords.add( thatHas );
->>>>>>> d245b464
             }
             /*
              * We check the size after we remove - potentially we can put in the same record.
@@ -668,10 +656,7 @@
             }
             primitive.setNextProp( thatFits.getId() );
         }
-<<<<<<< HEAD
-        thatFits.setPropertyBlock( block );
-        getPropertyStore().updateRecord( thatFits );
-=======
+
         thatFits.addPropertyBlock( block );
         updatedRecords.add( thatFits );
 
@@ -682,7 +667,6 @@
             getPropertyStore().updateRecord( thatFits );
         }
 
->>>>>>> d245b464
         return result;
     }
 
