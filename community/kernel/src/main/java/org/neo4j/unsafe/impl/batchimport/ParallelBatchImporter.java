--- conflicted
+++ resolved
@@ -126,19 +126,11 @@
         boolean hasBadEntries = false;
         File badFile = new File( storeDir, Configuration.BAD_FILE_NAME );
         try ( BatchingNeoStore neoStore = new BatchingNeoStore( fileSystem, storeDir, config,
-<<<<<<< HEAD
-                    writeMonitor, logProvider, monitors, writerFactory, additionalInitialIds );
+              writeMonitor, logProvider, monitors, writerFactory, additionalInitialIds );
               OutputStream badOutput = new BufferedOutputStream( fileSystem.openAsOutputStream( badFile, false ) );
               Collector badCollector = input.badCollector( badOutput );
               CountsAccessor.Updater countsUpdater = neoStore.getCountsStore().reset(
                     neoStore.getLastCommittedTransactionId() );
-=======
-                writeMonitor, logging, monitors, writerFactory, additionalInitialIds );
-              OutputStream badOutput = new BufferedOutputStream( fileSystem.openAsOutputStream( badFile, false ) );
-              Collector badCollector = input.badCollector( badOutput );
-                CountsAccessor.Updater countsUpdater = neoStore.getCountsStore().reset(
-                      neoStore.getLastCommittedTransactionId() );
->>>>>>> a4516d15
               InputCache inputCache = new InputCache( fileSystem, storeDir ) )
         {
             // Some temporary caches and indexes in the import
@@ -210,19 +202,11 @@
             // We're done, do some final logging about it
             long totalTimeMillis = currentTimeMillis() - startTime;
             executionMonitor.done( totalTimeMillis );
-<<<<<<< HEAD
             log.info( "Import completed, took " + Format.duration( totalTimeMillis ) );
             hasBadEntries = badCollector.badEntries() > 0;
             if ( hasBadEntries )
             {
                 log.warn( "There were " + badCollector.badEntries() + " bad entries which were skipped " +
-=======
-            logger.info( "Import completed, took " + Format.duration( totalTimeMillis ) );
-            hasBadEntries = badCollector.badEntries() > 0;
-            if ( hasBadEntries )
-            {
-                logger.warn( "There were " + badCollector.badEntries() + " bad entries which were skipped " +
->>>>>>> a4516d15
                              "and logged into " + badFile.getAbsolutePath() );
             }
         }
