/*
 * Copyright (c) 2002-2016 "Neo Technology,"
 * Network Engine for Objects in Lund AB [http://neotechnology.com]
 *
 * This file is part of Neo4j.
 *
 * Neo4j is free software: you can redistribute it and/or modify
 * it under the terms of the GNU General Public License as published by
 * the Free Software Foundation, either version 3 of the License, or
 * (at your option) any later version.
 *
 * This program is distributed in the hope that it will be useful,
 * but WITHOUT ANY WARRANTY; without even the implied warranty of
 * MERCHANTABILITY or FITNESS FOR A PARTICULAR PURPOSE.  See the
 * GNU General Public License for more details.
 *
 * You should have received a copy of the GNU General Public License
 * along with this program.  If not, see <http://www.gnu.org/licenses/>.
 */
package org.neo4j.kernel.impl.store;

import java.io.File;
import java.util.Collection;
import java.util.function.Predicate;

import org.neo4j.collection.primitive.PrimitiveLongIterator;
import org.neo4j.helpers.collection.PrefetchingIterator;
import org.neo4j.helpers.progress.ProgressListener;
import org.neo4j.kernel.impl.store.id.IdType;
import org.neo4j.helpers.collection.IterableWrapper;
import org.neo4j.io.pagecache.PageCursor;
import org.neo4j.kernel.impl.store.id.IdSequence;
import org.neo4j.kernel.impl.store.record.AbstractBaseRecord;
import org.neo4j.kernel.impl.store.record.DynamicRecord;
import org.neo4j.kernel.impl.store.record.LabelTokenRecord;
import org.neo4j.kernel.impl.store.record.NodeRecord;
import org.neo4j.kernel.impl.store.record.PropertyKeyTokenRecord;
import org.neo4j.kernel.impl.store.record.PropertyRecord;
import org.neo4j.kernel.impl.store.record.Record;
import org.neo4j.kernel.impl.store.record.RecordLoad;
import org.neo4j.kernel.impl.store.record.RelationshipGroupRecord;
import org.neo4j.kernel.impl.store.record.RelationshipRecord;
import org.neo4j.kernel.impl.store.record.RelationshipTypeTokenRecord;

/**
 * A store for {@link #updateRecord(AbstractBaseRecord) updating} and
 * {@link #getRecord(long, AbstractBaseRecord, RecordLoad) getting} records.
 *
 * There are two ways of getting records, either one-by-one using
 * {@link #getRecord(long, AbstractBaseRecord, RecordLoad)}, passing in record retrieved from {@link #newRecord()}.
 * This to make a conscious decision about who will create the record instance and in that process figure out
 * ways to reduce number of record instances created. The other way is to use a {@link RecordCursor}, created
 * by {@link #newRecordCursor(AbstractBaseRecord)} and placed at a certain record using
 * {@link #placeRecordCursor(long, RecordCursor, RecordLoad)}. A {@link RecordCursor} will keep underlying
 * {@link PageCursor} open until until the {@link RecordCursor} is closed and so will be efficient if multiple
 * records are retrieved from it. A {@link RecordCursor} will follow {@link #getNextRecordReference(AbstractBaseRecord)}
 * references to get to {@link RecordCursor#next()} record.
 *
 * @param <RECORD> type of {@link AbstractBaseRecord}.
 */
public interface RecordStore<RECORD extends AbstractBaseRecord> extends IdSequence
{
    /**
     * @return the {@link File} that backs this store.
     */
    File getStorageFileName();

    /**
     * @return high id of this store, i.e an id higher than any in use record.
     */
    long getHighId();

    /**
     * @return highest id in use in this store.
     */
    long getHighestPossibleIdInUse();

    /**
     * Sets highest id in use for this store. This is for when records are applied to this store where
     * the ids have been generated through some other means. Having an up to date highest possible id
     * makes sure that closing this store truncates at the right place and that "all record scans" can
     * see all records.
     *
     * @param highestIdInUse highest id that is now in use in this store.
     */
    void setHighestPossibleIdInUse( long highestIdInUse );

    /**
     * @return a new record instance for receiving data by {@link #getRecord(long, AbstractBaseRecord, RecordLoad)}
     * and {@link #newRecordCursor(AbstractBaseRecord)}.
     */
    RECORD newRecord();

    /**
     * Reads a record from the store into {@code target}. Depending on {@link RecordLoad} given there will
     * be different behavior, although the {@code target} record will be marked with the specified
     * {@code id} after participating in this method call.
     * <ul>
     * <li>{@link RecordLoad#CHECK}: As little data as possible is read to determine whether or not the record
     *     is in use. If not in use then no more data will be loaded into the target record and
     *     the the data of the record will be {@link AbstractBaseRecord#clear() cleared}.</li>
     * <li>{@link RecordLoad#NORMAL}: Just like {@link RecordLoad#CHECK}, but with the difference that
     *     an {@link InvalidRecordException} will be thrown if the record isn't in use.</li>
     * <li>{@link RecordLoad#FORCE}: The entire contents of the record will be loaded into the target record
     *     regardless if the record is in use or not. This leaves no guarantees about the data in the record
     *     after this method call, except that the id will be the specified {@code id}.
     *
     * @param id the id of the record to load.
     * @param target record where data will be loaded into. This record will have its id set to the specified
     * {@code id} as part of this method call.
     * @param mode loading behaviour, read more in method description.
     * @return the record that was passed in, for convenience.
     * @throws InvalidRecordException if record not in use and the {@code mode} is allows for throwing.
     */
    RECORD getRecord( long id, RECORD target, RecordLoad mode ) throws InvalidRecordException;

    /**
     * For stores that have other stores coupled underneath, the "top level" record will have a flag
     * saying whether or not it's light. Light means that no records from the coupled store have been loaded yet.
     * This method can load those records and enrich the target record with those, marking it as heavy.
     *
     * @param record record to make heavy, if not already.
     */
    void ensureHeavy( RECORD record );

    /**
     * Reads records that belong together, a chain of records that as a whole forms the entirety of a data item.
     *
     * @param firstId record id of the first record to start loading from.
     * @param mode {@link RecordLoad} mode.
     * @return {@link Collection} of records in the loaded chain.
     * @throws InvalidRecordException if some record not in use and the {@code mode} is allows for throwing.
     */
    Collection<RECORD> getRecords( long firstId, RecordLoad mode ) throws InvalidRecordException;

    /**
     * Instantiates a new record cursor capable of iterating over records in this store. A {@link RecordCursor}
     * gets created with one record and will use every time it reads records.
     *
     * This method relates to {@link #placeRecordCursor(long, RecordCursor, RecordLoad)} just like
     * {@link #newRecord()} relates to {@link #getRecord(long, AbstractBaseRecord, RecordLoad)} in that
     * instantiation of object is separate from reading record data.
     *
     * @param record instance to use when reading record data.
     * @return a new {@link RecordCursor} instance capable of reading records in this store.
     */
    RecordCursor<RECORD> newRecordCursor( RECORD record );

    /**
     * Places a {@link #newRecordCursor(AbstractBaseRecord) previously instantiated} {@link RecordCursor}
     * at the given {@code id}. So that the next call to {@link RecordCursor#next()} reads that record.
     *
     * @param id record id to place the cursor at.
     * @param cursor the {@link RecordCursor} to place.
     * @param mode {@link RecordLoad} mode to use when reading records.
     * @return the {@link RecordCursor} that was passed in.
     */
    RecordCursor<RECORD> placeRecordCursor( long id, RecordCursor<RECORD> cursor, RecordLoad mode );

    /**
     * Returns another record id which the given {@code record} references and which a {@link RecordCursor}
     * would follow and read next.
     *
     * @param record to read the "next" reference from.
     * @return record id of "next" record that the given {@code record} references, or {@link Record#NULL_REFERENCE}
     * if the record doesn't reference a next record.
     */
    long getNextRecordReference( RECORD record );

    /**
     * Updates this store with the contents of {@code record} at the record id
     * {@link AbstractBaseRecord#getId() specified} by the record. The whole record will be written if
     * the given record is {@link AbstractBaseRecord#inUse() in use}, not necessarily so if it's not in use.
     *
     * @param record containing data to write to this store at the {@link AbstractBaseRecord#getId() id}
     * specified by the record.
     */
    void updateRecord( RECORD record );

    /**
     * Lets {@code record} be processed by {@link Processor}.
     *
     * @param processor {@link Processor} of records.
     * @param record to process.
     * @throws FAILURE if the processor fails.
     */
    <FAILURE extends Exception> void accept( Processor<FAILURE> processor, RECORD record ) throws FAILURE;

    /**
     * @return number of bytes each record in this store occupies. All records in a store is of the same size.
     */
    int getRecordSize();

    /**
     * @deprecated since it's exposed through the generic {@link RecordStore} interface although only
     * applicable to one particular type of of implementation of it.
     * @return record "data" size, only applicable to dynamic record stores where record size may be specified
     * at creation time and later used every time the store is opened. Data size refers to number of bytes
     * of a record without header information, such as "inUse" and "next".
     */
    @Deprecated
    int getRecordDataSize();

    /**
     * @return underlying storage is assumed to work with pages. This method returns number of records that
     * will fit into each page.
     */
    int getRecordsPerPage();

    /**
     * Closes this store and releases any resource attached to it.
     */
    void close();

    /**
     * Flushes all pending {@link #updateRecord(AbstractBaseRecord) updates} to underlying storage.
     * This call is blocking and will ensure all updates since last call to this method are durable
     * once the call returns.
     */
    void flush();

    /**
     * Some stores may have meta data stored in the header of the store file. Since all records in a store
     * are of the same size the means of storing that meta data is to occupy one or more records at the
     * beginning of the store (0...).
     *
     * @return the number of records in the beginning of the file that are reserved for header meta data.
     */
    int getNumberOfReservedLowIds();

<<<<<<< HEAD
    /**
     * Returns store header (see {@link #getNumberOfReservedLowIds()}) as {@code int}. Exposed like this
     * for convenience since all known store headers are ints.
     *
     * @return store header as an int value, e.g the first 4 bytes of the first (reserved) record in this store.
     */
    int getStoreHeaderInt();

    /**
     * Called once all changes to a record is ready to be converted into a command.
     *
     * @param record record to prepare, potentially updating it with more information before converting into a command.
     */
    void prepareForCommit( RECORD record );

    Predicate<AbstractBaseRecord> IN_USE = AbstractBaseRecord::inUse;

    class Delegator<R extends AbstractBaseRecord> implements RecordStore<R>
    {
        private final RecordStore<R> actual;

        @Override
        public void setHighestPossibleIdInUse( long highestIdInUse )
        {
            actual.setHighestPossibleIdInUse( highestIdInUse );
        }

        @Override
        public R newRecord()
        {
            return actual.newRecord();
        }
=======
    class Delegator<R extends AbstractBaseRecord> implements RecordStore<R>
    {
        private final RecordStore<R> actual;
>>>>>>> babcebc7

        @Override
        public R getRecord( long id, R target, RecordLoad mode ) throws InvalidRecordException
        {
            return actual.getRecord( id, target, mode );
        }

        @Override
        public Collection<R> getRecords( long firstId, RecordLoad mode ) throws InvalidRecordException
        {
            return actual.getRecords( firstId, mode );
        }

        @Override
        public RecordCursor<R> newRecordCursor( R record )
        {
            return actual.newRecordCursor( record );
        }

        @Override
        public RecordCursor<R> placeRecordCursor( long id, RecordCursor<R> cursor, RecordLoad mode )
        {
            return actual.placeRecordCursor( id, cursor, mode );
        }

        @Override
        public long getNextRecordReference( R record )
        {
            return actual.getNextRecordReference( record );
        }

        public Delegator( RecordStore<R> actual )
        {
            this.actual = actual;
        }

        @Override
        public long nextId()
        {
            return actual.nextId();
        }

        @Override
        public File getStorageFileName()
        {
            return actual.getStorageFileName();
        }

        @Override
        public long getHighId()
        {
            return actual.getHighId();
        }

        @Override
        public long getHighestPossibleIdInUse()
        {
            return actual.getHighestPossibleIdInUse();
        }

        @Override
        public void updateRecord( R record )
        {
            actual.updateRecord( record );
        }

        @Override
        public <FAILURE extends Exception> void accept( Processor<FAILURE> processor, R record ) throws FAILURE
        {
            actual.accept( processor, record );
        }

        @Override
        public int getRecordSize()
        {
            return actual.getRecordSize();
        }

        @Override
        public int getRecordDataSize()
        {
            return actual.getRecordDataSize();
        }

        @Override
        public int getRecordsPerPage()
        {
            return actual.getRecordsPerPage();
        }

        @Override
        public int getStoreHeaderInt()
        {
            return actual.getStoreHeaderInt();
        }

        @Override
        public void close()
        {
            actual.close();
        }

        @Override
        public int getNumberOfReservedLowIds()
        {
            return actual.getNumberOfReservedLowIds();
        }

        @Override
        public void flush()
        {
            actual.flush();
        }

        @Override
        public void ensureHeavy( R record )
        {
            actual.ensureHeavy( record );
        }

        @Override
        public void prepareForCommit( R record )
        {
            actual.prepareForCommit( record );
        }
    }

    @SuppressWarnings( "unchecked" )
    abstract class Processor<FAILURE extends Exception>
    {
        // Have it volatile so that it can be stopped from a different thread.
        private volatile boolean shouldStop;

        public void stop()
        {
            shouldStop = true;
        }

        public abstract void processSchema( RecordStore<DynamicRecord> store, DynamicRecord schema ) throws FAILURE;

        public abstract void processNode( RecordStore<NodeRecord> store, NodeRecord node ) throws FAILURE;

        public abstract void processRelationship( RecordStore<RelationshipRecord> store, RelationshipRecord rel )
                throws FAILURE;

        public abstract void processProperty( RecordStore<PropertyRecord> store, PropertyRecord property ) throws
                FAILURE;

        public abstract void processString( RecordStore<DynamicRecord> store, DynamicRecord string, IdType idType )
                throws FAILURE;

        public abstract void processArray( RecordStore<DynamicRecord> store, DynamicRecord array ) throws FAILURE;

        public abstract void processLabelArrayWithOwner( RecordStore<DynamicRecord> store, DynamicRecord labelArray )
                throws FAILURE;

        public abstract void processRelationshipTypeToken( RecordStore<RelationshipTypeTokenRecord> store,
                RelationshipTypeTokenRecord record ) throws FAILURE;

        public abstract void processPropertyKeyToken( RecordStore<PropertyKeyTokenRecord> store, PropertyKeyTokenRecord
                record ) throws FAILURE;

        public abstract void processLabelToken( RecordStore<LabelTokenRecord> store, LabelTokenRecord record ) throws
                FAILURE;

        public abstract void processRelationshipGroup( RecordStore<RelationshipGroupRecord> store,
                RelationshipGroupRecord record ) throws FAILURE;

        protected <R extends AbstractBaseRecord> R getRecord( RecordStore<R> store, long id, R into )
        {
            store.getRecord( id, into, RecordLoad.FORCE );
            return into;
        }

        public <R extends AbstractBaseRecord> void applyById( RecordStore<R> store, Iterable<Long> ids ) throws FAILURE
        {
            for ( R record : Scanner.scanById( store, ids ) )
            {
                store.accept( this, record );
            }
        }

        public <R extends AbstractBaseRecord> void applyFiltered( RecordStore<R> store,
                Predicate<? super R>... filters ) throws FAILURE
        {
            apply( store, ProgressListener.NONE, filters );
        }

        public <R extends AbstractBaseRecord> void applyFiltered( RecordStore<R> store,
                ProgressListener progressListener,
                Predicate<? super R>... filters ) throws FAILURE
        {
            apply( store, progressListener, filters );
        }

        private <R extends AbstractBaseRecord> void apply( RecordStore<R> store, ProgressListener progressListener,
                Predicate<? super R>... filters ) throws FAILURE
        {
            for ( R record : Scanner.scan( store, true, filters ) )
            {
                if ( shouldStop )
                {
                    break;
                }

                store.accept( this, record );
                progressListener.set( record.getId() );
            }
            progressListener.done();
        }
    }

    class Scanner
    {
        @SafeVarargs
        public static <R extends AbstractBaseRecord> Iterable<R> scan( final RecordStore<R> store,
                final Predicate<? super R>... filters )
        {
            return scan( store, true, filters );
        }

        @SafeVarargs
        public static <R extends AbstractBaseRecord> Iterable<R> scan( final RecordStore<R> store,
                final boolean forward, final Predicate<? super R>... filters )
        {
            return () -> new PrefetchingIterator<R>()
            {
                final PrimitiveLongIterator ids = new StoreIdIterator( store, forward );
                final R record = store.newRecord();

                @Override
                protected R fetchNextOrNull()
                {
                    scan:
                    while ( ids.hasNext() )
                    {
                        if ( store.getRecord( ids.next(), record, RecordLoad.CHECK ).inUse() )
                        {
                            for ( Predicate<? super R> filter : filters )
                            {
<<<<<<< HEAD
                                if ( !filter.test( record ) )
                                {
                                    continue scan;
=======
                                R record = store.forceGetRecord( ids.next() );
                                if ( record.inUse() )
                                {
                                    for ( Predicate<? super R> filter : filters )
                                    {
                                        if ( !filter.test( record ) )
                                        {
                                            continue scan;
                                        }
                                    }
                                    return record;
>>>>>>> babcebc7
                                }
                            }
                        }
                        return record;
                    }
                    return null;
                }
            };
        }

        public static <R extends AbstractBaseRecord> Iterable<R> scanById( final RecordStore<R> store,
                Iterable<Long> ids )
        {
            return new IterableWrapper<R,Long>( ids )
            {
                private final R record = store.newRecord();

                @Override
                protected R underlyingObjectToObject( Long id )
                {
                    store.getRecord( id, record, RecordLoad.FORCE );
                    return record;
                }
            };
        }
    }

    /**
     * Utility methods for reading records. These are not on the interface itself since it should be
     * an explicit choice when to create the record instances passed into it.
     * Also for mocking purposes it's less confusing and error prone having only a single method.
     */
    public static <R extends AbstractBaseRecord> R getRecord( RecordStore<R> store, long id, RecordLoad mode )
    {
        R record = store.newRecord();
        store.getRecord( id, record, mode );
        return record;
    }

    /**
     * Utility methods for reading records. These are not on the interface itself since it should be
     * an explicit choice when to create the record instances passed into it.
     * Also for mocking purposes it's less confusing and error prone having only a single method.
     */
    public static <R extends AbstractBaseRecord> R getRecord( RecordStore<R> store, long id )
    {
        return getRecord( store, id, RecordLoad.NORMAL );
    }
}<|MERGE_RESOLUTION|>--- conflicted
+++ resolved
@@ -24,12 +24,12 @@
 import java.util.function.Predicate;
 
 import org.neo4j.collection.primitive.PrimitiveLongIterator;
+import org.neo4j.helpers.collection.IterableWrapper;
 import org.neo4j.helpers.collection.PrefetchingIterator;
 import org.neo4j.helpers.progress.ProgressListener;
-import org.neo4j.kernel.impl.store.id.IdType;
-import org.neo4j.helpers.collection.IterableWrapper;
 import org.neo4j.io.pagecache.PageCursor;
 import org.neo4j.kernel.impl.store.id.IdSequence;
+import org.neo4j.kernel.impl.store.id.IdType;
 import org.neo4j.kernel.impl.store.record.AbstractBaseRecord;
 import org.neo4j.kernel.impl.store.record.DynamicRecord;
 import org.neo4j.kernel.impl.store.record.LabelTokenRecord;
@@ -228,7 +228,6 @@
      */
     int getNumberOfReservedLowIds();
 
-<<<<<<< HEAD
     /**
      * Returns store header (see {@link #getNumberOfReservedLowIds()}) as {@code int}. Exposed like this
      * for convenience since all known store headers are ints.
@@ -261,11 +260,6 @@
         {
             return actual.newRecord();
         }
-=======
-    class Delegator<R extends AbstractBaseRecord> implements RecordStore<R>
-    {
-        private final RecordStore<R> actual;
->>>>>>> babcebc7
 
         @Override
         public R getRecord( long id, R target, RecordLoad mode ) throws InvalidRecordException
@@ -506,27 +500,13 @@
                         {
                             for ( Predicate<? super R> filter : filters )
                             {
-<<<<<<< HEAD
                                 if ( !filter.test( record ) )
                                 {
                                     continue scan;
-=======
-                                R record = store.forceGetRecord( ids.next() );
-                                if ( record.inUse() )
-                                {
-                                    for ( Predicate<? super R> filter : filters )
-                                    {
-                                        if ( !filter.test( record ) )
-                                        {
-                                            continue scan;
-                                        }
-                                    }
-                                    return record;
->>>>>>> babcebc7
                                 }
                             }
+                            return record;
                         }
-                        return record;
                     }
                     return null;
                 }
