/**
 * Copyright (c) 2002-2014 "Neo Technology,"
 * Network Engine for Objects in Lund AB [http://neotechnology.com]
 *
 * This file is part of Neo4j.
 *
 * Neo4j is free software: you can redistribute it and/or modify
 * it under the terms of the GNU General Public License as published by
 * the Free Software Foundation, either version 3 of the License, or
 * (at your option) any later version.
 *
 * This program is distributed in the hope that it will be useful,
 * but WITHOUT ANY WARRANTY; without even the implied warranty of
 * MERCHANTABILITY or FITNESS FOR A PARTICULAR PURPOSE.  See the
 * GNU General Public License for more details.
 *
 * You should have received a copy of the GNU General Public License
 * along with this program.  If not, see <http://www.gnu.org/licenses/>.
 */
package org.neo4j.kernel.impl.util;

import java.io.BufferedReader;
import java.io.File;
import java.io.FileFilter;
import java.io.FileInputStream;
import java.io.FileNotFoundException;
import java.io.FileOutputStream;
import java.io.IOException;
import java.io.InputStreamReader;
import java.io.OutputStreamWriter;
import java.io.PrintWriter;
import java.io.RandomAccessFile;
import java.io.Writer;
<<<<<<< HEAD
import java.nio.channels.FileChannel;
import java.nio.charset.Charset;
=======
>>>>>>> 1492b144
import java.util.ArrayList;
import java.util.Collection;
import java.util.LinkedList;
import java.util.List;
import java.util.Stack;
import java.util.regex.Pattern;

import org.neo4j.graphdb.NotFoundException;
import org.neo4j.kernel.impl.nioneo.store.StoreChannel;
import org.neo4j.kernel.impl.nioneo.store.StoreFileChannel;

public class FileUtils
{
    private static int WINDOWS_RETRY_COUNT = 3;

    public static void deleteRecursively( File directory ) throws IOException
    {
        Stack<File> stack = new Stack<>();
        List<File> temp = new LinkedList<>();
        stack.push( directory.getAbsoluteFile() );
        while ( !stack.isEmpty() )
        {
            File top = stack.pop();
            File[] files = top.listFiles();
            if ( files != null )
            {
                for ( File child : files )
                {
                    if ( child.isFile() )
                    {
                        if ( !deleteFile( child ) )
                        {
                            throw new IOException( "Failed to delete " + child.getCanonicalPath() );
                        }
                    }
                    else
                    {
                        temp.add( child );
                    }
                }
            }
            files = top.listFiles();
            if ( files == null || files.length == 0 )
            {
                if ( !deleteFile( top ) )
                {
                    throw new IOException( "Failed to delete " + top.getCanonicalPath() );
                }
            }
            else
            {
                stack.push( top );
                for ( File f : temp )
                {
                    stack.push( f );
                }
            }
            temp.clear();
        }
    }

    public static boolean deleteFile( File file )
    {
        if ( !file.exists() )
        {
            return true;
        }
        int count = 0;
        boolean deleted;
        do
        {
            deleted = file.delete();
            if ( !deleted )
            {
                count++;
                waitSome();
            }
        }
        while ( !deleted && count <= WINDOWS_RETRY_COUNT );
        return deleted;
    }

    public static File[] deleteFiles( File directory, String regexPattern )
            throws IOException
    {
        Pattern pattern = Pattern.compile( regexPattern );
        Collection<File> deletedFiles = new ArrayList<>();
        File[] files = directory.listFiles();
        if ( files == null )
        {
            throw new IllegalArgumentException( directory + " is not a directory" );
        }
        for ( File file : files )
        {
            if ( pattern.matcher( file.getName() ).find() )
            {
                if ( !file.delete() )
                {
                    throw new IOException( "Couldn't delete file '" + file.getAbsolutePath() + "'" );
                }
                deletedFiles.add( file );
            }
        }
        return deletedFiles.toArray( new File[deletedFiles.size()] );
    }
    
    /**
     * Utility method that moves a file from its current location to the
     * new target location. If rename fails (for example if the target is
     * another disk) a copy/delete will be performed instead. This is not a rename,
     * use {@link #renameFile(File, File)} instead.
     * 
     * @param toMove The File object to move.
     * @param target Target file to move to.
     * @throws IOException
     */
    public static void moveFile( File toMove, File target ) throws IOException
    {
        if ( !toMove.exists() )
            throw new NotFoundException( "Source file[" + toMove.getName()
                    + "] not found" );
        if ( target.exists() )
            throw new NotFoundException( "Target file[" + target.getName()
                    + "] already exists" );
        
        if ( toMove.renameTo( target ) )
            return;
        
        if ( toMove.isDirectory() )
        {
            target.mkdirs();
            copyRecursively( toMove, target );
            deleteRecursively( toMove );
        }
        else
        {
            copyFile( toMove, target );
            deleteFile( toMove );
        }
    }

    /**
     * Utility method that moves a file from its current location to the
     * provided target directory. If rename fails (for example if the target is
     * another disk) a copy/delete will be performed instead. This is not a rename,
     * use {@link #renameFile(File, File)} instead.
     * 
     * @param toMove The File object to move.
     * @param targetDirectory the destination directory
     * @return the new file, null iff the move was unsuccessful
     * @throws IOException 
     */
    public static File moveFileToDirectory( File toMove, File targetDirectory ) throws IOException
    {
        if ( !targetDirectory.isDirectory() )
        {
            throw new IllegalArgumentException(
                    "Move target must be a directory, not " + targetDirectory );
        }
        
        File target = new File( targetDirectory, toMove.getName() );
        moveFile( toMove, target );
        return target;
    }

    public static boolean renameFile( File srcFile, File renameToFile )
    {
        if ( !srcFile.exists() )
        {
            throw new NotFoundException( "Source file[" + srcFile.getName() + "] not found" );
        }
        if ( renameToFile.exists() )
        {
            throw new NotFoundException( "Target file[" + renameToFile.getName() + "] already exists" );
        }
        if ( !renameToFile.getParentFile().isDirectory() )
        {
            throw new NotFoundException( "Target directory[" + renameToFile.getParent() + "] does not exists" );
        }
        int count = 0;
        boolean renamed;
        do
        {
            renamed = srcFile.renameTo( renameToFile );
            if ( !renamed )
            {
                count++;
                waitSome();
            }
        }
        while ( !renamed && count <= WINDOWS_RETRY_COUNT );
        return renamed;
    }

    public static void truncateFile( StoreChannel fileChannel, long position )
            throws IOException
    {
        // TODO the StoreChannel parameter can be replaced with a SeekableByteChannel on Java7
        // ... then truncateFile(File,long) no longer needs to wrap it
        int count = 0;
        boolean success = false;
        IOException cause = null;
        do
        {
            count++;
            try
            {
                fileChannel.truncate( position );
                success = true;
            }
            catch ( IOException e )
            {
                cause = e;
            }

        }
        while ( !success && count <= WINDOWS_RETRY_COUNT );
        if ( !success )
        {
            throw cause;
        }
    }

    public static void truncateFile( File file, long position ) throws IOException
    {
        try ( RandomAccessFile access = new RandomAccessFile( file, "rw" ) )
        {
            truncateFile( new StoreFileChannel( access.getChannel() ), position );
        }
    }

    private static void waitSome()
    {
        try
        {
            Thread.sleep( 500 );
        }
        catch ( InterruptedException ee )
        {
            Thread.interrupted();
        } // ok
        System.gc();
    }

    public static String fixSeparatorsInPath( String path )
    {
        String fileSeparator = System.getProperty( "file.separator" );
        if ( "\\".equals( fileSeparator ) )
        {
            path = path.replace( '/', '\\' );
        }
        else if ( "/".equals( fileSeparator ) )
        {
            path = path.replace( '\\', '/' );
        }
        return path;
    }

    public static void copyFile( File srcFile, File dstFile ) throws IOException
    {
        //noinspection ResultOfMethodCallIgnored
        dstFile.getParentFile().mkdirs();
        FileInputStream input = null;
        FileOutputStream output = null;
        try
        {
            input = new FileInputStream( srcFile );
            output = new FileOutputStream( dstFile );
            int bufferSize = 1024;
            byte[] buffer = new byte[bufferSize];
            int bytesRead;
            while ( (bytesRead = input.read( buffer )) != -1 )
            {
                output.write( buffer, 0, bytesRead );
            }
        }
        catch ( IOException e )
        {
            // Because the message from this cause may not mention which file it's about
            throw new IOException( "Could not copy '" + srcFile + "' to '" + dstFile + "'", e );
        }
        finally
        {
            if ( input != null )
                input.close();
            if ( output != null )
                output.close();
        }
    }

    public static void copyRecursively( File fromDirectory, File toDirectory ) throws IOException
    {
        copyRecursively( fromDirectory, toDirectory, null );
    }

    public static void copyRecursively( File fromDirectory, File toDirectory, FileFilter filter) throws IOException
    {
        for ( File fromFile : fromDirectory.listFiles( filter ) )
        {
            File toFile = new File( toDirectory, fromFile.getName() );
            if ( fromFile.isDirectory() )
            {
                toFile.mkdir();
                copyRecursively( fromFile, toFile, filter );
            }
            else
            {
                copyFile( fromFile, toFile );
            }
        }
    }
    
    public static void writeToFile( File target, String text, boolean append ) throws IOException
    {
        if ( !target.exists() )
        {
            target.getParentFile().mkdirs();
            target.createNewFile();
        }

        try ( Writer out = new OutputStreamWriter( new FileOutputStream( target, append ), "UTF-8" ) )
        {
            out.write( text );
        }
    }

    public static BufferedReader newBufferedFileReader( File file, Charset charset ) throws FileNotFoundException
    {
        return new BufferedReader( new InputStreamReader( new FileInputStream( file ), charset) );
    }

    public static PrintWriter newFilePrintWriter( File file, Charset charset ) throws FileNotFoundException
    {
        return new PrintWriter( new OutputStreamWriter( new FileOutputStream( file, true ), charset) );
    }

    public static File path( String root, String... path )
    {
        return path( new File( root ), path );
    }

    public static File path( File root, String... path )
    {
        for ( String part : path )
        {
            root = new File( root, part );
        }
        return root;
    }
}<|MERGE_RESOLUTION|>--- conflicted
+++ resolved
@@ -31,11 +31,8 @@
 import java.io.PrintWriter;
 import java.io.RandomAccessFile;
 import java.io.Writer;
-<<<<<<< HEAD
-import java.nio.channels.FileChannel;
+import java.nio.channels.SeekableByteChannel;
 import java.nio.charset.Charset;
-=======
->>>>>>> 1492b144
 import java.util.ArrayList;
 import java.util.Collection;
 import java.util.LinkedList;
@@ -44,8 +41,6 @@
 import java.util.regex.Pattern;
 
 import org.neo4j.graphdb.NotFoundException;
-import org.neo4j.kernel.impl.nioneo.store.StoreChannel;
-import org.neo4j.kernel.impl.nioneo.store.StoreFileChannel;
 
 public class FileUtils
 {
@@ -230,11 +225,9 @@
         return renamed;
     }
 
-    public static void truncateFile( StoreChannel fileChannel, long position )
+    public static void truncateFile( SeekableByteChannel fileChannel, long position )
             throws IOException
     {
-        // TODO the StoreChannel parameter can be replaced with a SeekableByteChannel on Java7
-        // ... then truncateFile(File,long) no longer needs to wrap it
         int count = 0;
         boolean success = false;
         IOException cause = null;
@@ -263,7 +256,7 @@
     {
         try ( RandomAccessFile access = new RandomAccessFile( file, "rw" ) )
         {
-            truncateFile( new StoreFileChannel( access.getChannel() ), position );
+            truncateFile( access.getChannel(), position );
         }
     }
 
