--- conflicted
+++ resolved
@@ -35,20 +35,11 @@
     private final IndexSpecificSpaceFillingCurveSettings spatialSettings;
     private final SpaceFillingCurveConfiguration configuration;
 
-<<<<<<< HEAD
     GenericBlockBasedIndexPopulator( PageCache pageCache, FileSystemAbstraction fs, IndexFiles indexFiles, IndexLayout<GenericKey,NativeIndexValue> layout,
             IndexProvider.Monitor monitor, StorageIndexReference descriptor, IndexSpecificSpaceFillingCurveSettings spatialSettings,
-            SpaceFillingCurveConfiguration configuration, boolean archiveFailedIndex )
+            SpaceFillingCurveConfiguration configuration, boolean archiveFailedIndex, ByteBufferFactory bufferFactory )
     {
-        super( pageCache, fs, indexFiles, layout, monitor, descriptor, spatialSettings, archiveFailedIndex );
-=======
-    GenericBlockBasedIndexPopulator( PageCache pageCache, FileSystemAbstraction fs, File file, IndexLayout<GenericKey,NativeIndexValue> layout,
-            IndexProvider.Monitor monitor, StoreIndexDescriptor descriptor, IndexSpecificSpaceFillingCurveSettingsCache spatialSettings,
-            IndexDirectoryStructure directoryStructure, SpaceFillingCurveConfiguration configuration,
-            IndexDropAction dropAction, boolean archiveFailedIndex, ByteBufferFactory bufferFactory )
-    {
-        super( pageCache, fs, file, layout, monitor, descriptor, spatialSettings, directoryStructure, dropAction, archiveFailedIndex, bufferFactory );
->>>>>>> 5af30740
+        super( pageCache, fs, indexFiles, layout, monitor, descriptor, spatialSettings, archiveFailedIndex, bufferFactory );
         this.spatialSettings = spatialSettings;
         this.configuration = configuration;
     }
