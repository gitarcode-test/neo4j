--- conflicted
+++ resolved
@@ -19,6 +19,12 @@
  */
 package org.neo4j.kernel.impl.transaction.xaframework;
 
+import static java.lang.Math.max;
+import static org.neo4j.helpers.Exceptions.launderedException;
+import static org.neo4j.kernel.impl.transaction.xaframework.XaLogicalLogTokens.CLEAN;
+import static org.neo4j.kernel.impl.transaction.xaframework.XaLogicalLogTokens.LOG1;
+import static org.neo4j.kernel.impl.transaction.xaframework.XaLogicalLogTokens.LOG2;
+
 import java.io.File;
 import java.io.IOException;
 import java.nio.ByteBuffer;
@@ -27,6 +33,7 @@
 import java.util.List;
 import java.util.Map;
 import java.util.regex.Pattern;
+
 import javax.transaction.xa.XAException;
 import javax.transaction.xa.Xid;
 
@@ -36,7 +43,6 @@
 import org.neo4j.kernel.configuration.Config;
 import org.neo4j.kernel.impl.nioneo.store.FileSystemAbstraction;
 import org.neo4j.kernel.impl.nioneo.store.StoreChannel;
-<<<<<<< HEAD
 import org.neo4j.kernel.impl.nioneo.xa.LogDeserializer;
 import org.neo4j.kernel.impl.nioneo.xa.RecoveryLogDeserializer;
 import org.neo4j.kernel.impl.nioneo.xa.SlaveLogDeserializer;
@@ -48,9 +54,7 @@
 import org.neo4j.kernel.impl.nioneo.xa.command.LogWriter;
 import org.neo4j.kernel.impl.nioneo.xa.command.MasterLogWriter;
 import org.neo4j.kernel.impl.nioneo.xa.command.SlaveLogWriter;
-=======
 import org.neo4j.kernel.impl.transaction.KernelHealth;
->>>>>>> 6bb70b76
 import org.neo4j.kernel.impl.transaction.TransactionStateFactory;
 import org.neo4j.kernel.impl.transaction.xaframework.LogEntry.Start;
 import org.neo4j.kernel.impl.transaction.xaframework.LogExtractor.LogLoader;
@@ -65,16 +69,6 @@
 import org.neo4j.kernel.logging.Logging;
 import org.neo4j.kernel.monitoring.ByteCounterMonitor;
 import org.neo4j.kernel.monitoring.Monitors;
-
-import static java.lang.Math.max;
-
-<<<<<<< HEAD
-=======
-import static org.neo4j.helpers.Exceptions.launderedException;
->>>>>>> 6bb70b76
-import static org.neo4j.kernel.impl.transaction.xaframework.XaLogicalLogTokens.CLEAN;
-import static org.neo4j.kernel.impl.transaction.xaframework.XaLogicalLogTokens.LOG1;
-import static org.neo4j.kernel.impl.transaction.xaframework.XaLogicalLogTokens.LOG2;
 
 /**
  * <CODE>XaLogicalLog</CODE> is a transaction and logical log combined. In
@@ -138,26 +132,19 @@
     protected final ByteCounterMonitor bufferMonitor;
 
     protected final ByteCounterMonitor logDeserializerMonitor;
-<<<<<<< HEAD
     private final SomethingOrOtherSPI logWriterSPI;
     private final XaCommandReaderFactory commandReaderFactory;
     private final XaCommandWriterFactory commandWriterFactory;
     private final LogEntryWriterv1 logEntryWriter = new LogEntryWriterv1();
-=======
     private final KernelHealth kernelHealth;
->>>>>>> 6bb70b76
 
     public XaLogicalLog( File fileName, XaResourceManager xaRm, XaCommandReaderFactory commandReaderFactory,
                          XaCommandWriterFactory commandWriterFactory,
                          XaTransactionFactory xaTf, FileSystemAbstraction fileSystem, Monitors monitors,
                          Logging logging, LogPruneStrategy pruneStrategy, TransactionStateFactory stateFactory,
-<<<<<<< HEAD
-                         long rotateAtSize, InjectedTransactionValidator injectedTxValidator,
+                         KernelHealth kernelHealth, long rotateAtSize, InjectedTransactionValidator injectedTxValidator,
                          Function<List<LogEntry>, List<LogEntry>> interceptor, Function<List<LogEntry>,
             List<LogEntry>> transactionTranslator )
-=======
-                         KernelHealth kernelHealth, long rotateAtSize, InjectedTransactionValidator injectedTxValidator )
->>>>>>> 6bb70b76
     {
         this.fileName = fileName;
         this.xaRm = xaRm;
@@ -165,12 +152,9 @@
         this.commandWriterFactory = commandWriterFactory;
         this.xaTf = xaTf;
         this.fileSystem = fileSystem;
-<<<<<<< HEAD
         this.interceptor = interceptor;
         this.transactionTranslator = transactionTranslator;
-=======
         this.kernelHealth = kernelHealth;
->>>>>>> 6bb70b76
         this.bufferMonitor = monitors.newMonitor( ByteCounterMonitor.class, XaLogicalLog.class );
         this.logDeserializerMonitor = monitors.newMonitor( ByteCounterMonitor.class, "logdeserializer" );
         this.pruneStrategy = pruneStrategy;
@@ -1018,115 +1002,6 @@
         };
     }
 
-<<<<<<< HEAD
-=======
-    protected class LogDeserializer
-    {
-        private final ReadableByteChannel byteChannel;
-        LogEntry.Start startEntry;
-        LogEntry.Commit commitEntry;
-
-        private final List<LogEntry> logEntries;
-
-        protected LogDeserializer( ReadableByteChannel byteChannel, ByteCounterMonitor monitor )
-        {
-            this.byteChannel = new MonitoredReadableByteChannel( byteChannel, monitor );
-            this.logEntries = new LinkedList<LogEntry>();
-        }
-
-        public boolean readAndWriteAndApplyEntry( int newXidIdentifier )
-                throws IOException
-        {
-            LogEntry entry = LogIoUtils.readEntry( sharedBuffer, byteChannel,
-                    cf );
-            if ( entry == null )
-            {
-                try
-                {
-                    intercept( logEntries );
-                    apply();
-                    return false;
-                }
-                catch ( Throwable e )
-                {
-                    startEntry = null;
-                    commitEntry = null;
-                    kernelHealth.panic( e );
-                    throw launderedException( IOException.class, "Failure applying transaction", e );
-                }
-            }
-            entry.setIdentifier( newXidIdentifier );
-            logEntries.add( entry );
-            if ( entry instanceof LogEntry.Commit )
-            {
-                assert startEntry != null;
-                commitEntry = (LogEntry.Commit) entry;
-            }
-            else if ( entry instanceof LogEntry.Start )
-            {
-                startEntry = (LogEntry.Start) entry;
-            }
-            return true;
-        }
-
-        protected void intercept( List<LogEntry> logEntries )
-        {
-            // default do nothing
-        }
-
-        protected void apply() throws IOException
-        {
-            for ( LogEntry entry : logEntries )
-            {
-                /*
-                 * You are wondering what is going on here. Let me take you on a journey
-                 * A transaction, call it A starts, prepares locally, goes to the master and commits there
-                 *  but doesn't quite make it back here, meaning its application is pending, with only the
-                 *  start, command  and possibly prepare entries but not the commit, the Xid in xidmap
-                 * Another transaction, B, does an operation that requires going to master and pull updates - does
-                 *  that, gets all transactions not present locally (hence, A as well) and injects it.
-                 *  The Start entry is the first one extracted - if we try to apply it it will throw a Start
-                 *  entry already injected exception, since the Xid will match an ongoing transaction. If we
-                 *  had written that to the log recovery would be impossible, constantly throwing the same
-                 *  exception. So first apply, then write to log.
-                 * However we cannot do that for every entry - commit must always be written to log first, then
-                 *  applied because a crash in the mean time could cause partially applied transactions.
-                 *  The start entry does not have this problem because if it fails nothing will ever be applied -
-                 *  the same goes for commands but we don't care about those.
-                 */
-                if ( entry instanceof Start )
-                {
-                    ((Start) entry).setStartPosition( writeBuffer.getFileChannelPosition() );
-                    applyEntry( entry );
-                    LogIoUtils.writeLogEntry( entry, writeBuffer );
-                }
-                else
-                {
-                    LogIoUtils.writeLogEntry( entry, writeBuffer );
-                    if ( entry instanceof LogEntry.Commit )
-                    {
-                        /*
-                         * Just writeOut(), don't force or performance will be impacted severely.
-                         */
-                        writeBuffer.writeOut();
-                    }
-                    applyEntry( entry );
-                }
-            }
-        }
-
-        protected Start getStartEntry()
-        {
-            return startEntry;
-        }
-
-        protected Commit getCommitEntry()
-        {
-            return commitEntry;
-        }
-    }
-
->>>>>>> 6bb70b76
     private long[] readLogHeader( ReadableByteChannel source, String message ) throws IOException
     {
         try
@@ -1143,12 +1018,7 @@
     public synchronized void applyTransactionWithoutTxId( ReadableByteChannel byteChannel,
                                                           long nextTxId, ForceMode forceMode ) throws IOException
     {
-<<<<<<< HEAD
-=======
         kernelHealth.assertHealthy( IOException.class );
-        int xidIdent = 0;
-        LogEntry.Start startEntry = null;
->>>>>>> 6bb70b76
         if ( nextTxId != (xaTf.getLastCommittedTx() + 1) )
         {
             throw new IllegalStateException( "Tried to apply tx " +
@@ -1161,18 +1031,7 @@
 
         scanIsComplete = false;
 
-<<<<<<< HEAD
         logWriterSPI.bind( forceMode, nextTxId );
-=======
-        long startEntryPosition = writeBuffer.getFileChannelPosition();
-        exhaust( logApplier, xidIdent );
-        byteChannel.close();
-        startEntry = logApplier.getStartEntry();
-        if ( startEntry == null )
-        {
-            throw new IOException( "Unable to find start entry" );
-        }
->>>>>>> 6bb70b76
 
         LogReader<ReadableByteChannel> reader =
                 new LogDeserializer( sharedBuffer, commandReaderFactory );
@@ -1195,7 +1054,9 @@
         }
         catch( IOException e )
         {
+            kernelHealth.panic( e );
             success = false;
+            throw launderedException( IOException.class, "Failure applying transaction", e );
         }
         finally
         {
@@ -1207,13 +1068,6 @@
         checkLogRotation();
     }
 
-    private void exhaust( LogDeserializer logApplier, int xidIdent ) throws IOException
-    {
-        while ( logApplier.readAndWriteAndApplyEntry( xidIdent ) )
-        {   // Just loop through
-        }
-    }
-
     public synchronized void applyTransaction( ReadableByteChannel byteChannel )
             throws IOException
     {
@@ -1222,8 +1076,8 @@
 
         LogEntryConsumer consumer = new LogEntryConsumer( transactionTranslator );
         consumer.setXidIdentifier( getNextIdentifier() );
-        ForgetUnsuccessfulReceivedTransaction handler = new ForgetUnsuccessfulReceivedTransaction(
-                new SlaveLogWriter( new LogApplier(), logWriterSPI, logEntryWriter ) );
+        LogHandler handler = new LogFilter( interceptor, new ForgetUnsuccessfulReceivedTransaction(
+                new SlaveLogWriter( new LogApplier(), logWriterSPI, logEntryWriter ) ) );
         consumer.setHandler( handler );
 
         LogReader<ReadableByteChannel> logDeserializer =
@@ -1233,17 +1087,25 @@
         handler.startLog();
         try ( Cursor<LogEntry, IOException> cursor = logDeserializer.cursor( byteChannel ) )
         {
-<<<<<<< HEAD
             while( cursor.next( consumer ) );
             success = true;
-=======
-            exhaust( logApplier, xidIdent );
-            successfullyApplied = true;
->>>>>>> 6bb70b76
+        }
+        catch( Exception e )
+        {
+            kernelHealth.panic( e );
+            throw launderedException( IOException.class, "Failure applying transaction", e );
         }
         finally
         {
-            handler.endLog( success );
+            try
+            {
+                handler.endLog( success );
+            }
+            catch( Exception e )
+            {
+                kernelHealth.panic( e );
+                throw launderedException( IOException.class, "Failure applying transaction", e );
+            }
             scanIsComplete = true;
         }
 
