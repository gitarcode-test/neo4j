/**
 * Copyright (c) 2002-2014 "Neo Technology,"
 * Network Engine for Objects in Lund AB [http://neotechnology.com]
 *
 * This file is part of Neo4j.
 *
 * Neo4j is free software: you can redistribute it and/or modify
 * it under the terms of the GNU General Public License as published by
 * the Free Software Foundation, either version 3 of the License, or
 * (at your option) any later version.
 *
 * This program is distributed in the hope that it will be useful,
 * but WITHOUT ANY WARRANTY; without even the implied warranty of
 * MERCHANTABILITY or FITNESS FOR A PARTICULAR PURPOSE.  See the
 * GNU General Public License for more details.
 *
 * You should have received a copy of the GNU General Public License
 * along with this program.  If not, see <http://www.gnu.org/licenses/>.
 */
package org.neo4j.kernel.impl.locking.community;

import java.util.Iterator;
import java.util.LinkedList;
import java.util.ListIterator;

import org.neo4j.helpers.collection.Visitor;
import org.neo4j.kernel.DeadlockDetectedException;
import org.neo4j.kernel.impl.transaction.LockType;
import org.neo4j.kernel.impl.util.ArrayMap;
import org.neo4j.kernel.impl.util.StringLogger.LineLogger;

import static java.lang.Thread.currentThread;
import static java.lang.Thread.interrupted;

import static org.neo4j.kernel.impl.transaction.LockType.READ;
import static org.neo4j.kernel.impl.transaction.LockType.WRITE;

/**
 * A read/write lock is a lock that will allow many transactions to acquire read
 * locks as long as there is no transaction holding the write lock.
 * <p>
 * When a transaction has write lock no other tx is allowed to acquire read or
 * write lock on that resource but the tx holding the write lock. If one tx has
 * acquired write lock and another tx needs a lock on the same resource that tx
 * must wait. When the lock is released the other tx is notified and wakes up so
 * it can acquire the lock.
 * <p>
 * Waiting for locks may lead to a deadlock. Consider the following scenario. Tx
 * T1 acquires write lock on resource R1. T2 acquires write lock on R2. Now T1
 * tries to acquire read lock on R2 but has to wait since R2 is locked by T2. If
 * T2 now tries to acquire a lock on R1 it also has to wait because R1 is locked
 * by T1. T2 cannot wait on R1 because that would lead to a deadlock where T1
 * and T2 waits forever.
 * <p>
 * Avoiding deadlocks can be done by keeping a resource allocation graph. This
 * class works together with the {@link RagManager} to make sure no deadlocks
 * occur.
 * <p>
 * Waiting transactions are put into a queue and when some tx releases the lock
 * the queue is checked for waiting txs. This implementation tries to avoid lock
 * starvation and increase performance since only waiting txs that can acquire
 * the lock are notified.
 */
class RWLock implements Visitor<LineLogger, RuntimeException>
{
    private final Object resource; // the resource this RWLock locks
    private final LinkedList<WaitElement> waitingThreadList = new LinkedList<>();
    private final ArrayMap<Object,TxLockElement> txLockElementMap = new ArrayMap<>( (byte)5, false, true );
    private final RagManager ragManager;

    // access to these is guarded by synchronized blocks
    private int totalReadCount;
    private int totalWriteCount;
    private int marked; // synch helper in LockManager

    RWLock( Object resource, RagManager ragManager )
    {
        this.resource = resource;
        this.ragManager = ragManager;
    }

    // keeps track of a transactions read and write lock count on this RWLock
    private static class TxLockElement
    {
        private final Object tx;

        // access to these is guarded by synchronized blocks
        private int readCount;
        private int writeCount;
        private boolean movedOn;

        TxLockElement( Object tx )
        {
            this.tx = tx;
        }

        boolean isFree()
        {
            return readCount == 0 && writeCount == 0;
        }
    }

    // keeps track of what type of lock a thread is waiting for
    private static class WaitElement
    {
        private final TxLockElement element;
        private final LockType lockType;
        private final Thread waitingThread;
        private final long since = System.currentTimeMillis();

        WaitElement( TxLockElement element, LockType lockType, Thread thread )
        {
            this.element = element;
            this.lockType = lockType;
            this.waitingThread = thread;
        }
    }

    public Object resource()
    {
        return resource;
    }

    synchronized void mark()
    {
        this.marked++;
    }

    synchronized boolean isMarked()
    {
        return marked > 0;
    }

    /**
     * Tries to acquire read lock for a given transaction. If
     * <CODE>this.writeCount</CODE> is greater than the currents tx's write
     * count the transaction has to wait and the {@link RagManager#checkWaitOn}
     * method is invoked for deadlock detection.
     * <p>
     * If the lock can be acquired the lock count is updated on <CODE>this</CODE>
     * and the transaction lock element (tle).
     *
     * @throws DeadlockDetectedException
     *             if a deadlock is detected
     */
    synchronized void acquireReadLock( Object tx ) throws DeadlockDetectedException
    {
        TxLockElement tle = getOrCreateLockElement( tx );

        try
        {
            tle.movedOn = false;

            boolean shouldAddWait = true;
            Thread currentThread = currentThread();

            while ( totalWriteCount > tle.writeCount )
            {
                ragManager.checkWaitOn( this, tx );

                if (shouldAddWait)
                {
                    waitingThreadList.addFirst( new WaitElement( tle, READ, currentThread) );
                }

                try
                {
                    wait();
                    shouldAddWait = false;
                }
                catch ( InterruptedException e )
                {
                    interrupted();

                    shouldAddWait = true;
                }
                ragManager.stopWaitOn( this, tx );
            }

            registerReadLockAcquired( tx, tle );
        }
        finally
        {
            // if deadlocked, remove marking so lock is removed when empty
            tle.movedOn = true;
            marked--;
        }
    }

    synchronized boolean tryAcquireReadLock( Object tx )
    {
        TxLockElement tle = getOrCreateLockElement( tx );

        try
        {
            tle.movedOn = false;
            if ( totalWriteCount > tle.writeCount )
            {
                return false;
            }

            registerReadLockAcquired( tx, tle );
            return true;
        }
        finally
        {
            // if deadlocked, remove marking so lock is removed when empty
            tle.movedOn = true;
            marked--;
        }
    }

    /**
	 * Releases the read lock held by the provided transaction. If it is null then
	 * an attempt to acquire the current transaction will be made. This is to
	 * make safe calling the method from the context of an
	 * <code>afterCompletion()</code> hook where the tx is locally stored and
	 * not necessarily available through the tm. If there are waiting
	 * transactions in the queue they will be interrupted if they can acquire
	 * the lock.
	 */
    synchronized void releaseReadLock( Object tx ) throws LockNotFoundException
    {
        TxLockElement tle = getLockElement( tx );

        if ( tle.readCount == 0 )
        {
            throw new LockNotFoundException( "" + tx + " don't have readLock" );
        }

        totalReadCount--;
        tle.readCount--;
        if ( tle.isFree() )
        {
            txLockElementMap.remove( tx );
            ragManager.lockReleased( this, tx );
        }
        if ( waitingThreadList.size() > 0 )
        {
            WaitElement we = waitingThreadList.getLast();

            if ( we.lockType == LockType.WRITE )
            {
                // this one is tricky...
                // if readCount > 0 we either have to find a waiting read lock
                // in the queue or a waiting write lock that has all read
                // locks, if none of these are found it means that there
                // is a (are) thread(s) that will release read lock(s) in the
                // near future...
                if ( totalReadCount == we.element.readCount )
                {
                    // found a write lock with all read locks
                    waitingThreadList.removeLast();
                    if ( !we.element.movedOn )
                    {
                        we.waitingThread.interrupt();
                    }
                }
                else
                {
                    ListIterator<WaitElement> listItr = waitingThreadList.listIterator(
                            waitingThreadList.lastIndexOf( we ) );
                    // hm am I doing the first all over again?
                    // think I am if cursor is at lastIndex + 0.5 oh well...
                    while ( listItr.hasPrevious() )
                    {
                        we = listItr.previous();
                        if ( we.lockType == LockType.WRITE && totalReadCount == we.element.readCount )
                        {
                            // found a write lock with all read locks
                            listItr.remove();
                            if ( !we.element.movedOn )
                            {
                                we.waitingThread.interrupt();
                                // ----
                                break;
                            }
                        }
                        else if ( we.lockType == LockType.READ )
                        {
                            // found a read lock, let it do the job...
                            listItr.remove();
                            if ( !we.element.movedOn )
                            {
                                we.waitingThread.interrupt();
                            }
                        }
                    }
                }
            }
            else
            {
                // some thread may have the write lock and released a read lock
                // if writeCount is down to zero we can interrupt the waiting
                // read lock
                if ( totalWriteCount == 0 )
                {
                    waitingThreadList.removeLast();
                    if ( !we.element.movedOn )
                    {
                        we.waitingThread.interrupt();
                    }
                }
            }
        }
    }

    /**
     * Calls {@link #acquireWriteLock(Transaction)} with the
     * transaction associated with the current thread.
     * @throws DeadlockDetectedException
     */
    void acquireWriteLock() throws DeadlockDetectedException
    {
        acquireWriteLock( null );
    }

    /**
     * Tries to acquire write lock for a given transaction. If
     * <CODE>this.writeCount</CODE> is greater than the currents tx's write
     * count or the read count is greater than the currents tx's read count the
     * transaction has to wait and the {@link RagManager#checkWaitOn} method is
     * invoked for deadlock detection.
     * <p>
     * If the lock can be acquires the lock count is updated on <CODE>this</CODE>
     * and the transaction lock element (tle).
     *
     * @throws DeadlockDetectedException
     *             if a deadlock is detected
     */
    synchronized void acquireWriteLock( Object tx ) throws DeadlockDetectedException
    {
        TxLockElement tle = getOrCreateLockElement( tx );

        try
        {
            tle.movedOn = false;

            boolean shouldAddWait = true;
            Thread currentThread = currentThread();

            while ( totalWriteCount > tle.writeCount || totalReadCount > tle.readCount )
            {
                ragManager.checkWaitOn( this, tx );

                if (shouldAddWait)
                {
                    waitingThreadList.addFirst( new WaitElement( tle, WRITE, currentThread) );
                }

                try
                {
                    wait();
                    shouldAddWait = false;
                }
                catch ( InterruptedException e )
                {
                    interrupted();

                    shouldAddWait = true;
                }
                ragManager.stopWaitOn( this, tx );
            }

            registerWriteLockAcquired( tx, tle );
        }
        finally
        {
            // if deadlocked, remove marking so lock is removed when empty
            tle.movedOn = true;
            marked--;
        }
    }

    synchronized boolean tryAcquireWriteLock( Object tx )
    {
        TxLockElement tle = getOrCreateLockElement( tx );

        try
        {
            tle.movedOn = false;
            if ( totalWriteCount > tle.writeCount || totalReadCount > tle.readCount )
            {
                return false;
            }

            registerWriteLockAcquired( tx, tle );
            return true;
        }
        finally
        {
            // if deadlocked, remove marking so lock is removed when empty
            tle.movedOn = true;
            marked--;
        }
    }

    /**
	 * Releases the write lock held by the provided tx. If it is null then an
	 * attempt to acquire the current transaction from the transaction manager
	 * will be made. This is to make safe calling this method as an
	 * <code>afterCompletion()</code> hook where the transaction context is not
	 * necessarily available. If write count is zero and there are waiting
	 * transactions in the queue they will be interrupted if they can acquire
	 * the lock.
	 */
    synchronized void releaseWriteLock( Object tx ) throws LockNotFoundException
    {
        TxLockElement tle = getLockElement( tx );

        if ( tle.writeCount == 0 )
        {
            throw new LockNotFoundException( "" + tx + " don't have writeLock" );
        }

        totalWriteCount--;
        tle.writeCount--;
        if ( tle.isFree() )
        {
            txLockElementMap.remove( tx );
            ragManager.lockReleased( this, tx );
        }

        // the threads in the waitingList cannot be currentThread
        // so we only have to wake other elements if writeCount is down to zero
        // (that is: If writeCount > 0 a waiting thread in the queue cannot be
        // the thread that holds the write locks because then it would never
        // have been put into wait mode)
        if ( totalWriteCount == 0 && waitingThreadList.size() > 0 )
        {
            // wake elements in queue until a write lock is found or queue is
            // empty
            do
            {
                WaitElement we = waitingThreadList.removeLast();
                if ( !we.element.movedOn )
                {
                    we.waitingThread.interrupt();
                    if ( we.lockType == LockType.WRITE )
                    {
                        break;
                    }
                }
            }
            while ( waitingThreadList.size() > 0 );
        }
    }

    int getWriteCount()
    {
        return totalWriteCount;
    }

    int getReadCount()
    {
        return totalReadCount;
    }

    synchronized int getWaitingThreadsCount()
    {
        return waitingThreadList.size();
    }

    @Override
    public synchronized boolean visit( LineLogger logger )
    {
        logger.logLine( "Total lock count: readCount=" + totalReadCount
            + " writeCount=" + totalWriteCount + " for " + resource );

        logger.logLine( "Waiting list:" );
        Iterator<WaitElement> wElements = waitingThreadList.iterator();
        while ( wElements.hasNext() )
        {
            WaitElement we = wElements.next();
            logger.logLine( "[" + we.waitingThread + "("
                + we.element.readCount + "r," + we.element.writeCount + "w),"
                + we.lockType + "]" );
            if ( wElements.hasNext() )
            {
                logger.logLine( "," );
            }
            else
            {
                logger.logLine( "" );
            }
        }

        logger.logLine( "Locking transactions:" );
        Iterator<TxLockElement> lElements = txLockElementMap.values().iterator();
        while ( lElements.hasNext() )
        {
            TxLockElement tle = lElements.next();
            logger.logLine( "" + tle.tx + "(" + tle.readCount + "r,"
                + tle.writeCount + "w)" );
        }
        return true;
    }

    public synchronized String describe()
    {
        StringBuilder sb = new StringBuilder( this.toString() );
        sb.append( " Total lock count: readCount=" + totalReadCount
                + " writeCount=" + totalWriteCount + " for " + resource + "\n" )
          .append( "Waiting list:" + "\n" );
        Iterator<WaitElement> wElements = waitingThreadList.iterator();
        while ( wElements.hasNext() )
        {
            WaitElement we = wElements.next();
            sb.append( "[" + we.waitingThread + "("
                    + we.element.readCount + "r," + we.element.writeCount + "w),"
                    + we.lockType + "]\n" );
            if ( wElements.hasNext() )
            {
                sb.append( "," );
            }
        }

        sb.append( "Locking transactions:\n" );
        Iterator<TxLockElement> lElements = txLockElementMap.values().iterator();
        while ( lElements.hasNext() )
        {
            TxLockElement tle = lElements.next();
            sb.append( "" + tle.tx + "(" + tle.readCount + "r,"
                    + tle.writeCount + "w)\n" );
        }
        return sb.toString();
    }

    public synchronized long maxWaitTime()
    {
        long max = 0l;
        for ( WaitElement thread : waitingThreadList )
        {
            if ( thread.since < max )
            {
                max = thread.since;
            }
        }
        return System.currentTimeMillis() - max;
    }

    @Override
    public String toString()
    {
        return "RWLock[" + resource + ", hash="+hashCode()+"]";
    }

    private void registerReadLockAcquired( Object tx, TxLockElement tle )
    {
        registerLockAcquired( tx, tle );
        totalReadCount++;
        tle.readCount++;
    }

    private void registerWriteLockAcquired( Object tx, TxLockElement tle )
    {
        registerLockAcquired( tx, tle );
        totalWriteCount++;
        tle.writeCount++;
    }

    private void registerLockAcquired( Object tx, TxLockElement tle )
    {
        if ( tle.isFree() )
        {
            ragManager.lockAcquired( this, tx );
        }
    }

    private TxLockElement getLockElement( Object tx )
    {
        TxLockElement tle = txLockElementMap.get( tx );
        if ( tle == null )
        {
            throw new LockNotFoundException( "No transaction lock element found for " + tx );
        }
        return tle;
    }

    private void assertTransaction( Object tx )
    {
        if ( tx == null )
        {
            throw new IllegalArgumentException();
        }
    }

<<<<<<< HEAD
    private void deadlockGuardedWait( Object tx, TxLockElement tle, LockType lockType )
    {   // given: we must be in a synchronized block here
        ragManager.checkWaitOn( this, tx );
        waitingThreadList.addFirst( new WaitElement( tle, lockType, currentThread() ) );
        try
        {
            wait();
        }
        catch ( InterruptedException e )
        {
            interrupted();
        }
        ragManager.stopWaitOn( this, tx );
    }

    private TxLockElement getOrCreateLockElement( Object tx )
=======
    private TxLockElement getOrCreateLockElement( Transaction tx )
>>>>>>> c44cba0d
    {
        assertTransaction( tx );
        TxLockElement tle = txLockElementMap.get( tx );
        if ( tle == null )
        {
            txLockElementMap.put( tx, tle = new TxLockElement( tx ) );
        }
        return tle;
    }

    synchronized Object getTxLockElementCount()
    {
        return txLockElementMap.size();
    }
}<|MERGE_RESOLUTION|>--- conflicted
+++ resolved
@@ -306,7 +306,7 @@
     }
 
     /**
-     * Calls {@link #acquireWriteLock(Transaction)} with the
+     * Calls {@link #acquireWriteLock(Object)} with the
      * transaction associated with the current thread.
      * @throws DeadlockDetectedException
      */
@@ -585,26 +585,7 @@
         }
     }
 
-<<<<<<< HEAD
-    private void deadlockGuardedWait( Object tx, TxLockElement tle, LockType lockType )
-    {   // given: we must be in a synchronized block here
-        ragManager.checkWaitOn( this, tx );
-        waitingThreadList.addFirst( new WaitElement( tle, lockType, currentThread() ) );
-        try
-        {
-            wait();
-        }
-        catch ( InterruptedException e )
-        {
-            interrupted();
-        }
-        ragManager.stopWaitOn( this, tx );
-    }
-
     private TxLockElement getOrCreateLockElement( Object tx )
-=======
-    private TxLockElement getOrCreateLockElement( Transaction tx )
->>>>>>> c44cba0d
     {
         assertTransaction( tx );
         TxLockElement tle = txLockElementMap.get( tx );
