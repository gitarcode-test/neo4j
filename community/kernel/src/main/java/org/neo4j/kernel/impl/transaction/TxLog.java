/**
 * Copyright (c) 2002-2014 "Neo Technology,"
 * Network Engine for Objects in Lund AB [http://neotechnology.com]
 *
 * This file is part of Neo4j.
 *
 * Neo4j is free software: you can redistribute it and/or modify
 * it under the terms of the GNU General Public License as published by
 * the Free Software Foundation, either version 3 of the License, or
 * (at your option) any later version.
 *
 * This program is distributed in the hope that it will be useful,
 * but WITHOUT ANY WARRANTY; without even the implied warranty of
 * MERCHANTABILITY or FITNESS FOR A PARTICULAR PURPOSE.  See the
 * GNU General Public License for more details.
 *
 * You should have received a copy of the GNU General Public License
 * along with this program.  If not, see <http://www.gnu.org/licenses/>.
 */
package org.neo4j.kernel.impl.transaction;

import java.io.File;
import java.io.IOException;
import java.nio.ByteBuffer;
import java.nio.channels.FileChannel;
import java.util.ArrayList;
import java.util.Arrays;
import java.util.Collection;
import java.util.Collections;
import java.util.Comparator;
import java.util.HashMap;
import java.util.HashSet;
import java.util.Iterator;
import java.util.LinkedList;
import java.util.List;
import java.util.Map;

import javax.transaction.xa.Xid;

import org.neo4j.helpers.UTF8;
import org.neo4j.kernel.impl.nioneo.store.FileSystemAbstraction;
import org.neo4j.kernel.impl.transaction.xaframework.DirectMappedLogBuffer;
import org.neo4j.kernel.impl.transaction.xaframework.ForceMode;
import org.neo4j.kernel.impl.transaction.xaframework.LogBuffer;
import org.neo4j.kernel.monitoring.ByteCounterMonitor;
import org.neo4j.kernel.monitoring.Monitors;

// TODO: fixed sized logs (pre-initialize them)
// keep dangling records in memory for log switch
// batch disk forces
/**
 * This class is made public for testing purposes only, do not use.
 * <p>
 * The {@link TxManager} uses this class to keep a transaction log for
 * transaction recovery.
 * <p>
 */
public class TxLog
{
    public static final int MAX_RECORD_SIZE = 3 + Xid.MAXGTRIDSIZE + Xid.MAXBQUALSIZE;
    public static final int LOG_ROTATION_THRESHOLD = 1000; // As a count of records
    public static final int SCAN_WINDOW_SIZE = MAX_RECORD_SIZE * LOG_ROTATION_THRESHOLD;

    private final ByteCounterMonitor bufferMonitor;

    public static final byte NULL_BYTE = 0;
    public static final byte TX_START = 1;
    public static final byte BRANCH_ADD = 2;
    public static final byte MARK_COMMIT = 3;
    public static final byte TX_DONE = 4;

    private final Collection<ByteArrayKey> activeTransactions = new HashSet<>();
    private final FileSystemAbstraction fileSystem;

    private File name = null;
    private LogBuffer logBuffer;
    private int recordCount = 0;

    private static final class ByteArrayKey
    {
        private final byte[] bytes;

        private ByteArrayKey( byte[] bytes )
        {
            this.bytes = bytes;
        }

        @Override
        public int hashCode()
        {
            return Arrays.hashCode( bytes );
        }

        @Override
        public boolean equals( Object obj )
        {
            return obj instanceof ByteArrayKey && Arrays.equals( bytes, ((ByteArrayKey)obj).bytes );
        }
    }

    /**
     * Initializes a transaction log using <CODE>filename</CODE>. If the file
     * isn't empty the position will be set to size of file so new records will
     * be appended.
     *
     * @param fileName
     *            Filename of file to use
     * @param fileSystem
     *            The concrete FileSystemAbstraction to use.
<<<<<<< HEAD
=======
     * @param monitors {@link Monitors}.
>>>>>>> 7740147d
     * @throws IOException
     *             If unable to open file
     */
    public TxLog( File fileName, FileSystemAbstraction fileSystem, Monitors monitors ) throws IOException
    {
        this.bufferMonitor = monitors.newMonitor( ByteCounterMonitor.class, getClass() );
        if ( fileName == null )
        {
            throw new IllegalArgumentException( "Null filename" );
        }
        this.fileSystem = fileSystem;
        FileChannel fileChannel = fileSystem.open( fileName, "rw" );
        fileChannel.position( fileChannel.size() );
        logBuffer = new DirectMappedLogBuffer( fileChannel, bufferMonitor );
        this.name = fileName;

        recreateActiveTransactionState();
    }

    private void recreateActiveTransactionState() throws IOException
    {
        for ( List<Record> tx : getDanglingRecords() )
        {
            for ( Record record : tx )
            {
                if ( record.getType() == TX_START )
                {
                    activeTransactions.add( new ByteArrayKey( record.getGlobalId() ) );
                }
            }
        }
    }

    /**
     * Returns the name of the transaction log.
     */
    public String getName()
    {
        return name.getPath();
    }

    /**
     * Returns the number of records (one of TX_START,BRANCH_ADD,MARK_COMMIT or
     * TX_DONE) written since this instance was created or truncated.
     */
    public int getRecordCount()
    {
        return recordCount;
    }

    /**
     * Closes the file representing the transaction log.
     */
    public synchronized void close() throws IOException
    {
        logBuffer.force();
        logBuffer.getFileChannel().close();
    }

    /**
     * Forces the log file (with metadata). Useful when switching log.
     */
    public void force() throws IOException
    {
        logBuffer.force();
    }

    /**
     * Truncates the file to zero size and sets the record count to zero.
     */
    public synchronized void truncate() throws IOException
    {
        FileChannel fileChannel = logBuffer.getFileChannel();
        fileChannel.position( 0 );
        fileChannel.truncate( 0 );
        recordCount = 0;
        logBuffer = new DirectMappedLogBuffer( fileChannel, bufferMonitor  );
        activeTransactions.clear();
    }

    /**
     * Writes a <CODE>TX_START</CODE> record to the file.
     *
     * @param globalId
     *            The global id of the new transaction
     * @throws IOException
     *             If unable to write
     */
    // tx_start(byte)|gid_length(byte)|globalId
    public synchronized void txStart( byte globalId[] ) throws IOException
    {
        assertNotNull( globalId, "global id" );
        if ( !activeTransactions.add( new ByteArrayKey( globalId ) ) )
        {
            throw new IllegalStateException( "Global ID " + Arrays.toString( globalId ) + " already started" );
        }
        byte globalIdSize = (byte) globalId.length;
        logBuffer.put( TX_START ).put( globalIdSize ).put( globalId );
        recordCount++;
    }

    private void assertNotNull( Object obj, String name )
    {
        if ( obj == null )
        {
            throw new IllegalArgumentException( "Null " + name );
        }
    }

    /**
     * Writes a <CODE>BRANCH_ADD</CODE> record to the file.
     *
     * @param globalId
     *            The global id of the transaction
     * @param branchId
     *            The branch id for the enlisted resource
     * @throws IOException
     *             If unable to write
     */
    // add_branch(byte)|gid_length(byte)|bid_length(byte)|globalId|branchId
    public synchronized void addBranch( byte globalId[], byte branchId[] )
        throws IOException
    {
        assertNotNull( globalId, "global id" );
        assertNotNull( branchId, "branch id" );
        assertActive( globalId );
        byte globalIdSize = (byte) globalId.length;
        byte branchIdSize = (byte) branchId.length;
        logBuffer.put( BRANCH_ADD ).put( globalIdSize ).put( branchIdSize ).put( globalId ).put( branchId );
        recordCount++;
    }

    private void assertActive( byte[] globalId )
    {
        if ( !activeTransactions.contains( new ByteArrayKey( globalId ) ) )
        {
            throw new IllegalStateException( "Global ID " + Arrays.toString( globalId ) + " not active" );
        }
    }

    /**
     * Writes a <CODE>MARK_COMMIT</CODE> record to the file and forces the
     * file to disk.
     *
     * @param globalId
     *            The global id of the transaction
     * @throws IOException
     *             If unable to write
     */
    // mark_committing(byte)|gid_length(byte)|globalId
    // forces
    public synchronized void markAsCommitting( byte globalId[], ForceMode forceMode ) throws IOException
    {
        assertNotNull( globalId, "global id" );
        assertActive( globalId );

        byte globalIdSize = (byte) globalId.length;
        logBuffer.put( MARK_COMMIT ).put( globalIdSize ).put( globalId );
        forceMode.force( logBuffer );
        recordCount++;
    }

    /**
     * Writes a <CODE>TX_DONE</CODE> record to the file.
     *
     * @param globalId
     *            The global id of the transaction completed
     * @throws IOException
     *             If unable to write
     */
    // tx_done(byte)|gid_length(byte)|globalId
    public synchronized void txDone( byte globalId[] ) throws IOException
    {
        assertNotNull( globalId, "global id" );
        if ( !activeTransactions.remove( new ByteArrayKey( globalId ) ) )
        {
            throw new IllegalStateException( "Global ID " + Arrays.toString( globalId ) + " not active" );
        }

        byte globalIdSize = (byte) globalId.length;
        logBuffer.put( TX_DONE ).put( globalIdSize ).put( globalId );
        recordCount++;
    }

    /**
     * Made public for testing only.
     * <p>
     * Wraps a transaction record in the tx log file.
     */
    public static class Record
    {
        private byte type = 0;
        private byte globalId[] = null;
        private byte branchId[] = null;
        private int seqNr = -1;

        Record( byte type, byte globalId[], byte branchId[], int seqNr )
        {
            if ( type < 1 || type > 4 )
            {
                throw new IllegalArgumentException( "Illegal type: " + type );
            }
            this.type = type;
            this.globalId = globalId;
            this.branchId = branchId;
            this.seqNr = seqNr;
        }

        public byte getType()
        {
            return type;
        }

        public byte[] getGlobalId()
        {
            return globalId;
        }

        public byte[] getBranchId()
        {
            return branchId;
        }

        public int getSequenceNumber()
        {
            return seqNr;
        }

        @Override
        public String toString()
        {
            XidImpl xid = new XidImpl( globalId, branchId == null ? new byte[0] : branchId );
            int size = 1 + sizeOf( globalId ) + sizeOf( branchId );
            return "TxLogRecord[" + typeName() + "," + xid + "," + seqNr + "," + size + "]";
        }

        private int sizeOf( byte[] id )
        {
            // If id is null it means this record type doesn't have it. TX_START/MARK_COMMIT/TX_DONE
            // only has the global id, whereas BRANCH_ADD has got both the global and branch ids.
            if ( id == null )
            {
                return 0;
            }
            // The length of the array (1 byte) + the actual array
            return 1 + id.length;
        }

        String typeName()
        {
            switch ( type )
            {
            case TX_START:
                return "TX_START";
            case BRANCH_ADD:
                return "BRANCH_ADD";
            case MARK_COMMIT:
                return "MARK_COMMIT";
            case TX_DONE:
                return "TX_DONE";
            default:
                return "<unknown type>";
            }
        }
    }

    void writeRecord( Record record, ForceMode forceMode ) throws IOException
    {
        switch ( record.getType() )
        {
            case TX_START:
                txStart( record.getGlobalId() );
                break;
            case BRANCH_ADD:
                addBranch( record.getGlobalId(), record.getBranchId() );
                break;
            case MARK_COMMIT:
                markAsCommitting( record.getGlobalId(), forceMode );
                break;
            default:
                // TX_DONE should never be passed in here
                throw new IOException( "Illegal record type[" + record.getType() + "]" );
        }
    }

    /**
     * Returns an array of lists, each list contains dangling records
     * (transactions that hasn't been completed yet) grouped after global by
     * transaction id.
     */
    public synchronized Iterable<List<Record>> getDanglingRecords()
        throws IOException
    {
        FileChannel fileChannel = logBuffer.getFileChannel();
        ByteBuffer buffer = ByteBuffer.allocateDirect(SCAN_WINDOW_SIZE);
        readFileIntoBuffer( fileChannel, buffer, 0 );

        // next record position
        long nextPosition = 0;
        // holds possible dangling records
        int seqNr = 0;
        Map<Xid,List<Record>> recordMap = new HashMap<>();

        while ( buffer.hasRemaining() )
        {
            byte recordType = buffer.get();
            int recordSize;

            switch ( recordType )
            {
                case TX_START:
                    recordSize = readTxStartRecordInto( recordMap, buffer, seqNr++ );
                    break;
                case BRANCH_ADD:
                    recordSize = readBranchAddRecordInto( recordMap, buffer, seqNr++ );
                    break;
                case MARK_COMMIT:
                    recordSize = readMarkCommitRecordInto( recordMap, buffer, seqNr++ );
                    break;
                case TX_DONE:
                    recordSize = readTxDoneAndRemoveTransactionFrom( recordMap, buffer );
                    break;
                case NULL_BYTE:
                    // We accept and ignore arbitrary null-bytes in between records.
                    // I'm not sure where they come from, though. A challenge for another day.
                    // For now we just make sure to increment nextPosition, so we skip over
                    // them in case we want to move our buffer window.
                    recordSize = 1;
                    break;
                default:
                    throw new IOException( "Unknown type: " + recordType );
            }
            if ( recordSize == 0 )
            {
                // Getting a record size of 0 means that read* methods found an incomplete or empty byte stream.
                break;
            }
            nextPosition += recordSize;

            // Reposition the scan window if we're getting to the end of it and there is more bytes in the
            // channel to be read.
            if ( buffer.remaining() < MAX_RECORD_SIZE && (fileChannel.size() - nextPosition) > buffer.remaining() )
            {
                readFileIntoBuffer( fileChannel, buffer, nextPosition );
            }

        }
        return recordMap.values();
    }

    private void readFileIntoBuffer( FileChannel fileChannel, ByteBuffer buffer, long nextPosition ) throws IOException
    {
        buffer.clear();
        fileChannel.position( nextPosition );
        fileChannel.read( buffer );
        buffer.flip();
    }

    /**
     * Read a TX_START record from the buffer, attach the given sequence number and store it in the recordMap.
     * Returns the size of the record in bytes, or 0 if the byte stream is incomplete or empty.
     */
    private static int readTxStartRecordInto(Map<Xid, List<Record>> recordMap, ByteBuffer buffer, int seqNr)
            throws IOException
    {
        if ( !buffer.hasRemaining() )
        {
            return 0;
        }
        byte globalId[] = new byte[buffer.get()];
        if ( buffer.remaining() < globalId.length )
        {
            return 0;
        }
        buffer.get(globalId);
        Xid xid = new XidImpl( globalId, new byte[0] );
        if ( recordMap.containsKey( xid ) )
        {
            throw new IOException( "Tx start for same xid[" + xid + "] found twice" );
        }
        List<Record> recordList = new LinkedList<>();
        recordList.add( new Record( TX_START, globalId, null, seqNr ) );
        recordMap.put( xid, recordList );
        return 2 + globalId.length;
    }

    /**
     * Same as {@link #readTxStartRecordInto}, but for BRANCH_ADD records.
     */
    private static int readBranchAddRecordInto( Map<Xid, List<Record>> recordMap, ByteBuffer buffer, int seqNr)
            throws IOException
    {
        if ( buffer.remaining() < 2 )
        {
            return 0;
        }
        byte globalId[] = new byte[buffer.get()];
        byte branchId[] = new byte[buffer.get()];
        if ( buffer.remaining() < globalId.length + branchId.length )
        {
            return 0;
        }
        buffer.get( globalId );
        buffer.get( branchId );
        Xid xid = new XidImpl( globalId, new byte[0] );
        if ( !recordMap.containsKey( xid ) )
        {
            throw new IOException( String.format(
                    "Branch[%s] found for [%s] but no record list found in map",
                    UTF8.decode( branchId ), xid ) );
        }
        recordMap.get( xid ).add( new Record( BRANCH_ADD, globalId, branchId, seqNr ) );
        return 3 + globalId.length + branchId.length;
    }

    /**
     * Same as {@link #readTxStartRecordInto}, but for MARK_COMMIT records.
     */
    private static int readMarkCommitRecordInto( Map<Xid, List<Record>> recordMap, ByteBuffer buffer, int seqNr)
            throws IOException
    {
        if ( !buffer.hasRemaining() )
        {
            return 0;
        }
        byte globalId[] = new byte[buffer.get()];
        if ( buffer.remaining() < globalId.length )
        {
            return 0;
        }
        buffer.get( globalId );
        Xid xid = new XidImpl( globalId, new byte[0] );
        if ( !recordMap.containsKey( xid ) )
        {
            throw new IOException(
                    "Committing xid[" + xid + "] mark found but no record list found in map" );
        }
        List<Record> recordList = recordMap.get( xid );
        recordList.add( new Record( MARK_COMMIT, globalId, null, seqNr ) );
        recordMap.put(xid, recordList);
        return 2 + globalId.length;
    }

    /**
     * Read a TX_DONE record from the given buffer, and removes the associated transaction from the given recordMap.
     * Returns the size of the TX_DONE record in bytes, or 0 if the byte stream is incomplete of empty.
     */
    private static int readTxDoneAndRemoveTransactionFrom( Map<Xid, List<Record>> recordMap, ByteBuffer buffer )
            throws IOException
    {
        if ( !buffer.hasRemaining() )
        {
            return 0;
        }
        byte globalId[] = new byte[buffer.get()];
        if ( buffer.remaining() < globalId.length )
        {
            return 0;
        }
        buffer.get( globalId );
        Xid xid = new XidImpl( globalId, new byte[0] );
        if ( !recordMap.containsKey( xid ) )
        {
            throw new IOException(
                    "Committing xid[" + xid + "] mark found but no record list found in map" );
        }
        recordMap.remove( xid );
        return 2 + globalId.length;
    }

    /**
     * Switches log file. Copies the dangling records in current log file to the
     * <CODE>newFile</CODE> and then makes the switch closing the old log file.
     *
     * @param newFile
     *            The filename of the new file to switch to
     * @throws IOException
     *             If unable to switch log file
     */
    public synchronized void switchToLogFile( File newFile )
        throws IOException
    {
        if ( newFile == null )
        {
            throw new IllegalArgumentException( "Null filename" );
        }
        // copy all dangling records from current log to new log
        force();
        Iterable<List<Record>> itr = getDanglingRecords();
        close();
        List<Record> records = new ArrayList<>();
        for ( List<Record> tx : itr )
        {
            records.addAll( tx );
        }
        Collections.sort( records, new Comparator<Record>()
        {
            @Override
            public int compare( Record r1, Record r2 )
            {
                return r1.getSequenceNumber() - r2.getSequenceNumber();
            }
        } );
        Iterator<Record> recordItr = records.iterator();
        FileChannel fileChannel = fileSystem.open( newFile, "rw" );
        fileChannel.position( fileChannel.size() );
        logBuffer = new DirectMappedLogBuffer( fileChannel, bufferMonitor  );
        name = newFile;
        truncate();
        while ( recordItr.hasNext() )
        {
            Record record = recordItr.next();
            writeRecord( record, ForceMode.forced );
        }
        force();
    }
}<|MERGE_RESOLUTION|>--- conflicted
+++ resolved
@@ -107,10 +107,7 @@
      *            Filename of file to use
      * @param fileSystem
      *            The concrete FileSystemAbstraction to use.
-<<<<<<< HEAD
-=======
      * @param monitors {@link Monitors}.
->>>>>>> 7740147d
      * @throws IOException
      *             If unable to open file
      */
