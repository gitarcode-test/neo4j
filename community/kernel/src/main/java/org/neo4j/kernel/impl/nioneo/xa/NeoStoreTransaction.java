--- conflicted
+++ resolved
@@ -19,6 +19,15 @@
  */
 package org.neo4j.kernel.impl.nioneo.xa;
 
+import static java.util.Arrays.binarySearch;
+import static java.util.Arrays.copyOf;
+import static org.neo4j.helpers.collection.IteratorUtil.first;
+import static org.neo4j.kernel.impl.nioneo.store.PropertyStore.encodeString;
+import static org.neo4j.kernel.impl.nioneo.store.labels.NodeLabelsField.parseLabelsField;
+import static org.neo4j.kernel.impl.nioneo.xa.command.Command.Mode.CREATE;
+import static org.neo4j.kernel.impl.nioneo.xa.command.Command.Mode.DELETE;
+import static org.neo4j.kernel.impl.nioneo.xa.command.Command.Mode.UPDATE;
+
 import java.io.IOException;
 import java.io.Serializable;
 import java.util.ArrayList;
@@ -32,12 +41,9 @@
 
 import javax.transaction.xa.XAException;
 
-<<<<<<< HEAD
-import org.neo4j.helpers.Exceptions;
-=======
 import org.neo4j.collection.primitive.PrimitiveLongCollections;
 import org.neo4j.collection.primitive.PrimitiveLongIterator;
->>>>>>> 6bb70b76
+import org.neo4j.helpers.Exceptions;
 import org.neo4j.helpers.Pair;
 import org.neo4j.kernel.api.KernelTransaction;
 import org.neo4j.kernel.api.labelscan.LabelScanStore;
@@ -81,13 +87,6 @@
 import org.neo4j.kernel.impl.nioneo.store.SchemaStore;
 import org.neo4j.kernel.impl.nioneo.store.UnderlyingStorageException;
 import org.neo4j.kernel.impl.nioneo.store.labels.NodeLabels;
-<<<<<<< HEAD
-=======
-import org.neo4j.kernel.impl.nioneo.xa.Command.NodeCommand;
-import org.neo4j.kernel.impl.nioneo.xa.Command.PropertyCommand;
-import org.neo4j.kernel.impl.nioneo.xa.Command.RelationshipGroupCommand;
-import org.neo4j.kernel.impl.nioneo.xa.Command.SchemaRuleCommand;
->>>>>>> 6bb70b76
 import org.neo4j.kernel.impl.nioneo.xa.RecordAccess.RecordProxy;
 import org.neo4j.kernel.impl.nioneo.xa.RecordChanges.RecordChange;
 import org.neo4j.kernel.impl.nioneo.xa.command.Command;
@@ -101,16 +100,6 @@
 import org.neo4j.kernel.impl.util.ArrayMap;
 import org.neo4j.kernel.impl.util.RelIdArray.DirectionWrapper;
 import org.neo4j.unsafe.batchinsert.LabelScanWriter;
-
-import static java.util.Arrays.binarySearch;
-import static java.util.Arrays.copyOf;
-
-import static org.neo4j.helpers.collection.IteratorUtil.first;
-import static org.neo4j.kernel.impl.nioneo.store.PropertyStore.encodeString;
-import static org.neo4j.kernel.impl.nioneo.store.labels.NodeLabelsField.parseLabelsField;
-import static org.neo4j.kernel.impl.nioneo.xa.command.Command.Mode.CREATE;
-import static org.neo4j.kernel.impl.nioneo.xa.command.Command.Mode.DELETE;
-import static org.neo4j.kernel.impl.nioneo.xa.command.Command.Mode.UPDATE;
 
 /**
  * Transaction containing {@link org.neo4j.kernel.impl.nioneo.xa.command.Command commands} reflecting the operations
@@ -762,11 +751,11 @@
         }
     }
 
-    private Collection<List<PropertyCommand>> groupedNodePropertyCommands( Iterable<PropertyCommand> propCommands )
+    private Collection<List<Command.PropertyCommand>> groupedNodePropertyCommands( Iterable<Command.PropertyCommand> propCommands )
     {
         // A bit too expensive data structure, but don't know off the top of my head how to make it better.
-        Map<Long, List<PropertyCommand>> groups = new HashMap<>();
-        for ( PropertyCommand command : propCommands )
+        Map<Long, List<Command.PropertyCommand>> groups = new HashMap<>();
+        for ( Command.PropertyCommand command : propCommands )
         {
             PropertyRecord record = command.getAfter();
             if ( !record.isNodeSet() )
@@ -775,7 +764,7 @@
             }
 
             long nodeId = command.getAfter().getNodeId();
-            List<PropertyCommand> group = groups.get( nodeId );
+            List<Command.PropertyCommand> group = groups.get( nodeId );
             if ( group == null )
             {
                 groups.put( nodeId, group = new ArrayList<>() );
