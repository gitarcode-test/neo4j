--- conflicted
+++ resolved
@@ -23,22 +23,13 @@
 import java.util.HashMap;
 import java.util.Iterator;
 import java.util.Map;
-<<<<<<< HEAD
 import org.neo4j.graphdb.factory.GraphDatabaseSetting;
 import org.neo4j.graphdb.factory.GraphDatabaseSettings;
 import org.neo4j.helpers.Args;
 import org.neo4j.helpers.collection.PrefetchingIterator;
 import org.neo4j.kernel.impl.annotations.Documented;
+import org.neo4j.kernel.impl.nioneo.store.FileSystemAbstraction;
 import org.neo4j.kernel.impl.nioneo.xa.NeoStoreXaDataSource;
-=======
-
-import static java.util.regex.Pattern.quote;
-
-import org.neo4j.helpers.Args;
-import org.neo4j.helpers.collection.PrefetchingIterator;
-import org.neo4j.kernel.impl.annotations.Documented;
-import org.neo4j.kernel.impl.nioneo.store.FileSystemAbstraction;
->>>>>>> a1502819
 import org.neo4j.kernel.impl.util.StringLogger;
 import org.neo4j.kernel.info.DiagnosticsPhase;
 import org.neo4j.kernel.info.DiagnosticsProvider;
@@ -221,8 +212,7 @@
 
     private Map<String, String> params;
 
-<<<<<<< HEAD
-    public Config(StringLogger msgLog, Map<String, String> inputParams)
+    public Config( StringLogger msgLog, FileSystemAbstraction fileSystem, Map<String, String> inputParams )
     {
         // Migrate settings
         ConfigurationMigrator configurationMigrator = new ConfigurationMigrator( msgLog );
@@ -233,7 +223,7 @@
         params = configurationDefaults.apply( inputParams );
 
         // Apply autoconfiguration for memory settings
-        AutoConfigurator autoConfigurator = new AutoConfigurator( get(NeoStoreXaDataSource.Configuration.store_dir), getBoolean( GraphDatabaseSettings.use_memory_mapped_buffers ), getBoolean( GraphDatabaseSettings.dump_configuration ) );
+        AutoConfigurator autoConfigurator = new AutoConfigurator( fileSystem, get(NeoStoreXaDataSource.Configuration.store_dir), getBoolean( GraphDatabaseSettings.use_memory_mapped_buffers ), getBoolean( GraphDatabaseSettings.dump_configuration ) );
         Map<String,String> autoConfiguration = autoConfigurator.configure( );
         for( Map.Entry<String, String> autoConfig : autoConfiguration.entrySet() )
         {
@@ -241,24 +231,6 @@
             if (!inputParams.containsKey( autoConfig.getKey() ))
                 params.put( autoConfig.getKey(), autoConfig.getValue() );
         }
-=======
-    private final AutoConfigurator autoConfigurator;
-
-    Config( FileSystemAbstraction fileSystem, String storeDir, Map<String, String> inputParams)
-    {
-        // Get the default params and override with the user supplied values
-        this.params = getDefaultParams();
-
-        // Try auto-configuring some of the numbers
-        boolean useMemoryMapped = Boolean.parseBoolean( inputParams.get(
-                Config.USE_MEMORY_MAPPED_BUFFERS) );
-        boolean dumpToConsole = Boolean.parseBoolean( inputParams.get(
-                Config.DUMP_CONFIGURATION) );
-        autoConfigurator = new AutoConfigurator( fileSystem, storeDir, useMemoryMapped, dumpToConsole );
-        autoConfigurator.configure(params);
-
-        this.params.putAll(inputParams);
->>>>>>> a1502819
 
         // Configuration may not be changed at runtime
         this.params = Collections.unmodifiableMap(this.params);
@@ -266,32 +238,7 @@
 
     public Map<String, String> getParams()
     {
-<<<<<<< HEAD
         return this.params;
-=======
-        Map<String, String> params = new HashMap<String, String>();
-        params.put( "neostore.nodestore.db.mapped_memory", "20M" );
-        params.put( "neostore.propertystore.db.mapped_memory", "90M" );
-        params.put( "neostore.propertystore.db.index.mapped_memory", "1M" );
-        params.put( "neostore.propertystore.db.index.keys.mapped_memory", "1M" );
-        params.put( "neostore.propertystore.db.strings.mapped_memory", "130M" );
-        params.put( "neostore.propertystore.db.arrays.mapped_memory", "130M" );
-        params.put( "neostore.relationshipstore.db.mapped_memory", "100M" );
-        // if on windows, default no memory mapping
-        if ( osIsWindows() )
-        {
-            params.put( Config.USE_MEMORY_MAPPED_BUFFERS, "false" );
-        }
-        else
-        {
-            // If not on win, default use memory mapping
-            params.put( Config.USE_MEMORY_MAPPED_BUFFERS, "true" );
-        }
-
-        params.put( NODE_AUTO_INDEXING, "false" );
-        params.put( RELATIONSHIP_AUTO_INDEXING, "false" );
-        return params;
->>>>>>> a1502819
     }
     
     public String get(GraphDatabaseSetting setting)
@@ -306,7 +253,7 @@
     
     public int getInteger(GraphDatabaseSetting.IntegerSetting setting)
     {
-        return Integer.parseInt(get( setting ));
+        return Integer.parseInt( get( setting ) );
     }
 
     public long getLong(GraphDatabaseSetting.LongSetting setting)
