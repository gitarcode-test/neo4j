--- conflicted
+++ resolved
@@ -135,7 +135,9 @@
                       Factory<byte[]> xidGlobalIdFactory
     )
     {
-        this(txLogDir, xaDataSourceManager, kpe, log, fileSystem, stateFactory, new Monitor.Adapter());
+        this( txLogDir, xaDataSourceManager, kpe, log, fileSystem, stateFactory, new Monitor.Adapter(),
+              xidGlobalIdFactory
+        );
     }
 
     public TxManager( File txLogDir,
@@ -144,7 +146,8 @@
                       StringLogger log,
                       FileSystemAbstraction fileSystem,
                       TransactionStateFactory stateFactory,
-                      Monitor monitor
+                      Monitor monitor,
+                      Factory<byte[]> xidGlobalIdFactory
     )
     {
         this.txLogDir = txLogDir;
@@ -153,11 +156,8 @@
         this.log = log;
         this.kpe = kpe;
         this.stateFactory = stateFactory;
-<<<<<<< HEAD
         this.monitor = monitor;
-=======
         this.xidGlobalIdFactory = xidGlobalIdFactory;
->>>>>>> fffb1b25
     }
 
     int getNextEventIdentifier()
@@ -302,11 +302,7 @@
         {
             return;
         }
-<<<<<<< HEAD
-
-=======
-        
->>>>>>> fffb1b25
+
         tmOk = false;
         tmNotOkCause = cause;
         log.logMessage( "setting TM not OK", cause );
