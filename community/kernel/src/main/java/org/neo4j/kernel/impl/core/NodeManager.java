--- conflicted
+++ resolved
@@ -31,6 +31,7 @@
 import java.util.List;
 import java.util.Map;
 import java.util.Set;
+import java.util.concurrent.locks.ReentrantLock;
 
 import org.neo4j.graphdb.GraphDatabaseService;
 import org.neo4j.graphdb.Label;
@@ -101,6 +102,8 @@
     private final List<PropertyTracker<Relationship>> relationshipPropertyTrackers;
 
     private static final int LOCK_STRIPE_COUNT = 32;
+    private final ReentrantLock loadLocks[] =
+            new ReentrantLock[LOCK_STRIPE_COUNT];
     private GraphProperties graphProperties;
 
     private NodeManagerDatasourceListener dataSourceListener;
@@ -171,6 +174,10 @@
         this.nodeCache = new LockStripedCache<NodeImpl>( nodeCache, LOCK_STRIPE_COUNT, nodeLoader );
         this.relCache = new LockStripedCache<RelationshipImpl>( relCache, LOCK_STRIPE_COUNT, relLoader );
         this.xaDsm = xaDsm;
+        for ( int i = 0; i < loadLocks.length; i++ )
+        {
+            loadLocks[i] = new ReentrantLock();
+        }
         nodePropertyTrackers = new LinkedList<PropertyTracker<Node>>();
         relationshipPropertyTrackers = new LinkedList<PropertyTracker<Relationship>>();
         this.graphProperties = instantiateGraphProperties();
@@ -317,6 +324,19 @@
                                                   RelationshipType type, int typeId, boolean newRel )
     {
         return new RelationshipImpl( id, startNodeId, endNodeId, typeId, newRel );
+    }
+
+    private ReentrantLock lockId( long id )
+    {
+        // TODO: Change stripe mod for new 4B+
+        int stripe = (int) (id / 32768) % LOCK_STRIPE_COUNT;
+        if ( stripe < 0 )
+        {
+            stripe *= -1;
+        }
+        ReentrantLock lock = loadLocks[stripe];
+        lock.lock();
+        return lock;
     }
 
     public Node getNodeByIdOrNull( long nodeId )
@@ -558,9 +578,6 @@
         {
             lock.acquire( getTransactionState(), new RelationshipProxy( relId, relationshipLookups ) );
         }
-<<<<<<< HEAD
-        return relCache.get( relId );
-=======
         RelationshipImpl relationship = relCache.get( relId );
         if ( relationship != null )
         {
@@ -580,8 +597,12 @@
                 throw new NotFoundException( format( "Relationship %d not found", relId ) );
             }
             int typeId = data.getType();
-            RelationshipType type = getRelationshipTypeById( typeId );
-            if ( type == null )
+            RelationshipType type = null;
+            try
+            {
+                type = getRelationshipTypeById( typeId );
+            }
+            catch ( KeyNotFoundException e )
             {
                 throw new NotFoundException( "Relationship[" + data.getId()
                         + "] exist but relationship type[" + typeId
@@ -597,7 +618,6 @@
         {
             loadLock.unlock();
         }
->>>>>>> 5f6eb2e1
     }
 
     public void removeNodeFromCache( long nodeId )
