--- conflicted
+++ resolved
@@ -24,15 +24,11 @@
 import java.util.concurrent.Future;
 
 import org.neo4j.graphdb.ResourceIterator;
-<<<<<<< HEAD
 import org.neo4j.internal.kernel.api.IndexCapability;
 import org.neo4j.internal.kernel.api.InternalIndexState;
 import org.neo4j.internal.kernel.api.schema.LabelSchemaDescriptor;
-=======
 import org.neo4j.io.pagecache.IOLimiter;
->>>>>>> 6771c9da
 import org.neo4j.kernel.api.exceptions.index.IndexEntryConflictException;
-import org.neo4j.kernel.api.exceptions.index.IndexPopulationFailedKernelException;
 import org.neo4j.kernel.api.index.IndexAccessor;
 import org.neo4j.kernel.api.index.IndexUpdater;
 import org.neo4j.kernel.api.index.PropertyAccessor;
@@ -160,17 +156,13 @@
     }
 
     @Override
-<<<<<<< HEAD
     public IndexCapability getIndexCapability()
     {
         return indexMeta.indexCapability();
     }
 
     @Override
-    public void force() throws IOException
-=======
     public void force( IOLimiter ioLimiter ) throws IOException
->>>>>>> 6771c9da
     {
         accessor.force( ioLimiter );
     }
