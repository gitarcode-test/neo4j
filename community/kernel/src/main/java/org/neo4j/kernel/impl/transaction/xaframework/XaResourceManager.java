/**
 * Copyright (c) 2002-2014 "Neo Technology,"
 * Network Engine for Objects in Lund AB [http://neotechnology.com]
 *
 * This file is part of Neo4j.
 *
 * Neo4j is free software: you can redistribute it and/or modify
 * it under the terms of the GNU General Public License as published by
 * the Free Software Foundation, either version 3 of the License, or
 * (at your option) any later version.
 *
 * This program is distributed in the hope that it will be useful,
 * but WITHOUT ANY WARRANTY; without even the implied warranty of
 * MERCHANTABILITY or FITNESS FOR A PARTICULAR PURPOSE.  See the
 * GNU General Public License for more details.
 *
 * You should have received a copy of the GNU General Public License
 * along with this program.  If not, see <http://www.gnu.org/licenses/>.
 */
package org.neo4j.kernel.impl.transaction.xaframework;

import java.io.IOException;
import java.nio.channels.ReadableByteChannel;
import java.util.*;

import javax.transaction.xa.XAException;
import javax.transaction.xa.XAResource;
import javax.transaction.xa.Xid;

import org.neo4j.kernel.api.exceptions.TransactionFailureException;
import org.neo4j.kernel.impl.nioneo.xa.NeoStoreTransaction;
import org.neo4j.kernel.impl.transaction.AbstractTransactionManager;
import org.neo4j.kernel.impl.transaction.CommitNotificationFailedException;
import org.neo4j.kernel.impl.transaction.xaframework.LogEntry.Start;
import org.neo4j.kernel.impl.util.ArrayMap;
import org.neo4j.kernel.impl.util.StringLogger;
import org.neo4j.kernel.monitoring.Monitors;

// make package access?
public class XaResourceManager
{
    private static class ResourceTransaction
    {
        private Xid xid;
        private final XaTransaction xaTx;

        ResourceTransaction( XaTransaction xaTx )
        {
            this.xaTx = xaTx;
        }
    }

    private final ArrayMap<XAResource,ResourceTransaction> xaResourceMap = new ArrayMap<>();
    private final ArrayMap<Xid,XidStatus> xidMap = new ArrayMap<>();
    private final TransactionMonitor transactionMonitor;
    private int recoveredTxCount = 0;
    private final Map<Integer, TransactionInfo> recoveredTransactions = new HashMap<>();

    private XaLogicalLog log = null;
    private final XaTransactionFactory tf;
    private final String name;
    private final TxIdGenerator txIdGenerator;
    private final XaDataSource dataSource;
    private StringLogger msgLog;
    private final AbstractTransactionManager transactionManager;
    private final RecoveryVerifier recoveryVerifier;

    public XaResourceManager( XaDataSource dataSource, XaTransactionFactory tf,
            TxIdGenerator txIdGenerator, AbstractTransactionManager transactionManager,
            RecoveryVerifier recoveryVerifier, String name, Monitors monitors )
    {
        this.dataSource = dataSource;
        this.tf = tf;
        this.txIdGenerator = txIdGenerator;
        this.transactionManager = transactionManager;
        this.recoveryVerifier = recoveryVerifier;
        this.name = name;
        this.transactionMonitor = monitors.newMonitor( TransactionMonitor.class, getClass(), dataSource.getName() );
    }

    public synchronized void setLogicalLog( XaLogicalLog log )
    {
        this.log = log;
        this.msgLog = log.getStringLogger();
    }

    /**
     * Creates a transaction that can be used for read operations, but is not yet
     * {@link #start(XAResource, Xid) started} and hasn't got an identifier associated with it.
     * A call to {@link #start(XAResource, Xid)} after a call to this method will start the transaction
     * created here. Otherwise if there's no {@link #createTransaction(XAResource)} call prior to a
     * {@link #start(XAResource, Xid)} call the transaction will be created there instead.
     *
     * @param xaResource the {@link XAResource} to create the transaction for.
     * @return the created transaction.
     * @throws XAException if the {@code resource} was already associated with another transaction.
     */
    synchronized XaTransaction createTransaction( XAResource xaResource )
            throws XAException
    {
        if ( xaResourceMap.get( xaResource ) != null )
        {
            throw new XAException( "Resource[" + xaResource + "] already enlisted or suspended" );
        }

        XaTransaction xaTx = tf.create( dataSource.getLastCommittedTxId(), transactionManager.getTransactionState() );
        xaResourceMap.put( xaResource, new ResourceTransaction( xaTx ) );
        return xaTx;
    }

    synchronized XaTransaction getXaTransaction( XAResource xaRes )
            throws XAException
    {
        XidStatus status = xidMap.get( xaResourceMap.get( xaRes ).xid );
        if ( status == null )
        {
            throw new XAException( "Resource[" + xaRes + "] not enlisted" );
        }
        return status.getTransactionStatus().getTransaction();
    }

    synchronized void start( XAResource xaResource, Xid xid )
            throws XAException
    {
        ResourceTransaction tx = xaResourceMap.get( xaResource );
        if ( tx == null )
        {
            // Why allow creating the transaction here? See javadoc about createTransaction.
            createTransaction( xaResource );
            tx = xaResourceMap.get( xaResource );
        }

        if ( xidMap.get( xid ) == null ) // TODO why are we allowing this?
        {
            int identifier = log.start( xid, txIdGenerator.getCurrentMasterId(), txIdGenerator.getMyId(),
                    dataSource.getLastCommittedTxId() );
            tx.xaTx.setIdentifier( identifier );
            xidMap.put( xid, new XidStatus( tx.xaTx ) );
            tx.xid = xid;
        }
    }

    synchronized void injectStart( Xid xid, XaTransaction tx )
            throws IOException
    {
        if ( xidMap.get( xid ) != null )
        {
            throw new IOException( "Inject start failed, xid: " + xid
                    + " already injected" );
        }
        xidMap.put( xid, new XidStatus( tx ) );
        recoveredTxCount++;
    }

    synchronized void resume( Xid xid ) throws XAException
    {
        XidStatus status = xidMap.get( xid );
        if ( status == null )
        {
            throw new XAException( "Unknown xid[" + xid + "]" );
        }

        if ( status.getActive() )
        {
            throw new XAException( "Xid [" + xid + "] not suspended" );
        }
        status.setActive( true );
    }

    synchronized void join( XAResource xaResource, Xid xid ) throws XAException
    {
        if ( xidMap.get( xid ) == null )
        {
            throw new XAException( "Unknown xid[" + xid + "]" );
        }
        if ( xaResourceMap.get( xaResource ) != null )
        {
            throw new XAException( "Resource[" + xaResource
                    + "] already enlisted" );
        }

        ResourceTransaction tx = new ResourceTransaction( null /* TODO hmm */ );
        tx.xid = xid;
        xaResourceMap.put( xaResource, tx );
    }

    synchronized void end( XAResource xaResource, Xid xid ) throws XAException
    {
        if ( xaResourceMap.remove( xaResource ) == null )
        {
            throw new XAException( "Resource[" + xaResource + "] not enlisted" );
        }
    }

    synchronized void suspend( Xid xid ) throws XAException
    {
        XidStatus status = xidMap.get( xid );
        if ( status == null )
        {
            throw new XAException( "Unknown xid[" + xid + "]" );
        }
        if ( !status.getActive() )
        {
            throw new XAException( "Xid[" + xid + "] already suspended" );
        }
        status.setActive( false );
    }

    synchronized void fail( XAResource xaResource, Xid xid ) throws XAException
    {
        XidStatus xidStatus = xidMap.get( xid );
        if ( xidStatus == null )
        {
            throw new XAException( "Unknown xid[" + xid + "]" );
        }
        if ( xaResourceMap.remove( xaResource ) == null )
        {
            throw new XAException( "Resource[" + xaResource + "] not enlisted" );
        }
        xidStatus.getTransactionStatus().markAsRollback();
    }

    synchronized void validate( XAResource xaResource ) throws XAException
    {
        ResourceTransaction tx = xaResourceMap.get( xaResource );
        XidStatus status = null;
        if ( tx == null || (status = xidMap.get( tx.xid )) == null )
        {
            throw new XAException( "Resource[" + xaResource + "] not enlisted" );
        }
        if ( !status.getActive() )
        {
            throw new XAException( "Resource[" + xaResource + "] suspended" );
        }
    }

    // TODO: check so we're not currently committing on the resource
    synchronized void destroy( XAResource xaResource )
    {
        xaResourceMap.remove( xaResource );
    }

    private static class XidStatus
    {
        private boolean active = true;
        private final TransactionStatus txStatus;

        XidStatus( XaTransaction xaTransaction )
        {
            txStatus = new TransactionStatus( xaTransaction );
        }

        void setActive( boolean active )
        {
            this.active = active;
        }

        boolean getActive()
        {
            return this.active;
        }

        TransactionStatus getTransactionStatus()
        {
            return txStatus;
        }
    }

    private static class TransactionStatus implements Comparable<TransactionStatus>
    {
        private boolean prepared = false;
        private boolean commitStarted = false;
        private boolean rollback = false;
        private boolean startWritten = false;
        private final XaTransaction xaTransaction;
        private int sequenceNumber;

        TransactionStatus( XaTransaction xaTransaction )
        {
            this.xaTransaction = xaTransaction;
        }

        void markAsPrepared()
        {
            prepared = true;
        }

        void markAsRollback()
        {
            rollback = true;
        }

        void markCommitStarted()
        {
            commitStarted = true;
        }

        boolean prepared()
        {
            return prepared;
        }

        boolean rollback()
        {
            return rollback;
        }

        boolean commitStarted()
        {
            return commitStarted;
        }

        boolean startWritten()
        {
            return startWritten;
        }

        void markStartWritten()
        {
            this.startWritten = true;
        }

        XaTransaction getTransaction()
        {
            return xaTransaction;
        }

        @Override
        public String toString()
        {
            return "TransactionStatus[" + xaTransaction.getIdentifier()
                    + ", prepared=" + prepared + ", commitStarted=" + commitStarted
                    + ", rolledback=" + rollback + "]";
        }

        public void setSequenceNumber( int sequenceNumber )
        {
            this.sequenceNumber = sequenceNumber;
        }

        @Override
        public int compareTo( TransactionStatus that )
        {
            return this.sequenceNumber > that.sequenceNumber ? 1
                 : this.sequenceNumber < that.sequenceNumber ? -1 : 0;
        }
    }

    private void checkStartWritten( TransactionStatus status, XaTransaction tx )
            throws XAException
    {
        if ( !status.startWritten() && !tx.isRecovered() )
        {
            log.writeStartEntry( tx.getIdentifier() );
            status.markStartWritten();
        }
    }

    synchronized int prepare( Xid xid ) throws XAException
    {
        XidStatus status = xidMap.get( xid );
        if ( status == null )
        {
            throw new XAException( "Unknown xid[" + xid + "]" );
        }
        TransactionStatus txStatus = status.getTransactionStatus();
        XaTransaction xaTransaction = txStatus.getTransaction();
        checkStartWritten( txStatus, xaTransaction );
        if ( xaTransaction.isReadOnly() )
        {
            // Called here to release locks of two-phase read-only transactions
            // cf. TransactionImpl.doCommit() and commit()
            commitKernelTx( xaTransaction );
            log.done( xaTransaction.getIdentifier() );
            xidMap.remove( xid );
            if ( xaTransaction.isRecovered() )
            {
                oneMoreTransactionRecovered();
            }
            return XAResource.XA_RDONLY;
        }
        else
        {
            xaTransaction.prepare();
            log.prepare( xaTransaction.getIdentifier() );
            txStatus.markAsPrepared();
            return XAResource.XA_OK;
        }
    }

    private void oneMoreTransactionRecovered()
    {
        recoveredTxCount--;
        checkIfRecoveryComplete();
    }

    // called from XaResource internal recovery
    // returns true if read only and should be removed...
    synchronized boolean injectPrepare( Xid xid ) throws IOException
    {
        XidStatus status = xidMap.get( xid );
        if ( status == null )
        {
            throw new IOException( "Unknown xid[" + xid + "]" );
        }
        TransactionStatus txStatus = status.getTransactionStatus();
        XaTransaction xaTransaction = txStatus.getTransaction();
        if ( xaTransaction.isReadOnly() )
        {
            xidMap.remove( xid );
            if ( xaTransaction.isRecovered() )
            {
                oneMoreTransactionRecovered();
            }
            return true;
        }
        else
        {
            txStatus.setSequenceNumber( nextTxOrder++ );
            txStatus.markAsPrepared();
            return false;
        }
    }

    private int nextTxOrder = 0;

    // called during recovery
    // if not read only transaction will be commited.
    synchronized void injectOnePhaseCommit( Xid xid ) throws XAException
    {
        XidStatus status = xidMap.get( xid );
        if ( status == null )
        {
            throw new XAException( "Unknown xid[" + xid + "]" );
        }
        TransactionStatus txStatus = status.getTransactionStatus();
        txStatus.setSequenceNumber( nextTxOrder++ );
        txStatus.markAsPrepared();
        txStatus.markCommitStarted();
        XaTransaction xaTransaction = txStatus.getTransaction();
        xaTransaction.commit();
        transactionMonitor.injectOnePhaseCommit( xid );
    }

    synchronized void injectTwoPhaseCommit( Xid xid ) throws XAException
    {
        XidStatus status = xidMap.get( xid );
        if ( status == null )
        {
            throw new XAException( "Unknown xid[" + xid + "]" );
        }
        TransactionStatus txStatus = status.getTransactionStatus();
        txStatus.setSequenceNumber( nextTxOrder++ );
        txStatus.markAsPrepared();
        txStatus.markCommitStarted();
        XaTransaction xaTransaction = txStatus.getTransaction();
        xaTransaction.commit();
        transactionMonitor.injectTwoPhaseCommit( xid );
    }

    synchronized XaTransaction getXaTransaction( Xid xid ) throws XAException
    {
        XidStatus status = xidMap.get( xid );
        if ( status == null )
        {
            throw new XAException( "Unknown xid[" + xid + "]" );
        }
        TransactionStatus txStatus = status.getTransactionStatus();
        XaTransaction xaTransaction = txStatus.getTransaction();
        return xaTransaction;
    }

    /*synchronized(this) in the method*/ XaTransaction commit( Xid xid, boolean onePhase )
            throws XAException
    {
        XaTransaction xaTransaction;
        boolean isReadOnly;

        synchronized ( this )
        {
            XidStatus status = xidMap.get( xid );
            if ( status == null )
            {
                throw new XAException( "Unknown xid[" + xid + "]" );
            }
            TransactionStatus txStatus = status.getTransactionStatus();
            xaTransaction = txStatus.getTransaction();
            TxIdGenerator txIdGenerator = xaTransaction.getTxIdGenerator();
            isReadOnly = xaTransaction.isReadOnly();

            if(isReadOnly)
            {
                // called for one-phase read-only transactions since they skip prepare
                // cf. TransactionImpl.doCommit() and prepare()
                commitReadTx( xid, onePhase, xaTransaction, txStatus );
            }
            else
            {
                commitWriteTx( xid, onePhase, xaTransaction, txStatus, txIdGenerator );
            }
        }

        commitKernelTx( xaTransaction );

        if ( !xaTransaction.isRecovered() && !isReadOnly )
        {
            txIdGenerator.committed( dataSource, xaTransaction.getIdentifier(), xaTransaction.getCommitTxId(), null );
        }
        return xaTransaction;
    }

    private void commitReadTx( Xid xid, boolean onePhase, XaTransaction xaTransaction,
                               TransactionStatus txStatus ) throws XAException
    {
        if ( onePhase )
        {
            txStatus.markAsPrepared();
        }
        if ( !txStatus.prepared() || txStatus.rollback() )
        {
            throw new XAException( "Transaction not prepared or "
                    + "(marked as) rolledbacked" );
        }

        if ( !xaTransaction.isRecovered() )
        {
            log.forget( xaTransaction.getIdentifier() );
        }

        xidMap.remove( xid );
        if ( xaTransaction.isRecovered() )
        {
            oneMoreTransactionRecovered();
        }
    }

    private void commitWriteTx( Xid xid, boolean onePhase, XaTransaction xaTransaction,
                                TransactionStatus txStatus, TxIdGenerator txIdGenerator ) throws XAException
    {
        checkStartWritten( txStatus, xaTransaction );

        if ( onePhase )
        {
            txStatus.markAsPrepared();
            if ( !xaTransaction.isRecovered() )
            {
                xaTransaction.prepare();

                long txId = txIdGenerator.generate( dataSource,
                        xaTransaction.getIdentifier() );
                xaTransaction.setCommitTxId( txId );
                // The call to getForceMode() is critical for correctness.
                // See TxManager.getTransaction() for details.
                log.commitOnePhase( xaTransaction.getIdentifier(),
                        xaTransaction.getCommitTxId(), getForceMode() );
            }
        }

        if ( !txStatus.prepared() || txStatus.rollback() )
        {
            throw new XAException( "Transaction not prepared or "
                    + "(marked as) rolledbacked" );
        }

        if ( !onePhase && !xaTransaction.isRecovered() )
        {
            long txId = txIdGenerator.generate( dataSource,
                    xaTransaction.getIdentifier() );
            xaTransaction.setCommitTxId( txId );
            // The call to getForceMode() is critical for correctness.
            // See TxManager.getTransaction() for details.
            log.commitTwoPhase( xaTransaction.getIdentifier(),
                    xaTransaction.getCommitTxId(), getForceMode() );
        }

        txStatus.markCommitStarted();

        if ( xaTransaction.isRecovered() && xaTransaction.getCommitTxId() == -1 )
        {
            boolean previousRecoveredValue = dataSource.setRecovered( true );
            try
            {
                xaTransaction.setCommitTxId( dataSource.getLastCommittedTxId() + 1 );
            }
            finally
            {
                dataSource.setRecovered( previousRecoveredValue );
            }
        }

<<<<<<< HEAD
        xaTransaction.commit();

        if ( !xaTransaction.isRecovered() )
        {
            log.done( xaTransaction.getIdentifier() );
        }
        else if ( !log.scanIsComplete() || recoveredTxCount > 0 )
        {
            int identifier = xaTransaction.getIdentifier();
            Start startEntry = log.getStartEntry( identifier );
            recoveredTransactions.put( identifier, new TransactionInfo( identifier, onePhase,
                    xaTransaction.getCommitTxId(), startEntry.getMasterId(), startEntry.getChecksum() ) );
        }

        xidMap.remove( xid );

        if ( xaTransaction.isRecovered() )
        {
            oneMoreTransactionRecovered();
        }
        transactionMonitor.transactionCommitted( xid, xaTransaction.isRecovered() );
=======
        if ( !xaTransaction.isRecovered() && !isReadOnly )
        {
            try
            {
                txIdGenerator.committed( dataSource, xaTransaction.getIdentifier(), xaTransaction.getCommitTxId(), null );
            }
            catch ( Exception e )
            {
                throw new CommitNotificationFailedException( e );
            }
        }
        return xaTransaction;
>>>>>>> 16b3ad05
    }

    private ForceMode getForceMode()
    {
        return transactionManager.getForceMode();
    }

    synchronized XaTransaction rollback( Xid xid ) throws XAException
    {
        XidStatus status = xidMap.get( xid );
        if ( status == null )
        {
            throw new XAException( "Unknown xid[" + xid + "]" );
        }
        TransactionStatus txStatus = status.getTransactionStatus();
        XaTransaction xaTransaction = txStatus.getTransaction();
        checkStartWritten( txStatus, xaTransaction );
        if ( txStatus.commitStarted() )
        {
            throw new XAException( "Transaction already started commit" );
        }
        txStatus.markAsRollback();

        xaTransaction.rollback();
        rollbackKernelTx( xaTransaction );

        log.done( xaTransaction.getIdentifier() );
        xidMap.remove( xid );
        if ( xaTransaction.isRecovered() )
        {
            oneMoreTransactionRecovered();
        }

        return txStatus.getTransaction();
    }

    synchronized XaTransaction forget( Xid xid ) throws XAException
    {
        XidStatus status = xidMap.get( xid );
        if ( status == null )
        {
            // START record has not been applied,
            // so we don't have a transaction
            return null;
        }
        TransactionStatus txStatus = status.getTransactionStatus();
        XaTransaction xaTransaction = txStatus.getTransaction();

        if(!xaTransaction.isReadOnly())
        {
            checkStartWritten( txStatus, xaTransaction );
            log.done( xaTransaction.getIdentifier() );
        }
        xidMap.remove( xid );
        if ( xaTransaction.isRecovered() )
        {
            oneMoreTransactionRecovered();
        }
        return xaTransaction;
    }

    synchronized Xid[] recover( int flag ) throws XAException
    {
        List<Xid> xids = new ArrayList<Xid>();
        Iterator<Xid> keyIterator = xidMap.keySet().iterator();
        while ( keyIterator.hasNext() )
        {
            xids.add( keyIterator.next() );
        }
        return xids.toArray( new Xid[xids.size()] );
    }

    // called from neostore internal recovery
    synchronized void pruneXid( Xid xid ) throws IOException
    {
        XidStatus status = xidMap.get( xid );
        if ( status == null )
        {
            throw new IOException( "Unknown xid[" + xid + "]" );
        }
        TransactionStatus txStatus = status.getTransactionStatus();
        XaTransaction xaTransaction = txStatus.getTransaction();
        xidMap.remove( xid );
        if ( xaTransaction.isRecovered() )
        {
            recoveredTransactions.remove( xaTransaction.getIdentifier() );
            oneMoreTransactionRecovered();
        }
    }

    synchronized void checkXids() throws IOException
    {
        msgLog.logMessage( "XaResourceManager[" + name + "] sorting " +
                xidMap.size() + " xids" );
        Iterator<Xid> keyIterator = xidMap.keySet().iterator();
        LinkedList<Xid> xids = new LinkedList<>();
        while ( keyIterator.hasNext() )
        {
            xids.add( keyIterator.next() );
        }
        // comparator only used here
        Collections.sort( xids, new Comparator<Xid>()
        {
            @Override
            public int compare( Xid o1, Xid o2 )
            {
                TransactionStatus a = xidMap.get( o1 ).txStatus;
                TransactionStatus b = xidMap.get( o2 ).txStatus;
                return a.compareTo( b );
            }
        } );
        while ( !xids.isEmpty() )
        {
            Xid xid = xids.removeFirst();
            XidStatus status = xidMap.get( xid );
            TransactionStatus txStatus = status.getTransactionStatus();
            XaTransaction xaTransaction = txStatus.getTransaction();
            int identifier = xaTransaction.getIdentifier();
            if ( xaTransaction.isRecovered() )
            {
                if ( txStatus.commitStarted() )
                {
                    msgLog.debug( "Marking 1PC [" + name + "] tx "
                            + identifier + " as done" );
                    log.doneInternal( identifier );
                    xidMap.remove( xid );
                    recoveredTxCount--;
                }
                else if ( !txStatus.prepared() )
                {
                    msgLog.debug( "Rolling back non prepared tx [" + name + "]"
                            + "txIdent[" + identifier + "]" );
                    log.doneInternal( xaTransaction.getIdentifier() );
                    xidMap.remove( xid );
                    recoveredTxCount--;
                }
                else
                {
                    msgLog.debug( "2PC tx [" + name + "] " + txStatus +
                            " txIdent[" + identifier + "]" );
                }
            }
        }
        checkIfRecoveryComplete();
    }

    private void checkIfRecoveryComplete()
    {
        if ( log.scanIsComplete() && recoveredTxCount == 0 )
        {
            msgLog.logMessage( "XaResourceManager[" + name + "] checkRecoveryComplete " + xidMap.size() + " xids" );
            // log.makeNewLog();
            tf.recoveryComplete();
            try
            {
                for ( TransactionInfo recoveredTx : sortByTxId( recoveredTransactions.values() ) )
                {
                    if ( recoveryVerifier != null && !recoveryVerifier.isValid( recoveredTx ) )
                    {
                        throw new RecoveryVerificationException( recoveredTx.getIdentifier(), recoveredTx.getTxId() );
                    }

                    if ( !recoveredTx.isOnePhase() )
                    {
                        log.commitTwoPhase( recoveredTx.getIdentifier(), recoveredTx.getTxId(), ForceMode.forced );
                    }
                    log.doneInternal( recoveredTx.getIdentifier() );
                }
                recoveredTransactions.clear();
            }
            catch ( IOException e )
            {
                // TODO Why only printStackTrace?
                e.printStackTrace();
            }
            catch ( XAException e )
            {
                // TODO Why only printStackTrace?
                e.printStackTrace();
            }
            msgLog.logMessage( "XaResourceManager[" + name + "] recovery completed." );
        }
    }

    private Iterable<TransactionInfo> sortByTxId( Collection<TransactionInfo> set )
    {
        List<TransactionInfo> list = new ArrayList<>( set );
        Collections.sort( list );
        return list;
    }

    // for testing, do not use!
    synchronized void reset()
    {
        xaResourceMap.clear();
        xidMap.clear();
        log.reset();
    }

    /**
     * Returns <CODE>true</CODE> if recovered transactions exist. This method
     * is useful to invoke after the logical log has been opened to detirmine if
     * there are any recovered transactions waiting for the TM to tell them what
     * to do.
     *
     * @return True if recovered transactions exist
     */
    public boolean hasRecoveredTransactions()
    {
        return recoveredTxCount > 0;
    }

    public synchronized void applyCommittedTransaction(
            ReadableByteChannel transaction, long txId ) throws IOException
    {
        long lastCommittedTxId = dataSource.getLastCommittedTxId();
        if ( lastCommittedTxId + 1 == txId )
        {
            log.applyTransaction( transaction );
        }
        else if ( lastCommittedTxId + 1 < txId )
        {
            throw new IOException( "Tried to apply transaction with txId=" + txId +
                    " but last committed txId=" + lastCommittedTxId );
        }
    }

    public synchronized long applyPreparedTransaction(
            ReadableByteChannel transaction ) throws IOException
    {
        try
        {
            long txId = TxIdGenerator.DEFAULT.generate( dataSource, 0 );

            log.applyTransactionWithoutTxId( transaction, txId, getForceMode() );
            return txId;
        }
        catch ( XAException e )
        {
            throw new RuntimeException( e );
        }
    }

    public synchronized long rotateLogicalLog() throws IOException
    {
        return log.rotate();
    }

    XaDataSource getDataSource()
    {
        return dataSource;
    }

    private void commitKernelTx( XaTransaction xaTransaction ) throws XAException
    {
        if ( !(xaTransaction instanceof NeoStoreTransaction) )
        {
            return;
        }
        try
        {
            NeoStoreTransaction neoStoreTransaction = (NeoStoreTransaction)xaTransaction;
            neoStoreTransaction.commitChangesToCache();
            neoStoreTransaction.kernelTransaction().commit();
        }
        catch ( TransactionFailureException e )
        {
            throw e.unBoxedForCommit();
        }
    }

    private void rollbackKernelTx( XaTransaction xaTransaction ) throws XAException
    {
        // Hack until the WriteTx/KernelTx structure is sorted out
        if ( !(xaTransaction instanceof NeoStoreTransaction) )
        {
            return;
        }
        try
        {
            ((NeoStoreTransaction)xaTransaction).kernelTransaction().rollback();
        }
        catch ( TransactionFailureException e )
        {
            throw e.unBoxedForCommit();
        }
    }
}<|MERGE_RESOLUTION|>--- conflicted
+++ resolved
@@ -504,7 +504,14 @@
 
         if ( !xaTransaction.isRecovered() && !isReadOnly )
         {
-            txIdGenerator.committed( dataSource, xaTransaction.getIdentifier(), xaTransaction.getCommitTxId(), null );
+            try
+            {
+                txIdGenerator.committed( dataSource, xaTransaction.getIdentifier(), xaTransaction.getCommitTxId(), null );
+            }
+            catch ( Exception e )
+            {
+                throw new CommitNotificationFailedException( e );
+            }
         }
         return xaTransaction;
     }
@@ -588,7 +595,6 @@
             }
         }
 
-<<<<<<< HEAD
         xaTransaction.commit();
 
         if ( !xaTransaction.isRecovered() )
@@ -610,20 +616,6 @@
             oneMoreTransactionRecovered();
         }
         transactionMonitor.transactionCommitted( xid, xaTransaction.isRecovered() );
-=======
-        if ( !xaTransaction.isRecovered() && !isReadOnly )
-        {
-            try
-            {
-                txIdGenerator.committed( dataSource, xaTransaction.getIdentifier(), xaTransaction.getCommitTxId(), null );
-            }
-            catch ( Exception e )
-            {
-                throw new CommitNotificationFailedException( e );
-            }
-        }
-        return xaTransaction;
->>>>>>> 16b3ad05
     }
 
     private ForceMode getForceMode()
