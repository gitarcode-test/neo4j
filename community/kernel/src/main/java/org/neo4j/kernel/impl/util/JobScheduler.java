/*
 * Copyright (c) 2002-2016 "Neo Technology,"
 * Network Engine for Objects in Lund AB [http://neotechnology.com]
 *
 * This file is part of Neo4j.
 *
 * Neo4j is free software: you can redistribute it and/or modify
 * it under the terms of the GNU General Public License as published by
 * the Free Software Foundation, either version 3 of the License, or
 * (at your option) any later version.
 *
 * This program is distributed in the hope that it will be useful,
 * but WITHOUT ANY WARRANTY; without even the implied warranty of
 * MERCHANTABILITY or FITNESS FOR A PARTICULAR PURPOSE.  See the
 * GNU General Public License for more details.
 *
 * You should have received a copy of the GNU General Public License
 * along with this program.  If not, see <http://www.gnu.org/licenses/>.
 */
package org.neo4j.kernel.impl.util;

import java.util.Collections;
import java.util.Map;
import java.util.concurrent.Executor;
import java.util.concurrent.ThreadFactory;
import java.util.concurrent.TimeUnit;
import java.util.concurrent.atomic.AtomicInteger;

import org.neo4j.kernel.lifecycle.Lifecycle;

import static org.neo4j.kernel.impl.util.JobScheduler.SchedulingStrategy.NEW_THREAD;
import static org.neo4j.kernel.impl.util.JobScheduler.SchedulingStrategy.POOLED;

/**
 * To be expanded, the idea here is to have a database-global service for running jobs, handling jobs crashing and so on.
 */
public interface JobScheduler extends Lifecycle
{
    enum SchedulingStrategy
    {
        /** Create a new thread each time a job is scheduled */
        NEW_THREAD,
        /** Run the job from a pool of threads, shared among all groups with this strategy */
        POOLED
    }

    /**
     * Represents a common group of jobs, defining how they should be scheduled.
     */
    class Group
    {
        public static final String THREAD_ID = "thread-id";
        public static final Map<String, String> NO_METADATA = Collections.emptyMap();

        private final String name;
        private final SchedulingStrategy strategy;
        private final AtomicInteger threadCounter = new AtomicInteger( 0 );

        public Group( String name, SchedulingStrategy strategy )
        {
            this.name = name;
            this.strategy = strategy;
        }

        public String name()
        {
            return name;
        }

        public SchedulingStrategy strategy()
        {
            return strategy;
        }

        /**
         * Name a new thread. This method may or may not be used, it is up to the scheduling strategy to decide
         * to honor this.
         * @param metadata comes from {@link #schedule(Group, Runnable, Map)}
         */
        public String threadName( Map<String, String> metadata )
        {
            if ( metadata.containsKey( THREAD_ID ) )
            {
                return "neo4j." + name() + "-" + metadata.get( THREAD_ID );
            }
            return "neo4j." + name() + "-" + threadCounter.incrementAndGet();
        }
    }

    /**
     * This is an exhaustive list of job types that run in the database. It should be expanded as needed for new groups
     * of jobs.
     *
     * For now, this does minimal configuration, but opens up for things like common
     * failure handling, shared threads and affinity strategies.
     */
    class Groups
    {
        /** Session workers, these perform the work of actually executing client queries.  */
        public static final Group sessionWorker = new Group( "Session", NEW_THREAD );

        /** Background index population */
        public static final Group indexPopulation = new Group( "IndexPopulation", POOLED );

        /** Push transactions from master to slaves */
        public static final Group masterTransactionPushing = new Group( "TransactionPushing", POOLED );

        /**
         * Rolls back idle transactions on the server.
         */
        public static final Group serverTransactionTimeout = new Group( "ServerTransactionTimeout", POOLED );

        /**
         * Aborts idle slave lock sessions on the master.
         */
        public static final Group slaveLocksTimeout = new Group( "SlaveLocksTimeout", POOLED );

        /**
         * Pulls updates from the master.
         */
        public static final Group pullUpdates = new Group( "PullUpdates", POOLED );

        /**
         * Gathers approximated data about the underlying data store.
         */
        public static final Group indexSamplingController = new Group( "IndexSamplingController", POOLED );
        public static final Group indexSampling = new Group( "IndexSampling", POOLED );

        /**
         * Rotates internal diagnostic logs
         */
        public static final Group internalLogRotation = new Group( "InternalLogRotation", POOLED );

        /**
         * Rotates query logs
         */
        public static final Group queryLogRotation = new Group( "queryLogRotation", POOLED );

        /**
         * Checkpoint and store flush
         */
        public static final Group checkPoint = new Group( "CheckPoint", POOLED );

        /**
         * Network IO threads for the Bolt protocol.
         */
        public static final Group boltNetworkIO = new Group( "BoltNetworkIO", NEW_THREAD );

        /**
<<<<<<< HEAD
         * Reporting thread for Metrics events
         */
        public static final Group metricsEvent = new Group( "MetricsEvent", POOLED );

        /**
         * UDC timed events.
         */
        public static Group udc  = new Group( "UsageDataCollection", POOLED );
=======
         * Storage maintenance.
         */
        public static Group storageMaintenance = new Group( "StorageMaintenance", POOLED );
>>>>>>> ff10b409
    }

    interface JobHandle
    {
        void cancel( boolean mayInterruptIfRunning );
    }

    /** Expose a group scheduler as an {@link Executor} */
    Executor executor( Group group );

    /**
     * Expose a group scheduler as a {@link java.util.concurrent.ThreadFactory}.
     * This is a lower-level alternative than {@link #executor(Group)}, where you are in control of when to spin
     * up new threads for your jobs.
     *
     * The lifecycle of the threads you get out of here are not managed by the JobScheduler, you own the lifecycle and
     * must start the thread before it can be used.
     *
     * This mechanism is strongly preferred over manually creating threads, as it allows a central place for record
     * keeping of thread creation, central place for customizing the threads based on their groups, and lays a
     * foundation for controlling things like thread affinity and priorities in a coordinated manner in the future.
     */
    ThreadFactory threadFactory( Group group );

    /** Schedule a new job in the specified group. */
    JobHandle schedule( Group group, Runnable job );

    /** Schedule a new job in the specified group, passing in metadata for the scheduling strategy to use. */
    JobHandle schedule( Group group, Runnable job, Map<String, String> metadata );

    /** Schedule a new job in the specified group with the given delay */
    JobHandle schedule( Group group, Runnable runnable, long initialDelay, TimeUnit timeUnit );

    /** Schedule a recurring job */
    JobHandle scheduleRecurring( Group group, Runnable runnable, long period, TimeUnit timeUnit );

    /** Schedule a recurring job where the first invocation is delayed the specified time */
    JobHandle scheduleRecurring( Group group, Runnable runnable, long initialDelay, long period, TimeUnit timeUnit );
}<|MERGE_RESOLUTION|>--- conflicted
+++ resolved
@@ -147,7 +147,6 @@
         public static final Group boltNetworkIO = new Group( "BoltNetworkIO", NEW_THREAD );
 
         /**
-<<<<<<< HEAD
          * Reporting thread for Metrics events
          */
         public static final Group metricsEvent = new Group( "MetricsEvent", POOLED );
@@ -156,11 +155,11 @@
          * UDC timed events.
          */
         public static Group udc  = new Group( "UsageDataCollection", POOLED );
-=======
+
+        /**
          * Storage maintenance.
          */
         public static Group storageMaintenance = new Group( "StorageMaintenance", POOLED );
->>>>>>> ff10b409
     }
 
     interface JobHandle
