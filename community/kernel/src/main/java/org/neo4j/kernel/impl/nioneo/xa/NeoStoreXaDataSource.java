--- conflicted
+++ resolved
@@ -271,11 +271,8 @@
                                  PropertyKeyTokenHolder propertyKeyTokens, LabelTokenHolder labelTokens,
                                  RelationshipTypeTokenHolder relationshipTypeTokens,
                                  PersistenceManager persistenceManager, LockManager lockManager,
-<<<<<<< HEAD
-                                 SchemaWriteGuard schemaWriteGuard, TransactionEventHandlers transactionEventHandlers )
-=======
-                                 SchemaWriteGuard schemaWriteGuard, IndexingService.Monitor indexingServiceMonitor )
->>>>>>> 7740147d
+                                 SchemaWriteGuard schemaWriteGuard, TransactionEventHandlers transactionEventHandlers,
+                                 IndexingService.Monitor indexingServiceMonitor )
     {
         super( BRANCH_ID, DEFAULT_DATA_SOURCE_NAME );
         this.config = config;
@@ -292,11 +289,8 @@
         this.persistenceManager = persistenceManager;
         this.lockManager = lockManager;
         this.schemaWriteGuard = schemaWriteGuard;
-<<<<<<< HEAD
         this.transactionEventHandlers = transactionEventHandlers;
-=======
         this.indexingServiceMonitor = indexingServiceMonitor;
->>>>>>> 7740147d
 
         readOnly = config.get( Configuration.read_only );
         msgLog = stringLogger;
