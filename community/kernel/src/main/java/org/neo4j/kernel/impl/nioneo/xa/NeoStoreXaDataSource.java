/**
 * Copyright (c) 2002-2012 "Neo Technology,"
 * Network Engine for Objects in Lund AB [http://neotechnology.com]
 *
 * This file is part of Neo4j.
 *
 * Neo4j is free software: you can redistribute it and/or modify
 * it under the terms of the GNU General Public License as published by
 * the Free Software Foundation, either version 3 of the License, or
 * (at your option) any later version.
 *
 * This program is distributed in the hope that it will be useful,
 * but WITHOUT ANY WARRANTY; without even the implied warranty of
 * MERCHANTABILITY or FITNESS FOR A PARTICULAR PURPOSE.  See the
 * GNU General Public License for more details.
 *
 * You should have received a copy of the GNU General Public License
 * along with this program.  If not, see <http://www.gnu.org/licenses/>.
 */

package org.neo4j.kernel.impl.nioneo.xa;

import java.io.File;
import java.io.IOException;
import java.nio.ByteBuffer;
import java.nio.channels.ReadableByteChannel;
import java.util.ArrayList;
import java.util.Collection;
import java.util.Iterator;
import java.util.List;
import java.util.Properties;
import java.util.logging.Logger;
import java.util.regex.Pattern;

import org.neo4j.graphdb.DependencyResolver;
import org.neo4j.graphdb.Node;
import org.neo4j.graphdb.Relationship;
import org.neo4j.graphdb.RelationshipType;
import org.neo4j.graphdb.config.Setting;
import org.neo4j.graphdb.factory.GraphDatabaseSetting;
import org.neo4j.graphdb.factory.GraphDatabaseSettings;
import org.neo4j.helpers.Exceptions;
import org.neo4j.helpers.UTF8;
import org.neo4j.helpers.collection.ClosableIterable;
import org.neo4j.helpers.collection.Visitor;
import org.neo4j.kernel.InternalAbstractGraphDatabase;
import org.neo4j.kernel.TransactionInterceptorProviders;
import org.neo4j.kernel.configuration.Config;
import org.neo4j.kernel.impl.core.PropertyIndex;
import org.neo4j.kernel.impl.core.TransactionState;
import org.neo4j.kernel.impl.index.IndexStore;
import org.neo4j.kernel.impl.nioneo.store.NeoStore;
import org.neo4j.kernel.impl.nioneo.store.PropertyStore;
import org.neo4j.kernel.impl.nioneo.store.Store;
import org.neo4j.kernel.impl.nioneo.store.StoreFactory;
import org.neo4j.kernel.impl.nioneo.store.StoreId;
import org.neo4j.kernel.impl.nioneo.store.WindowPoolStats;
import org.neo4j.kernel.impl.persistence.IdGenerationFailedException;
import org.neo4j.kernel.impl.transaction.LockManager;
import org.neo4j.kernel.impl.transaction.TransactionStateFactory;
import org.neo4j.kernel.impl.transaction.xaframework.LogBackedXaDataSource;
import org.neo4j.kernel.impl.transaction.xaframework.TransactionInterceptor;
import org.neo4j.kernel.impl.transaction.xaframework.XaCommand;
import org.neo4j.kernel.impl.transaction.xaframework.XaCommandFactory;
import org.neo4j.kernel.impl.transaction.xaframework.XaConnection;
import org.neo4j.kernel.impl.transaction.xaframework.XaContainer;
import org.neo4j.kernel.impl.transaction.xaframework.XaFactory;
import org.neo4j.kernel.impl.transaction.xaframework.XaResource;
import org.neo4j.kernel.impl.transaction.xaframework.XaTransaction;
import org.neo4j.kernel.impl.transaction.xaframework.XaTransactionFactory;
import org.neo4j.kernel.impl.util.ArrayMap;
import org.neo4j.kernel.impl.util.StringLogger;
import org.neo4j.kernel.info.DiagnosticsExtractor;
import org.neo4j.kernel.info.DiagnosticsManager;
import org.neo4j.kernel.info.DiagnosticsPhase;

/**
 * A <CODE>NeoStoreXaDataSource</CODE> is a factory for
 * {@link NeoStoreXaConnection NeoStoreXaConnections}.
 * <p>
 * The {@link NioNeoDbPersistenceSource} will create a <CODE>NeoStoreXaDataSoruce</CODE>
 * and then Neo4j kernel will use it to create {@link XaConnection XaConnections} and
 * {@link XaResource XaResources} when running transactions and performing
 * operations on the node space.
 */
public class NeoStoreXaDataSource extends LogBackedXaDataSource
{
    public static final String DEFAULT_DATA_SOURCE_NAME = "nioneodb";

    public static abstract class Configuration
        extends LogBackedXaDataSource.Configuration
    {
        public static final Setting<Boolean> read_only= GraphDatabaseSettings.read_only;
        public static final Setting<File> store_dir = InternalAbstractGraphDatabase.Configuration.store_dir;
        public static final Setting<File> neo_store = InternalAbstractGraphDatabase.Configuration.neo_store;
        public static final Setting<File> logical_log = InternalAbstractGraphDatabase.Configuration.logical_log;
    }

    public static final byte BRANCH_ID[] = UTF8.encode( "414141" );
    public static final String LOGICAL_LOG_DEFAULT_NAME = "nioneo_logical.log";

    private static Logger logger = Logger.getLogger(
        NeoStoreXaDataSource.class.getName() );

    private StoreFactory storeFactory;
    private DependencyResolver dependencyResolver;
    private XaFactory xaFactory;

    private Config config;
    private NeoStore neoStore;
    private XaContainer xaContainer;
    private ArrayMap<Class<?>,Store> idGenerators;

    private final LockManager lockManager;
<<<<<<< HEAD
    private final LockReleaser lockReleaser;
    private File storeDir;
=======
    private String storeDir;
>>>>>>> 9765dba7
    private boolean readOnly;

    private final TransactionInterceptorProviders providers;

    private boolean logApplied = false;

    private final StringLogger msgLog;
    private final TransactionStateFactory stateFactory;

    private enum Diagnostics implements DiagnosticsExtractor<NeoStoreXaDataSource>
    {
        NEO_STORE_VERSIONS( "Store versions:" )
        {
            @Override
            void dump( NeoStoreXaDataSource source, StringLogger.LineLogger log )
            {
                source.neoStore.logVersions( log );
            }
        },
        NEO_STORE_ID_USAGE( "Id usage:" )
        {
            @Override
            void dump( NeoStoreXaDataSource source, StringLogger.LineLogger log )
            {
                source.neoStore.logIdUsage( log );
            }
        },
        PERSISTENCE_WINDOW_POOL_STATS( "Persistence Window Pool stats:" )
        {
            @Override
            void dump( NeoStoreXaDataSource source, StringLogger.LineLogger log )
            {
                source.neoStore.logAllWindowPoolStats( log );
            }

            @Override
            boolean applicable( DiagnosticsPhase phase )
            {
                return phase.isExplicitlyRequested();
            }
        };

        private final String message;

        private Diagnostics( String message )
        {
            this.message = message;
        }

        @Override
        public void dumpDiagnostics( final NeoStoreXaDataSource source, DiagnosticsPhase phase, StringLogger log )
        {
            if ( applicable( phase ) )
            {
                log.logLongMessage( message, new Visitor<StringLogger.LineLogger>()
                {
                    @Override
                    public boolean visit( StringLogger.LineLogger logger )
                    {
                        dump( source, logger );
                        return false;
                    }
                }, true );
            }
        }

        boolean applicable( DiagnosticsPhase phase )
        {
            return phase.isInitialization() || phase.isExplicitlyRequested();
        }

        abstract void dump( NeoStoreXaDataSource source, StringLogger.LineLogger log );
    }

    /**
     * Creates a <CODE>NeoStoreXaDataSource</CODE> using configuration from
     * <CODE>params</CODE>. First the map is checked for the parameter
     * <CODE>config</CODE>.
     * If that parameter exists a config file with that value is loaded (via
     * {@link Properties#load}). Any parameter that exist in the config file
     * and in the map passed into this constructor will take the value from the
     * map.
     * <p>
     * If <CODE>config</CODE> parameter is set but file doesn't exist an
     * <CODE>IOException</CODE> is thrown. If any problem is found with that
     * configuration file or Neo4j store can't be loaded an <CODE>IOException is
     * thrown</CODE>.
     *
     * @throws IOException
     *             If unable to create data source
     */
    public NeoStoreXaDataSource( Config config, StoreFactory sf, LockManager lockManager,
                                 StringLogger stringLogger, XaFactory xaFactory, TransactionStateFactory stateFactory,
                                 TransactionInterceptorProviders providers, DependencyResolver dependencyResolver )
            throws IOException
    {
        super( BRANCH_ID, Config.DEFAULT_DATA_SOURCE_NAME );
        this.config = config;
        this.stateFactory = stateFactory;
        this.providers = providers;

        readOnly = config.get( Configuration.read_only );
        this.lockManager = lockManager;
        msgLog = stringLogger;
        this.storeFactory = sf;
        this.dependencyResolver = dependencyResolver;
        this.xaFactory = xaFactory;
    }

    @Override
    public void init()
    {
    }

    @Override
    public void start() throws IOException
    {
        readOnly = config.get( Configuration.read_only );

        storeDir = config.get( Configuration.store_dir );
        File store = config.get( Configuration.neo_store );
        storeFactory.ensureStoreExists();

        final TransactionFactory tf;
        if ( providers.shouldInterceptCommitting() )
        {
            tf = new InterceptingTransactionFactory();
        }
        else
        {
            tf = new TransactionFactory();
        }
        neoStore = storeFactory.newNeoStore( store );

        xaContainer = xaFactory.newXaContainer(this, config.get( Configuration.logical_log ), new CommandFactory( neoStore ), tf, stateFactory, providers  );

        try
        {
            if ( !readOnly )
            {
                neoStore.setRecoveredStatus( true );
                try
                {
                    xaContainer.openLogicalLog();
                }
                finally
                {
                    neoStore.setRecoveredStatus( false );
                }
            }
            if ( !xaContainer.getResourceManager().hasRecoveredTransactions() )
            {
                neoStore.makeStoreOk();
            }
            else
            {
                logger.fine( "Waiting for TM to take care of recovered " +
                    "transactions." );
            }
            idGenerators = new ArrayMap<Class<?>,Store>( (byte)5, false, false );
            this.idGenerators.put( Node.class, neoStore.getNodeStore() );
            this.idGenerators.put( Relationship.class,
                neoStore.getRelationshipStore() );
            this.idGenerators.put( RelationshipType.class,
                neoStore.getRelationshipTypeStore() );
            this.idGenerators.put( PropertyStore.class,
                neoStore.getPropertyStore() );
            this.idGenerators.put( PropertyIndex.class,
                                   neoStore.getPropertyStore().getIndexStore() );
            setLogicalLogAtCreationTime( xaContainer.getLogicalLog() );
        }
        catch ( Throwable e )
        {   // Something unexpected happened during startup
            try
            {   // Close the neostore, so that locks are released properly
                neoStore.close();
            }
            catch ( Exception closeException )
            {
                msgLog.logMessage( "Couldn't close neostore after startup failure" );
            }
            throw Exceptions.launderedException( e );
        }
    }

    public NeoStore getNeoStore()
    {
        return neoStore;
    }

    @Override
    public void stop()
    {
        super.stop();
        if ( !readOnly )
        {
            neoStore.flushAll();
        }
        xaContainer.close();
        if ( logApplied )
        {
            neoStore.rebuildIdGenerators();
            logApplied = false;
        }
        neoStore.close();
        logger.fine( "NeoStore closed" );
        msgLog.logMessage( "NeoStore closed", true );
    }

    @Override
    public void shutdown()
    {}

    public StoreId getStoreId()
    {
        return neoStore.getStoreId();
    }

    @Override
    public NeoStoreXaConnection getXaConnection()
    {
        return new NeoStoreXaConnection( neoStore,
            xaContainer.getResourceManager(), getBranchId() );
    }

    private static class CommandFactory extends XaCommandFactory
    {
        private NeoStore neoStore = null;

        CommandFactory( NeoStore neoStore )
        {
            this.neoStore = neoStore;
        }

        @Override
        public XaCommand readCommand( ReadableByteChannel byteChannel,
            ByteBuffer buffer ) throws IOException
        {
            Command command = Command.readCommand( neoStore, byteChannel,
                buffer );
            if ( command != null )
            {
                command.setRecovered();
            }
            return command;
        }
    }

    private class InterceptingTransactionFactory extends TransactionFactory
    {
        @Override
        public XaTransaction create( int identifier, TransactionState state )
        {
            TransactionInterceptor first = providers.resolveChain( NeoStoreXaDataSource.this );
            return new InterceptingWriteTransaction( identifier, getLogicalLog(), neoStore, state, lockManager,
                    first );
        }
    }

    private class TransactionFactory extends XaTransactionFactory
    {
        @Override
        public XaTransaction create( int identifier, TransactionState state )
        {
            return new WriteTransaction( identifier, getLogicalLog(), neoStore,
                state, lockManager );
        }

        @Override
        public void recoveryComplete()
        {
            logger.fine( "Recovery complete, "
                + "all transactions have been resolved" );
            logger.fine( "Rebuilding id generators as needed. "
                + "This can take a while for large stores..." );
            neoStore.flushAll();
            neoStore.makeStoreOk();
            neoStore.setVersion( xaContainer.getLogicalLog().getHighestLogVersion() );
            logger.fine( "Rebuild of id generators complete." );
        }

        @Override
        public long getCurrentVersion()
        {
            if ( getLogicalLog().scanIsComplete() )
            {
                return neoStore.getVersion();
            }
//            neoStore.setRecoveredStatus( true );
//            try
//            {
                return neoStore.getVersion();
//            }
//            finally
//            {
//                neoStore.setRecoveredStatus( false );
//            }
        }

        @Override
        public long getAndSetNewVersion()
        {
            return neoStore.incrementVersion();
        }
        
        @Override
        public void setVersion( long version )
        {
            neoStore.setVersion( version );
        }

        @Override
        public void flushAll()
        {
            neoStore.flushAll();
        }

        @Override
        public long getLastCommittedTx()
        {
            return neoStore.getLastCommittedTx();
        }
    }

    public long nextId( Class<?> clazz )
    {
        Store store = idGenerators.get( clazz );

        if ( store == null )
        {
            throw new IdGenerationFailedException( "No IdGenerator for: "
                + clazz );
        }
        return store.nextId();
    }

    public long getHighestPossibleIdInUse( Class<?> clazz )
    {
        Store store = idGenerators.get( clazz );
        if ( store == null )
        {
            throw new IdGenerationFailedException( "No IdGenerator for: "
                + clazz );
        }
        return store.getHighestPossibleIdInUse();
    }

    public long getNumberOfIdsInUse( Class<?> clazz )
    {
        Store store = idGenerators.get( clazz );
        if ( store == null )
        {
            throw new IdGenerationFailedException( "No IdGenerator for: "
                + clazz );
        }
        return store.getNumberOfIdsInUse();
    }

    public String getStoreDir()
    {
        return storeDir.getPath();
    }

    @Override
    public long getCreationTime()
    {
        return neoStore.getCreationTime();
    }

    @Override
    public long getRandomIdentifier()
    {
        return neoStore.getRandomNumber();
    }

    @Override
    public long getCurrentLogVersion()
    {
        return neoStore.getVersion();
    }

    public long incrementAndGetLogVersion()
    {
        return neoStore.incrementVersion();
    }

    public void setCurrentLogVersion( long version )
    {
        neoStore.setVersion(version);
    }

    // used for testing, do not use.
    @Override
    public void setLastCommittedTxId( long txId )
    {
        neoStore.setRecoveredStatus( true );
        try
        {
            neoStore.setLastCommittedTx( txId );
        }
        finally
        {
            neoStore.setRecoveredStatus( false );
        }
    }

    ReadTransaction getReadOnlyTransaction()
    {
        return new ReadTransaction( neoStore );
    }

    public boolean isReadOnly()
    {
        return readOnly;
    }

    public List<WindowPoolStats> getWindowPoolStats()
    {
        return neoStore.getAllWindowPoolStats();
    }

    @Override
    public long getLastCommittedTxId()
    {
        return neoStore.getLastCommittedTx();
    }

    @Override
    public XaContainer getXaContainer()
    {
        return xaContainer;
    }

    @Override
    public boolean setRecovered( boolean recovered )
    {
        boolean currentValue = neoStore.isInRecoveryMode();
        neoStore.setRecoveredStatus( true );
        return currentValue;
    }

    @Override
    public ClosableIterable<File> listStoreFiles( boolean includeLogicalLogs )
    {
        final Collection<File> files = new ArrayList<File>();
        File neostoreFile = null;
        Pattern logFilePattern = getXaContainer().getLogicalLog().getHistoryFileNamePattern();
        for ( File dbFile : storeDir.listFiles() )
        {
            String name = dbFile.getName();
            // To filter for "neostore" is quite future proof, but the "index.db" file
            // maybe should be
            if ( dbFile.isFile() )
            {
                if ( name.equals( NeoStore.DEFAULT_NAME ) )
                {
                    neostoreFile = dbFile;
                }
                else if ( (name.startsWith( NeoStore.DEFAULT_NAME ) ||
                        name.equals( IndexStore.INDEX_DB_FILE_NAME )) && !name.endsWith( ".id" ) )
                {   // Store files
                    files.add( dbFile );
                }
                else if ( includeLogicalLogs && logFilePattern.matcher( dbFile.getName() ).matches() )
                {   // Logs
                    files.add( dbFile );
                }
            }
        }
        files.add( neostoreFile );

        return new ClosableIterable<File>()
        {

            public Iterator<File> iterator()
            {
                return files.iterator();
            }

            public void close()
            {
            }
        };
    }

    public void logStoreVersions()
    {
 // TODO This needs to be reconciled with new Diagnostics       neoStore.logVersions();
    }

    public void logIdUsage()
    {
 // TODO This needs to be reconciled with new Diagnostics       neoStore.logIdUsage();
    }

    public void registerDiagnosticsWith( DiagnosticsManager manager )
     {
         manager.registerAll( Diagnostics.class, this );
     }
}<|MERGE_RESOLUTION|>--- conflicted
+++ resolved
@@ -112,12 +112,7 @@
     private ArrayMap<Class<?>,Store> idGenerators;
 
     private final LockManager lockManager;
-<<<<<<< HEAD
-    private final LockReleaser lockReleaser;
     private File storeDir;
-=======
-    private String storeDir;
->>>>>>> 9765dba7
     private boolean readOnly;
 
     private final TransactionInterceptorProviders providers;
