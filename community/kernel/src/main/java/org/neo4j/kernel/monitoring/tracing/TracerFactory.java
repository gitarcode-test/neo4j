--- conflicted
+++ resolved
@@ -20,11 +20,8 @@
 package org.neo4j.kernel.monitoring.tracing;
 
 import org.neo4j.io.pagecache.tracing.PageCacheTracer;
-<<<<<<< HEAD
-=======
 import org.neo4j.io.pagecache.tracing.cursor.DefaultPageCursorTracerSupplier;
 import org.neo4j.io.pagecache.tracing.cursor.PageCursorTracerSupplier;
->>>>>>> ff9a1251
 import org.neo4j.kernel.impl.locking.LockTracer;
 import org.neo4j.kernel.impl.transaction.tracing.CheckPointTracer;
 import org.neo4j.kernel.impl.transaction.tracing.TransactionTracer;
@@ -82,8 +79,6 @@
     {
         return LockTracer.NONE;
     }
-<<<<<<< HEAD
-=======
 
     /**
      * Create a new PageCursorTracerSupplier instance.
@@ -95,5 +90,4 @@
     {
         return DefaultPageCursorTracerSupplier.INSTANCE;
     }
->>>>>>> ff9a1251
 }