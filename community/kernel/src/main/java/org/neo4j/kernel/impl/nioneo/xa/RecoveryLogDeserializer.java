/**
 * Copyright (c) 2002-2014 "Neo Technology,"
 * Network Engine for Objects in Lund AB [http://neotechnology.com]
 *
 * This file is part of Neo4j.
 *
 * Neo4j is free software: you can redistribute it and/or modify
 * it under the terms of the GNU General Public License as published by
 * the Free Software Foundation, either version 3 of the License, or
 * (at your option) any later version.
 *
 * This program is distributed in the hope that it will be useful,
 * but WITHOUT ANY WARRANTY; without even the implied warranty of
 * MERCHANTABILITY or FITNESS FOR A PARTICULAR PURPOSE.  See the
 * GNU General Public License for more details.
 *
 * You should have received a copy of the GNU General Public License
 * along with this program.  If not, see <http://www.gnu.org/licenses/>.
 */
package org.neo4j.kernel.impl.nioneo.xa;

import java.io.IOException;

<<<<<<< HEAD
import org.neo4j.helpers.collection.Visitor;
=======
import org.neo4j.io.fs.StoreChannel;
>>>>>>> 8a6c706c
import org.neo4j.kernel.impl.nioneo.xa.command.LogReader;
import org.neo4j.kernel.impl.transaction.xaframework.LogEntry;
import org.neo4j.kernel.impl.transaction.xaframework.LogEntryReader;
import org.neo4j.kernel.impl.transaction.xaframework.LogPosition;
import org.neo4j.kernel.impl.transaction.xaframework.ReadableLogChannel;
import org.neo4j.kernel.impl.transaction.xaframework.VersionAwareLogEntryReader;
import org.neo4j.kernel.impl.util.Cursor;

// TODO 2.2-future check out how deserialization happens on recovery and transfer over anything useful
public class RecoveryLogDeserializer implements LogReader<ReadableLogChannel>
{
    private final LogEntryReader logEntryReader;

    public RecoveryLogDeserializer( CommandReaderFactory commandReaderFactory )
    {
        logEntryReader = new VersionAwareLogEntryReader( commandReaderFactory );
    }

    @Override
    public Cursor<IOException> cursor( ReadableLogChannel channel, Visitor<LogEntry, IOException> visitor )
    {
        return new RecoveryCursor( channel, visitor );
    }

    private class RecoveryCursor implements Cursor<IOException>
    {
        private final ReadableLogChannel channel;
        private Visitor<LogEntry, IOException> visitor;

        private RecoveryCursor( ReadableLogChannel channel, Visitor<LogEntry, IOException> visitor )
        {
            this.channel = channel;
            this.visitor = visitor;
        }

        @Override
        public boolean next(  ) throws IOException
        {
            LogPosition position = channel.getCurrentPosition();

            LogEntry entry = logEntryReader.readLogEntry( channel );
            if ( entry instanceof LogEntry.Start )
            {
//                ((LogEntry.Start) entry).setStartPosition( position );
            }
            else if ( entry == null )
            {
                return false;
            }

            visitor.visit( entry );

            return true;
        }

        @Override
        public void close() throws IOException
        {
            channel.close();
        }
    }
}<|MERGE_RESOLUTION|>--- conflicted
+++ resolved
@@ -21,11 +21,7 @@
 
 import java.io.IOException;
 
-<<<<<<< HEAD
 import org.neo4j.helpers.collection.Visitor;
-=======
-import org.neo4j.io.fs.StoreChannel;
->>>>>>> 8a6c706c
 import org.neo4j.kernel.impl.nioneo.xa.command.LogReader;
 import org.neo4j.kernel.impl.transaction.xaframework.LogEntry;
 import org.neo4j.kernel.impl.transaction.xaframework.LogEntryReader;
@@ -53,7 +49,7 @@
     private class RecoveryCursor implements Cursor<IOException>
     {
         private final ReadableLogChannel channel;
-        private Visitor<LogEntry, IOException> visitor;
+        private final Visitor<LogEntry, IOException> visitor;
 
         private RecoveryCursor( ReadableLogChannel channel, Visitor<LogEntry, IOException> visitor )
         {
