/*
 * Copyright (c) 2002-2015 "Neo Technology,"
 * Network Engine for Objects in Lund AB [http://neotechnology.com]
 *
 * This file is part of Neo4j.
 *
 * Neo4j is free software: you can redistribute it and/or modify
 * it under the terms of the GNU General Public License as published by
 * the Free Software Foundation, either version 3 of the License, or
 * (at your option) any later version.
 *
 * This program is distributed in the hope that it will be useful,
 * but WITHOUT ANY WARRANTY; without even the implied warranty of
 * MERCHANTABILITY or FITNESS FOR A PARTICULAR PURPOSE.  See the
 * GNU General Public License for more details.
 *
 * You should have received a copy of the GNU General Public License
 * along with this program.  If not, see <http://www.gnu.org/licenses/>.
 */
package org.neo4j.kernel;

import java.io.File;
import java.io.IOException;
import java.lang.reflect.InvocationTargetException;
import java.lang.reflect.Method;
import java.util.Collections;
import java.util.HashMap;
import java.util.List;
import java.util.Map;
import java.util.Properties;
import java.util.concurrent.TimeUnit;
import java.util.concurrent.atomic.AtomicInteger;
import java.util.concurrent.locks.LockSupport;

import org.neo4j.function.Supplier;
import org.neo4j.graphdb.DependencyResolver;
import org.neo4j.graphdb.ResourceIterator;
import org.neo4j.graphdb.config.Setting;
import org.neo4j.graphdb.factory.GraphDatabaseSettings;
import org.neo4j.graphdb.index.IndexImplementation;
import org.neo4j.graphdb.index.IndexProviders;
import org.neo4j.helpers.Clock;
import org.neo4j.helpers.Exceptions;
import org.neo4j.helpers.Provider;
import org.neo4j.helpers.collection.Visitor;
import org.neo4j.io.fs.FileSystemAbstraction;
import org.neo4j.io.pagecache.PageCache;
import org.neo4j.kernel.api.KernelAPI;
import org.neo4j.kernel.api.TokenNameLookup;
import org.neo4j.kernel.api.index.SchemaIndexProvider;
import org.neo4j.kernel.api.labelscan.LabelScanStore;
import org.neo4j.kernel.configuration.Config;
import org.neo4j.kernel.guard.Guard;
import org.neo4j.kernel.impl.api.CommitProcessFactory;
import org.neo4j.kernel.impl.api.ConstraintEnforcingEntityOperations;
import org.neo4j.kernel.impl.api.DataIntegrityValidatingStatementOperations;
import org.neo4j.kernel.impl.api.GuardingStatementOperations;
import org.neo4j.kernel.impl.api.Kernel;
import org.neo4j.kernel.impl.api.KernelSchemaStateStore;
import org.neo4j.kernel.impl.api.KernelTransactions;
import org.neo4j.kernel.impl.api.LegacyIndexApplierLookup;
import org.neo4j.kernel.impl.api.LegacyIndexProviderLookup;
import org.neo4j.kernel.impl.api.LegacyPropertyTrackers;
import org.neo4j.kernel.impl.api.LockingStatementOperations;
import org.neo4j.kernel.impl.api.RecoveryLegacyIndexApplierLookup;
import org.neo4j.kernel.impl.api.SchemaStateConcern;
import org.neo4j.kernel.impl.api.SchemaWriteGuard;
import org.neo4j.kernel.impl.api.StateHandlingStatementOperations;
import org.neo4j.kernel.impl.api.StatementOperationParts;
import org.neo4j.kernel.impl.api.TransactionCommitProcess;
import org.neo4j.kernel.impl.api.TransactionHooks;
import org.neo4j.kernel.impl.api.TransactionRepresentationStoreApplier;
import org.neo4j.kernel.impl.api.UpdateableSchemaState;
import org.neo4j.kernel.impl.api.index.IndexUpdateMode;
import org.neo4j.kernel.impl.api.index.IndexUpdatesValidator;
import org.neo4j.kernel.impl.api.index.IndexingService;
import org.neo4j.kernel.impl.api.index.OnlineIndexUpdatesValidator;
import org.neo4j.kernel.impl.api.index.RecoveryIndexingUpdatesValidator;
import org.neo4j.kernel.impl.api.index.SchemaIndexProviderMap;
import org.neo4j.kernel.impl.api.index.sampling.IndexSamplingConfig;
import org.neo4j.kernel.impl.api.scan.LabelScanStoreProvider;
import org.neo4j.kernel.impl.api.state.ConstraintIndexCreator;
import org.neo4j.kernel.impl.api.store.CacheLayer;
import org.neo4j.kernel.impl.api.store.DiskLayer;
import org.neo4j.kernel.impl.api.store.ProcedureCache;
import org.neo4j.kernel.impl.api.store.SchemaCache;
import org.neo4j.kernel.impl.api.store.StoreReadLayer;
import org.neo4j.kernel.impl.cache.BridgingCacheAccess;
import org.neo4j.kernel.impl.constraints.ConstraintSemantics;
import org.neo4j.kernel.impl.core.CacheAccessBackDoor;
import org.neo4j.kernel.impl.core.LabelTokenHolder;
import org.neo4j.kernel.impl.core.NodeManager;
import org.neo4j.kernel.impl.core.PropertyKeyTokenHolder;
import org.neo4j.kernel.impl.core.RelationshipTypeTokenHolder;
import org.neo4j.kernel.impl.core.StartupStatisticsProvider;
import org.neo4j.kernel.impl.factory.GraphDatabaseFacadeFactory;
import org.neo4j.kernel.impl.index.IndexConfigStore;
import org.neo4j.kernel.impl.index.LegacyIndexStore;
import org.neo4j.kernel.impl.locking.LockService;
import org.neo4j.kernel.impl.locking.Locks;
import org.neo4j.kernel.impl.locking.ReentrantLockService;
import org.neo4j.kernel.impl.store.MetaDataStore;
import org.neo4j.kernel.impl.store.NeoStores;
import org.neo4j.kernel.impl.store.SchemaStorage;
import org.neo4j.kernel.impl.store.StoreFactory;
import org.neo4j.kernel.impl.store.StoreId;
import org.neo4j.kernel.impl.store.UnderlyingStorageException;
import org.neo4j.kernel.impl.store.record.SchemaRule;
import org.neo4j.kernel.impl.storemigration.StoreUpgrader;
import org.neo4j.kernel.impl.storemigration.StoreVersionCheck;
import org.neo4j.kernel.impl.storemigration.UpgradableDatabase;
import org.neo4j.kernel.impl.storemigration.legacystore.LegacyStoreVersionCheck;
import org.neo4j.kernel.impl.transaction.TransactionHeaderInformationFactory;
import org.neo4j.kernel.impl.transaction.TransactionMonitor;
import org.neo4j.kernel.impl.transaction.log.BatchingTransactionAppender;
import org.neo4j.kernel.impl.transaction.log.LogFile;
import org.neo4j.kernel.impl.transaction.log.LogFileInformation;
import org.neo4j.kernel.impl.transaction.log.LogFileRecoverer;
import org.neo4j.kernel.impl.transaction.log.LogPosition;
import org.neo4j.kernel.impl.transaction.log.LogVersionedStoreChannel;
import org.neo4j.kernel.impl.transaction.log.LoggingLogFileMonitor;
import org.neo4j.kernel.impl.transaction.log.LogicalTransactionStore;
import org.neo4j.kernel.impl.transaction.log.PhysicalLogFile;
import org.neo4j.kernel.impl.transaction.log.PhysicalLogFileInformation;
import org.neo4j.kernel.impl.transaction.log.PhysicalLogFiles;
import org.neo4j.kernel.impl.transaction.log.PhysicalLogicalTransactionStore;
import org.neo4j.kernel.impl.transaction.log.ReadableLogChannel;
import org.neo4j.kernel.impl.transaction.log.ReadableVersionableLogChannel;
import org.neo4j.kernel.impl.transaction.log.TransactionAppender;
import org.neo4j.kernel.impl.transaction.log.TransactionMetadataCache;
import org.neo4j.kernel.impl.transaction.log.checkpoint.CheckPointScheduler;
import org.neo4j.kernel.impl.transaction.log.checkpoint.CheckPointThreshold;
import org.neo4j.kernel.impl.transaction.log.checkpoint.CheckPointThresholds;
import org.neo4j.kernel.impl.transaction.log.checkpoint.CheckPointer;
import org.neo4j.kernel.impl.transaction.log.checkpoint.CheckPointerImpl;
import org.neo4j.kernel.impl.transaction.log.checkpoint.CountCommittedTransactionThreshold;
import org.neo4j.kernel.impl.transaction.log.checkpoint.TimeCheckPointThreshold;
import org.neo4j.kernel.impl.transaction.log.entry.LogEntry;
import org.neo4j.kernel.impl.transaction.log.entry.LogEntryReader;
import org.neo4j.kernel.impl.transaction.log.entry.LogEntryStart;
import org.neo4j.kernel.impl.transaction.log.entry.LogHeader;
import org.neo4j.kernel.impl.transaction.log.entry.VersionAwareLogEntryReader;
import org.neo4j.kernel.impl.transaction.log.pruning.LogPruneStrategy;
import org.neo4j.kernel.impl.transaction.log.pruning.LogPruning;
import org.neo4j.kernel.impl.transaction.log.pruning.LogPruningImpl;
import org.neo4j.kernel.impl.transaction.log.rotation.LogRotation;
import org.neo4j.kernel.impl.transaction.log.rotation.LogRotationImpl;
import org.neo4j.kernel.impl.transaction.log.rotation.StoreFlusher;
import org.neo4j.kernel.impl.transaction.state.DefaultSchemaIndexProviderMap;
import org.neo4j.kernel.impl.transaction.state.IntegrityValidator;
import org.neo4j.kernel.impl.transaction.state.NeoStoreFileListing;
import org.neo4j.kernel.impl.transaction.state.NeoStoreIndexStoreView;
import org.neo4j.kernel.impl.transaction.state.NeoStoreInjectedTransactionValidator;
import org.neo4j.kernel.impl.transaction.state.NeoStoreTransactionContextFactory;
import org.neo4j.kernel.impl.transaction.state.NeoStoresSupplier;
import org.neo4j.kernel.impl.transaction.state.PropertyLoader;
import org.neo4j.kernel.impl.transaction.state.RecoveryVisitor;
import org.neo4j.kernel.impl.util.Dependencies;
import org.neo4j.kernel.impl.util.IdOrderingQueue;
import org.neo4j.kernel.impl.util.JobScheduler;
import org.neo4j.kernel.impl.util.SynchronizedArrayIdOrderingQueue;
import org.neo4j.kernel.info.DiagnosticsExtractor;
import org.neo4j.kernel.info.DiagnosticsManager;
import org.neo4j.kernel.info.DiagnosticsPhase;
import org.neo4j.kernel.lifecycle.LifeSupport;
import org.neo4j.kernel.lifecycle.Lifecycle;
import org.neo4j.kernel.lifecycle.LifecycleAdapter;
import org.neo4j.kernel.lifecycle.Lifecycles;
import org.neo4j.kernel.monitoring.Monitors;
import org.neo4j.kernel.monitoring.tracing.Tracers;
import org.neo4j.kernel.recovery.DefaultRecoverySPI;
import org.neo4j.kernel.recovery.LatestCheckPointFinder;
import org.neo4j.kernel.recovery.Recovery;
import org.neo4j.logging.Log;
import org.neo4j.logging.LogProvider;
import org.neo4j.logging.Logger;
import org.neo4j.unsafe.batchinsert.LabelScanWriter;

import static org.neo4j.helpers.collection.Iterables.toList;
import static org.neo4j.kernel.impl.transaction.log.pruning.LogPruneStrategyFactory.fromConfigValue;

public class NeoStoreDataSource implements NeoStoresSupplier, Lifecycle, IndexProviders
{
    private interface NeoStoreModule
    {
        NeoStores neoStores();

        MetaDataStore metaDataStore(); // Used for Dependency resolution
    }

    private interface CacheModule
    {
        UpdateableSchemaState updateableSchemaState();

        CacheAccessBackDoor cacheAccess();

        SchemaCache schemaCache();

        ProcedureCache procedureCache();
    }

    private interface IndexingModule
    {
        IndexingService indexingService();

        IndexUpdatesValidator indexUpdatesValidator();

        LabelScanStore labelScanStore();

        IntegrityValidator integrityValidator();

        SchemaIndexProviderMap schemaIndexProviderMap();
    }

    private interface StoreLayerModule
    {
        StoreReadLayer storeLayer();
    }

    private interface TransactionLogModule
    {
        TransactionRepresentationStoreApplier storeApplier();

        LogicalTransactionStore logicalTransactionStore();

        PhysicalLogFiles logFiles();

        LogFileInformation logFileInformation();

        LogFile logFile();

        StoreFlusher storeFlusher();

        LogRotation logRotation();

        CheckPointer checkPointing();

        TransactionAppender transactionAppender();

        IdOrderingQueue legacyIndexTransactionOrderingQueue();
    }

    private interface KernelModule
    {
        TransactionCommitProcess transactionCommitProcess();

        KernelTransactions kernelTransactions();

        KernelAPI kernelAPI();

        NeoStoreFileListing fileListing();
    }

    enum Diagnostics implements DiagnosticsExtractor<NeoStoreDataSource>
    {
        NEO_STORE_VERSIONS( "Store versions:" )
                {
                    @Override
                    void dump( NeoStoreDataSource source, Logger logger )
                    {
                        source.neoStoreModule.neoStores().logVersions( logger );
                    }
                },
        NEO_STORE_ID_USAGE( "Id usage:" )
                {
                    @Override
                    void dump( NeoStoreDataSource source, Logger logger )
                    {
                        source.neoStoreModule.neoStores().logIdUsage( logger );
                    }
                },
        NEO_STORE_RECORDS( "Neostore records:" )
                {
                    @Override
                    void dump( NeoStoreDataSource source, Logger log )
                    {
                        source.neoStoreModule.neoStores().getMetaDataStore().logRecords( log );
                    }
                },
        TRANSACTION_RANGE( "Transaction log:" )
                {
                    @Override
                    void dump( NeoStoreDataSource source, Logger log )
                    {
                        PhysicalLogFiles logFiles =
                                source.getDependencyResolver().resolveDependency( PhysicalLogFiles.class );
                        try
                        {
                            for ( long logVersion = logFiles.getLowestLogVersion();
                                    logFiles.versionExists( logVersion ); logVersion++ )
                            {
                                if ( logFiles.hasAnyTransaction( logVersion ) )
                                {
                                    LogHeader header = logFiles.extractHeader( logVersion );
                                    long firstTransactionIdInThisLog = header.lastCommittedTxId + 1;
                                    log.log( "Oldest transaction " + firstTransactionIdInThisLog +
                                            " found in log with version " + logVersion );
                                    return;
                                }
                            }
                            log.log( "No transactions found in any log" );
                        }
                        catch ( IOException e )
                        {   // It's fine, we just tried to be nice and log this. Failing is OK
                            log.log( "Error trying to figure out oldest transaction in log" );
                        }
                    }
                };

        private final String message;

        Diagnostics( String message )
        {
            this.message = message;
        }

        @Override
        public void dumpDiagnostics( final NeoStoreDataSource source, DiagnosticsPhase phase, Logger logger )
        {
            if ( applicable( phase ) )
            {
                logger.log( message );
                dump( source, logger );
            }
        }

        boolean applicable( DiagnosticsPhase phase )
        {
            return phase.isInitialization() || phase.isExplicitlyRequested();
        }

        abstract void dump( NeoStoreDataSource source, Logger logger );
    }

    public static final String DEFAULT_DATA_SOURCE_NAME = "nioneodb";
    private final Monitors monitors;
    private final Tracers tracers;

    private final Log msgLog;
    private final LogProvider logProvider;
    private final DependencyResolver dependencyResolver;
    private final TokenNameLookup tokenNameLookup;
    private final PropertyKeyTokenHolder propertyKeyTokenHolder;
    private final LabelTokenHolder labelTokens;
    private final RelationshipTypeTokenHolder relationshipTypeTokens;
    private final Locks locks;
    private final SchemaWriteGuard schemaWriteGuard;
    private final TransactionEventHandlers transactionEventHandlers;
    private final StoreFactory storeFactory;
    private final JobScheduler scheduler;
    private final Config config;
    private final LockService lockService;
    private final IndexingService.Monitor indexingServiceMonitor;
    private final FileSystemAbstraction fs;
    private final StoreUpgrader storeMigrationProcess;
    private final TransactionMonitor transactionMonitor;
    private final KernelHealth kernelHealth;
    private final PhysicalLogFile.Monitor physicalLogMonitor;
    private final TransactionHeaderInformationFactory transactionHeaderInformationFactory;
    private final StartupStatisticsProvider startupStatistics;
    private final NodeManager nodeManager;
    private final CommitProcessFactory commitProcessFactory;
    private final PageCache pageCache;
    private final AtomicInteger recoveredCount = new AtomicInteger();
    private final Guard guard;
    private final Map<String,IndexImplementation> indexProviders = new HashMap<>();
    private final LegacyIndexProviderLookup legacyIndexProviderLookup;
    private final IndexConfigStore indexConfigStore;
    private final ConstraintSemantics constraintSemantics;

    private Dependencies dependencies;
    private LifeSupport life;
    private SchemaIndexProvider indexProvider;
    private File storeDir;
    private boolean readOnly;

    private NeoStoreModule neoStoreModule;
    private CacheModule cacheModule;
    private IndexingModule indexingModule;
    private StoreLayerModule storeLayerModule;
    private TransactionLogModule transactionLogModule;
    private KernelModule kernelModule;

    /**
     * Creates a <CODE>NeoStoreXaDataSource</CODE> using configuration from
     * <CODE>params</CODE>. First the map is checked for the parameter
     * <CODE>config</CODE>.
     * If that parameter exists a config file with that value is loaded (via
     * {@link Properties#load}). Any parameter that exist in the config file
     * and in the map passed into this constructor will take the value from the
     * map.
     * <p>
     * If <CODE>config</CODE> parameter is set but file doesn't exist an
     * <CODE>IOException</CODE> is thrown. If any problem is found with that
     * configuration file or Neo4j store can't be loaded an <CODE>IOException is
     * thrown</CODE>.
     * <p>
     * Note that the tremendous number of dependencies for this class, clearly, is an architecture smell. It is part
     * of the ongoing work on introducing the Kernel API, where components that were previously spread throughout the
     * core API are now slowly accumulating in the Kernel implementation. Over time, these components should be
     * refactored into bigger components that wrap the very granular things we depend on here.
     */
    public NeoStoreDataSource( File storeDir, Config config, StoreFactory sf, LogProvider logProvider,
            JobScheduler scheduler, TokenNameLookup tokenNameLookup, DependencyResolver dependencyResolver,
            PropertyKeyTokenHolder propertyKeyTokens, LabelTokenHolder labelTokens,
            RelationshipTypeTokenHolder relationshipTypeTokens, Locks lockManager,
            SchemaWriteGuard schemaWriteGuard, TransactionEventHandlers transactionEventHandlers,
            IndexingService.Monitor indexingServiceMonitor, FileSystemAbstraction fs,
            StoreUpgrader storeMigrationProcess, TransactionMonitor transactionMonitor,
            KernelHealth kernelHealth, PhysicalLogFile.Monitor physicalLogMonitor,
            TransactionHeaderInformationFactory transactionHeaderInformationFactory,
            StartupStatisticsProvider startupStatistics,
            NodeManager nodeManager, Guard guard,
            IndexConfigStore indexConfigStore, CommitProcessFactory commitProcessFactory,
            PageCache pageCache,
            ConstraintSemantics constraintSemantics,
            Monitors monitors,
            Tracers tracers )
    {
        this.storeDir = storeDir;
        this.config = config;
        this.tokenNameLookup = tokenNameLookup;
        this.dependencyResolver = dependencyResolver;
        this.scheduler = scheduler;
        this.logProvider = logProvider;
        this.propertyKeyTokenHolder = propertyKeyTokens;
        this.labelTokens = labelTokens;
        this.relationshipTypeTokens = relationshipTypeTokens;
        this.locks = lockManager;
        this.schemaWriteGuard = schemaWriteGuard;
        this.transactionEventHandlers = transactionEventHandlers;
        this.indexingServiceMonitor = indexingServiceMonitor;
        this.fs = fs;
        this.storeMigrationProcess = storeMigrationProcess;
        this.transactionMonitor = transactionMonitor;
        this.kernelHealth = kernelHealth;
        this.physicalLogMonitor = physicalLogMonitor;
        this.transactionHeaderInformationFactory = transactionHeaderInformationFactory;
        this.startupStatistics = startupStatistics;
        this.nodeManager = nodeManager;
        this.guard = guard;
        this.indexConfigStore = indexConfigStore;
        this.constraintSemantics = constraintSemantics;
        this.monitors = monitors;
        this.tracers = tracers;

        readOnly = config.get( Configuration.read_only );
        msgLog = logProvider.getLog( getClass() );
        this.storeFactory = sf;
        this.lockService = new ReentrantLockService();
        this.legacyIndexProviderLookup = new LegacyIndexProviderLookup()
        {
            @Override
            public IndexImplementation apply( String name )
            {
                assert name != null : "Null provider name supplied";
                IndexImplementation provider = indexProviders.get( name );
                if ( provider == null )
                {
                    throw new IllegalArgumentException( "No index provider '" + name +
                                                        "' found. Maybe the intended provider (or one more of its " +
                                                        "dependencies) " +
                                                        "aren't on the classpath or it failed to load." );
                }
                return provider;
            }

            @Override
            public Iterable<IndexImplementation> all()
            {
                return indexProviders.values();
            }
        };

        this.commitProcessFactory = commitProcessFactory;
        this.pageCache = pageCache;
    }

    @Override
    public void init()
    { // We do our own internal life management:
        // start() does life.init() and life.start(),
        // stop() does life.stop() and life.shutdown().
    }

    @Override
    public void start() throws IOException
    {
        dependencies = new Dependencies();
        life = new LifeSupport();

        indexProvider = dependencyResolver.resolveDependency( SchemaIndexProvider.class,
                SchemaIndexProvider.HIGHEST_PRIORITIZED_OR_NONE );

        dependencies.satisfyDependency( lockService );

        // Monitor listeners
        LoggingLogFileMonitor loggingLogMonitor = new LoggingLogFileMonitor( msgLog );
        monitors.addMonitorListener( loggingLogMonitor );
        monitors.addMonitorListener( new RecoveryVisitor.Monitor()
        {
            @Override
            public void transactionRecovered( long txId )
            {
                recoveredCount.incrementAndGet();
            }
        } );

        life.add( new Lifecycle.Delegate( Lifecycles.multiple( indexProviders.values() ) ) );

        // Upgrade the store before we begin
        upgradeStore( storeDir, storeMigrationProcess, indexProvider );

        // Build all modules and their services
        try
        {
            LegacyIndexApplierLookup legacyIndexApplierLookup =
                    dependencies.satisfyDependency( new LegacyIndexApplierLookup.Direct( legacyIndexProviderLookup ) );

            final NeoStoreModule neoStoreModule =
                    buildNeoStore( storeFactory, labelTokens, relationshipTypeTokens, propertyKeyTokenHolder );
            // TODO The only reason this is here is because of the provider-stuff for DiskLayer. Remove when possible:
            this.neoStoreModule = neoStoreModule;

            CacheModule cacheModule = buildCaches(
                    labelTokens, relationshipTypeTokens, propertyKeyTokenHolder );

            IndexingModule indexingModule = buildIndexing( config, scheduler, indexProvider, lockService,
                    tokenNameLookup, logProvider, indexingServiceMonitor,
                    neoStoreModule.neoStores(), cacheModule.updateableSchemaState() );

            StoreLayerModule storeLayerModule = buildStoreLayer( neoStoreModule.neoStores(),
                    propertyKeyTokenHolder, labelTokens, relationshipTypeTokens,
                    indexingModule.indexingService(), cacheModule.schemaCache(), cacheModule.procedureCache() );

            TransactionLogModule transactionLogModule =
                    buildTransactionLogs( storeDir, config, logProvider, scheduler, indexingModule.labelScanStore(),
                            fs, neoStoreModule.neoStores(), cacheModule.cacheAccess(), indexingModule.indexingService(),
                            indexProviders.values(), legacyIndexApplierLookup );

            buildRecovery( fs, cacheModule.cacheAccess(), indexingModule.indexingService(),
                    indexingModule.labelScanStore(), neoStoreModule.neoStores(),
                    monitors.newMonitor( RecoveryVisitor.Monitor.class ), monitors.newMonitor( Recovery.Monitor.class ),
                    transactionLogModule.logFiles(), transactionLogModule.storeFlusher(), startupStatistics,
                    legacyIndexApplierLookup );

            KernelModule kernelModule = buildKernel( indexingModule.integrityValidator(),
                    transactionLogModule.transactionAppender(), neoStoreModule.neoStores(),
                    transactionLogModule.storeApplier(), indexingModule.indexingService(),
                    indexingModule.indexUpdatesValidator(),
                    storeLayerModule.storeLayer(),
                    cacheModule.updateableSchemaState(), indexingModule.labelScanStore(),
                    indexingModule.schemaIndexProviderMap(), cacheModule.procedureCache() );


            // Do these assignments last so that we can ensure no cyclical dependencies exist
            this.cacheModule = cacheModule;
            this.indexingModule = indexingModule;
            this.storeLayerModule = storeLayerModule;
            this.transactionLogModule = transactionLogModule;
            this.kernelModule = kernelModule;

            dependencies.satisfyDependency( this );
            satisfyDependencies( neoStoreModule, cacheModule, indexingModule, storeLayerModule, transactionLogModule,
                    kernelModule );
        }
        catch ( Throwable e )
        {
            // Something unexpected happened during startup
            msgLog.warn( "Exception occurred while setting up store modules. Attempting to close things down.",
                    e, true );
            try
            { // Close the neostore, so that locks are released properly
                neoStoreModule.neoStores().close();
            }
            catch ( Exception closeException )
            {
                msgLog.error( "Couldn't close neostore after startup failure" );
            }
            throw Exceptions.launderedException( e );
        }

        try
        {
            life.start();
        }
        catch ( Throwable e )
        {
            // Something unexpected happened during startup
            msgLog.warn( "Exception occurred while starting the datasource. Attempting to close things down.",
                    e, true );
            try
            { // Close the neostore, so that locks are released properly
                neoStoreModule.neoStores().close();
            }
            catch ( Exception closeException )
            {
                msgLog.error( "Couldn't close neostore after startup failure" );
            }
            throw Exceptions.launderedException( e );
        }
        /*
         * At this point recovery has completed and the datasource is ready for use. Whatever panic might have
         * happened before has been healed. So we can safely set the kernel health to ok.
         * This right now has any real effect only in the case of internal restarts (for example, after a store copy
         * in the case of HA). Standalone instances will have to be restarted by the user, as is proper for all
         * kernel panics.
         */
        kernelHealth.healed();
    }

    // Startup sequence
    // By doing this sequence of method calls we can ensure that no dependency cycles exist, and get a clearer view
    // of the dependency tree, starting at the bottom
    private void upgradeStore( File storeDir, StoreUpgrader storeMigrationProcess, SchemaIndexProvider indexProvider )
    {
        UpgradableDatabase upgradableDatabase =
                new UpgradableDatabase( new StoreVersionCheck( pageCache ), new LegacyStoreVersionCheck( fs ) );
        storeMigrationProcess
                .addParticipant( indexProvider.storeMigrationParticipant( fs, pageCache ) );
        storeMigrationProcess.migrateIfNeeded( storeDir, upgradableDatabase, indexProvider );
    }

    private NeoStoreModule buildNeoStore( final StoreFactory storeFactory, final LabelTokenHolder
            labelTokens, final RelationshipTypeTokenHolder relationshipTypeTokens,
            final PropertyKeyTokenHolder propertyKeyTokenHolder )
    {
        final NeoStores neoStores = storeFactory.openNeoStores( true );

        life.add( new LifecycleAdapter()
        {
            @Override
            public void start() throws IOException
            {
                // TODO: we should not need it anymore in case if we track ids during recovery,
                // needs to be cleaned up in latest version
                if ( startupStatistics.numberOfRecoveredTransactions() > 0 )
                {
                    neoStores.rebuildIdGenerators();
                }
                neoStoreModule.neoStores().makeStoreOk();

                propertyKeyTokenHolder.setInitialTokens(
                        neoStoreModule.neoStores().getPropertyKeyTokenStore().getTokens( Integer.MAX_VALUE ) );
                relationshipTypeTokens.setInitialTokens(
                        neoStoreModule.neoStores().getRelationshipTypeTokenStore().getTokens( Integer.MAX_VALUE ) );
                labelTokens.setInitialTokens( neoStoreModule.neoStores().getLabelTokenStore().getTokens( Integer
                        .MAX_VALUE ) );

                neoStores.rebuildCountStoreIfNeeded(); // TODO: move this to lifecycle
            }
        } );

        return new NeoStoreModule()
        {
            @Override
            public NeoStores neoStores()
            {
                return neoStores;
            }

            @Override
            public MetaDataStore metaDataStore()
            {
                return neoStores.getMetaDataStore();
            }
        };
    }

    private CacheModule buildCaches( LabelTokenHolder labelTokens, RelationshipTypeTokenHolder relationshipTypeTokens,
            PropertyKeyTokenHolder propertyKeyTokenHolder )
    {
        final UpdateableSchemaState updateableSchemaState = new KernelSchemaStateStore( logProvider );

        final SchemaCache schemaCache = new SchemaCache( constraintSemantics, Collections.<SchemaRule>emptyList() );

        final CacheAccessBackDoor cacheAccess = new BridgingCacheAccess( schemaCache, updateableSchemaState,
                propertyKeyTokenHolder, relationshipTypeTokens, labelTokens );

        final ProcedureCache procedureCache = new ProcedureCache();

        life.add( new LifecycleAdapter()
        {
            @Override
            public void start() throws Throwable
            {
                loadSchemaCache();
            }

            @Override
            public void stop() throws Throwable
            {
            }
        } );

        return new CacheModule()
        {
            @Override
            public SchemaCache schemaCache()
            {
                return schemaCache;
            }

            @Override
            public ProcedureCache procedureCache()
            {
                return procedureCache;
            }

            @Override
            public UpdateableSchemaState updateableSchemaState()
            {
                return updateableSchemaState;
            }

            @Override
            public CacheAccessBackDoor cacheAccess()
            {
                return cacheAccess;
            }
        };
    }

    private IndexingModule buildIndexing( Config config, JobScheduler scheduler, SchemaIndexProvider indexProvider,
            LockService lockService, TokenNameLookup tokenNameLookup,
            LogProvider logProvider, IndexingService.Monitor indexingServiceMonitor,
            NeoStores neoStores, UpdateableSchemaState updateableSchemaState )
    {
        final DefaultSchemaIndexProviderMap providerMap = new DefaultSchemaIndexProviderMap( indexProvider );

        final IndexingService indexingService = IndexingService.create(
                new IndexSamplingConfig( config ), scheduler, providerMap,
                new NeoStoreIndexStoreView( lockService, neoStores ), tokenNameLookup, updateableSchemaState,
                toList( new SchemaStorage( neoStores.getSchemaStore() ).allIndexRules() ), logProvider,
                indexingServiceMonitor );
        final IntegrityValidator integrityValidator = new IntegrityValidator( neoStores, indexingService );

        final IndexUpdatesValidator indexUpdatesValidator = dependencies.satisfyDependency(
                new OnlineIndexUpdatesValidator( neoStores, kernelHealth, new PropertyLoader( neoStores ),
                        indexingService, IndexUpdateMode.ONLINE ) );

        // TODO Move to constructor
        final LabelScanStore labelScanStore = dependencyResolver.resolveDependency( LabelScanStoreProvider.class,
                LabelScanStoreProvider.HIGHEST_PRIORITIZED ).getLabelScanStore();

        life.add( indexingService );
        life.add( labelScanStore );

        return new IndexingModule()
        {
            @Override
            public IndexingService indexingService()
            {
                return indexingService;
            }

            @Override
            public IndexUpdatesValidator indexUpdatesValidator()
            {
                return indexUpdatesValidator;
            }

            @Override
            public LabelScanStore labelScanStore()
            {
                return labelScanStore;
            }

            @Override
            public IntegrityValidator integrityValidator()
            {
                return integrityValidator;
            }

            @Override
            public SchemaIndexProviderMap schemaIndexProviderMap()
            {
                return providerMap;
            }
        };
    }

    private StoreLayerModule buildStoreLayer( NeoStores neoStores,
            PropertyKeyTokenHolder propertyKeyTokenHolder, LabelTokenHolder labelTokens,
            RelationshipTypeTokenHolder relationshipTypeTokens,
            IndexingService indexingService,
            SchemaCache schemaCache,
            ProcedureCache procedureCache )
    {
        SchemaStorage schemaStorage = new SchemaStorage( neoStores.getSchemaStore() );
        DiskLayer diskLayer = new DiskLayer( propertyKeyTokenHolder, labelTokens, relationshipTypeTokens, schemaStorage,
                neoStores, indexingService );
        final StoreReadLayer storeLayer = new CacheLayer( diskLayer, schemaCache, procedureCache );

        return new StoreLayerModule()
        {
            @Override
            public StoreReadLayer storeLayer()
            {
                return storeLayer;
            }
        };
    }

    private TransactionLogModule buildTransactionLogs( File storeDir, Config config, LogProvider logProvider,
            JobScheduler scheduler,
            LabelScanStore labelScanStore,
            FileSystemAbstraction fileSystemAbstraction,
            NeoStores neoStores, CacheAccessBackDoor cacheAccess,
            IndexingService indexingService,
            Iterable<IndexImplementation> indexProviders,
            LegacyIndexApplierLookup legacyIndexApplierLookup )
    {
        TransactionMetadataCache transactionMetadataCache = new TransactionMetadataCache( 1000, 100_000 );
        final PhysicalLogFiles logFiles = new PhysicalLogFiles( storeDir, PhysicalLogFile.DEFAULT_NAME,
                fileSystemAbstraction );

        final IdOrderingQueue legacyIndexTransactionOrdering = new SynchronizedArrayIdOrderingQueue( 20 );
        final TransactionRepresentationStoreApplier storeApplier = dependencies.satisfyDependency(
                new TransactionRepresentationStoreApplier( indexingService, alwaysCreateNewWriter( labelScanStore ),
                        neoStores, cacheAccess, lockService, legacyIndexApplierLookup, indexConfigStore, kernelHealth,
                        legacyIndexTransactionOrdering ) );

        MetaDataStore metaDataStore = neoStores.getMetaDataStore();
        final PhysicalLogFile logFile = new PhysicalLogFile( fileSystemAbstraction, logFiles,
                config.get( GraphDatabaseSettings.logical_log_rotation_threshold ), metaDataStore,
                metaDataStore, physicalLogMonitor, transactionMetadataCache );

        final PhysicalLogFileInformation.LogVersionToTimestamp
                logInformation = new PhysicalLogFileInformation.LogVersionToTimestamp()
        {
            @Override
            public long getTimestampForVersion( long version ) throws IOException
            {
                LogPosition position = LogPosition.start( version );
                try ( ReadableVersionableLogChannel channel = logFile.getReader( position ) )
                {
                    final LogEntryReader<ReadableVersionableLogChannel> reader = new VersionAwareLogEntryReader<>();
                    LogEntry entry;
                    while ( (entry = reader.readLogEntry( channel )) != null )
                    {
                        if ( entry instanceof LogEntryStart )
                        {
                            return entry.<LogEntryStart>as().getTimeWritten();
                        }
                    }
                }
                return -1;
            }
        };
        final LogFileInformation logFileInformation =
                new PhysicalLogFileInformation( logFiles, transactionMetadataCache, metaDataStore, logInformation );

        String pruningConf = config.get(
                config.get( GraphDatabaseFacadeFactory.Configuration.ephemeral )
                ? GraphDatabaseFacadeFactory.Configuration.ephemeral_keep_logical_logs
                : GraphDatabaseSettings.keep_logical_logs );

        LogPruneStrategy logPruneStrategy = fromConfigValue( fs, logFileInformation, logFiles, pruningConf );

        final LogPruning logPruning = new LogPruningImpl( logPruneStrategy, logProvider );

        final StoreFlusher storeFlusher = new StoreFlusher(
                neoStores, indexingService, labelScanStore, indexProviders );

        final LogRotation logRotation = new LogRotationImpl( monitors.newMonitor( LogRotation.Monitor.class ),
                logFile, kernelHealth, logProvider );

        final TransactionAppender appender = new BatchingTransactionAppender(
                logFile, logRotation, transactionMetadataCache, metaDataStore, legacyIndexTransactionOrdering,
                kernelHealth );
        final LogicalTransactionStore logicalTransactionStore =
                new PhysicalLogicalTransactionStore( logFile, transactionMetadataCache );

        int txThreshold = config.get( GraphDatabaseSettings.check_point_interval_tx );
        final CountCommittedTransactionThreshold countCommittedTransactionThreshold =
                new CountCommittedTransactionThreshold( txThreshold );

        long timeMillisThreshold = config.get( GraphDatabaseSettings.check_point_interval_time );
        TimeCheckPointThreshold timeCheckPointThreshold = new TimeCheckPointThreshold( timeMillisThreshold, Clock.SYSTEM_CLOCK );

        CheckPointThreshold threshold =
                CheckPointThresholds.or( countCommittedTransactionThreshold, timeCheckPointThreshold );

        final CheckPointerImpl checkPointer = new CheckPointerImpl(
                metaDataStore, threshold, storeFlusher, logPruning, appender, kernelHealth, logProvider,
                tracers.checkPointTracer );

        long recurringPeriod = Math.min( timeMillisThreshold, TimeUnit.SECONDS.toMillis( 10 ) );
        CheckPointScheduler checkPointScheduler = new CheckPointScheduler( checkPointer, scheduler, recurringPeriod );

        life.add( logFile );
        life.add( appender );
        life.add( checkPointer );
        life.add( checkPointScheduler );

        return new TransactionLogModule()
        {
            @Override
            public TransactionRepresentationStoreApplier storeApplier()
            {
                return storeApplier;
            }

            @Override
            public LogicalTransactionStore logicalTransactionStore()
            {
                return logicalTransactionStore;
            }

            @Override
            public LogFileInformation logFileInformation()
            {
                return logFileInformation;
            }

            @Override
            public PhysicalLogFiles logFiles()
            {
                return logFiles;
            }

            @Override
            public LogFile logFile()
            {
                return logFile;
            }

            @Override
            public StoreFlusher storeFlusher()
            {
                return storeFlusher;
            }

            @Override
            public LogRotation logRotation()
            {
                return logRotation;
            }

            @Override
            public CheckPointer checkPointing()
            {
                return checkPointer;
            }

            @Override
            public TransactionAppender transactionAppender()
            {
                return appender;
            }

            @Override
            public IdOrderingQueue legacyIndexTransactionOrderingQueue()
            {
                return legacyIndexTransactionOrdering;
            }
        };
    }

    private Provider<LabelScanWriter> alwaysCreateNewWriter( final LabelScanStore labelScanStore )
    {
        return new Provider<LabelScanWriter>()
        {
            @Override
            public LabelScanWriter instance()
            {
                return labelScanStore.newWriter();
            }
        };
    }

    private void buildRecovery( final FileSystemAbstraction fileSystemAbstraction, CacheAccessBackDoor cacheAccess,
            IndexingService indexingService, LabelScanStore labelScanStore,
            final NeoStores neoStores, RecoveryVisitor.Monitor recoveryVisitorMonitor, Recovery.Monitor recoveryMonitor,
            final PhysicalLogFiles logFiles, final StoreFlusher storeFlusher,
            final StartupStatisticsProvider startupStatistics,
            LegacyIndexApplierLookup legacyIndexApplierLookup )
    {
        MetaDataStore metaDataStore = neoStores.getMetaDataStore();
        final RecoveryLabelScanWriterProvider labelScanWriters =
                new RecoveryLabelScanWriterProvider( labelScanStore, 1000 );
        final RecoveryLegacyIndexApplierLookup recoveryLegacyIndexApplierLookup = new RecoveryLegacyIndexApplierLookup(
                legacyIndexApplierLookup, 1000 );
        final RecoveryIndexingUpdatesValidator indexUpdatesValidator = new RecoveryIndexingUpdatesValidator( indexingService );
        final TransactionRepresentationStoreApplier storeRecoverer =
                new TransactionRepresentationStoreApplier( indexingService, labelScanWriters, neoStores, cacheAccess,
                        lockService, legacyIndexApplierLookup, indexConfigStore, kernelHealth, IdOrderingQueue.BYPASS );

        RecoveryVisitor recoveryVisitor =
                new RecoveryVisitor( metaDataStore, storeRecoverer, indexUpdatesValidator, recoveryVisitorMonitor );

        LogEntryReader<ReadableLogChannel> logEntryReader = new VersionAwareLogEntryReader<>();
        final Visitor<LogVersionedStoreChannel,IOException> logFileRecoverer =
                new LogFileRecoverer( logEntryReader, recoveryVisitor );

<<<<<<< HEAD
        final LatestCheckPointFinder checkPointFinder =
                new LatestCheckPointFinder( logFiles, fileSystemAbstraction, logEntryReader );
        Recovery.SPI spi = new DefaultRecoverySPI( labelScanWriters, recoveryLegacyIndexApplierLookup,
                storeFlusher, logFileRecoverer, logFiles, fileSystemAbstraction, metaDataStore, checkPointFinder,
                indexUpdatesValidator );
        Recovery recovery = new Recovery( spi, recoveryMonitor );
=======
        Recovery recovery = new Recovery( new Recovery.SPI()
        {
            @Override
            public void forceEverything()
            {
                try
                {
                    labelScanWriters.close();
                    recoveryLegacyIndexApplierLookup.close();
                    indexUpdatesValidator.close();
                }
                catch ( IOException e )
                {
                    throw new UnderlyingStorageException( e );
                }
                logRotationControl.forceEverything();
            }

            @Override
            public long getCurrentLogVersion()
            {
                return neoStore.getCurrentLogVersion();
            }

            @Override
            public Visitor<LogVersionedStoreChannel,IOException> getRecoverer()
            {
                return logFileRecoverer;
            }

            @Override
            public PhysicalLogVersionedStoreChannel getLogFile( long recoveryVersion )
                    throws IOException
            {
                return PhysicalLogFile.openForVersion( logFiles, fileSystemAbstraction,
                        recoveryVersion );
            }

            @Override
            public void recoveryRequired()
            {
                // This method will be called before recovery actually starts and so will ensure that
                // each store is aware that recovery will be performed. At this point all the stores have
                // already started btw.
                // Go and read more at {@link CommonAbstractStore#recoveryRequired()}
                neoStore.deleteIdGenerators();
            }
        }, recoveryMonitor );
>>>>>>> 7e5635cc

        life.add( recovery );

        life.add( new LifecycleAdapter()
        {
            @Override
            public void init() throws Throwable
            {
                startupStatistics.setNumberOfRecoveredTransactions( recoveredCount.get() );
                recoveredCount.set( 0 );
            }
        } );
    }

    private KernelModule buildKernel( IntegrityValidator integrityValidator, TransactionAppender appender,
            NeoStores neoStores, TransactionRepresentationStoreApplier storeApplier, IndexingService indexingService,
            IndexUpdatesValidator indexUpdatesValidator, StoreReadLayer storeLayer,
            UpdateableSchemaState updateableSchemaState, LabelScanStore labelScanStore,
            SchemaIndexProviderMap schemaIndexProviderMap, ProcedureCache procedureCache )
    {
        final TransactionCommitProcess transactionCommitProcess =
                commitProcessFactory.create( appender, kernelHealth, neoStores, storeApplier,
                        new NeoStoreInjectedTransactionValidator( integrityValidator ), indexUpdatesValidator,
                        config );

        /*
         * This is used by legacy indexes and constraint indexes whenever a transaction is to be spawned
         * from within an existing transaction. It smells, and we should look over alternatives when time permits.
         */
        Supplier<KernelAPI> kernelProvider = new Supplier<KernelAPI>()
        {
            @Override
            public KernelAPI get()
            {
                return kernelModule.kernelAPI();
            }
        };

        ConstraintIndexCreator constraintIndexCreator =
                new ConstraintIndexCreator( kernelProvider, indexingService );

        LegacyIndexStore legacyIndexStore = new LegacyIndexStore( config, indexConfigStore, kernelProvider,
                legacyIndexProviderLookup );

        LegacyPropertyTrackers legacyPropertyTrackers = new LegacyPropertyTrackers( propertyKeyTokenHolder,
                nodeManager.getNodePropertyTrackers(), nodeManager.getRelationshipPropertyTrackers(), nodeManager );
        NeoStoreTransactionContextFactory neoStoreTxContextFactory =
                new NeoStoreTransactionContextFactory( neoStores );

        StatementOperationParts statementOperations = dependencies.satisfyDependency( buildStatementOperations(
                storeLayer, legacyPropertyTrackers, constraintIndexCreator, updateableSchemaState, guard,
                legacyIndexStore ) );

        final TransactionHooks hooks = new TransactionHooks();
        final KernelTransactions kernelTransactions =
                life.add( new KernelTransactions( neoStoreTxContextFactory,
                        neoStores, locks, integrityValidator, constraintIndexCreator, indexingService, labelScanStore,
                        statementOperations, updateableSchemaState, schemaWriteGuard, schemaIndexProviderMap,
                        transactionHeaderInformationFactory, storeLayer, transactionCommitProcess,
                        indexConfigStore, legacyIndexProviderLookup, hooks, constraintSemantics,
                        transactionMonitor, life, procedureCache, tracers ) );

        final Kernel kernel = new Kernel( kernelTransactions, hooks, kernelHealth, transactionMonitor );

        kernel.registerTransactionHook( transactionEventHandlers );

        final NeoStoreFileListing fileListing = new NeoStoreFileListing( storeDir, labelScanStore, indexingService,
                legacyIndexProviderLookup );

        return new KernelModule()
        {
            @Override
            public TransactionCommitProcess transactionCommitProcess()
            {
                return transactionCommitProcess;
            }

            @Override
            public KernelAPI kernelAPI()
            {
                return kernel;
            }

            @Override
            public KernelTransactions kernelTransactions()
            {
                return kernelTransactions;
            }

            @Override
            public NeoStoreFileListing fileListing()
            {
                return fileListing;
            }
        };
    }

    // We do this last to ensure no one is cheating with dependency access
    private void satisfyDependencies( Object... modules )
    {
        for ( Object module : modules )
        {
            for ( Method method : module.getClass().getMethods() )
            {
                if ( !method.getDeclaringClass().equals( Object.class ) )
                {
                    try
                    {
                        dependencies.satisfyDependency( method.invoke( module ) );
                    }
                    catch ( IllegalAccessException | InvocationTargetException e )
                    {
                        throw new RuntimeException( e );
                    }
                }
            }
        }
    }

    // Startup sequence done
    private void loadSchemaCache()
    {
        List<SchemaRule> schemaRules = toList( neoStoreModule.neoStores().getSchemaStore().loadAllSchemaRules() );
        cacheModule.schemaCache().load( schemaRules );
    }

    public NeoStores getNeoStores()
    {
        return neoStoreModule.neoStores();
    }

    public IndexingService getIndexService()
    {
        return indexingModule.indexingService();
    }

    public SchemaIndexProvider getIndexProvider()
    {
        return indexProvider;
    }

    public LabelScanStore getLabelScanStore()
    {
        return indexingModule.labelScanStore();
    }

    @Override
    public synchronized void stop()
    {
        if ( !life.isRunning() )
        {
            return;
        }

        StoreFlusher storeFlusher = transactionLogModule.storeFlusher();
        CheckPointer checkPointer = transactionLogModule.checkPointing();

        // First kindly await all committing transactions to close. Do this without interfering with the
        // log file monitor. Keep in mind that at this point the availability guard is raised and some time spent
        // awaiting active transaction to close, on a more coarse-grained level, so no new transactions
        // should get started. With that said there's actually a race between checking the availability guard
        // in beginTx, incrementing number of open transactions and raising the guard in shutdown, there might
        // be some in flight that will get to commit at some point
        // in the future. Such transactions will fail if they come to commit after our synchronized block below.
        // Here we're zooming in and focusing on getting committed transactions to close.
        awaitAllTransactionsClosed();
        LogFile logFile = transactionLogModule.logFile();
        // In order to prevent various issues with life components that can perform operations with logFile on their
        // stop phase before performing further shutdown/cleanup work and taking a lock on a logfile
        // we stop all other life components to make sure that we are the last and only one (from current life)
        life.stop();
        synchronized ( logFile )
        {
            // Under the guard of the logFile monitor do a second pass of waiting committing transactions
            // to close. This is because there might have been transactions that were in flight and just now
            // want to commit. We will allow committed transactions be properly closed, but no new transactions
            // will be able to start committing at this point.
            awaitAllTransactionsClosed();

            // Force all pending store changes to disk.
            storeFlusher.forceEverything();

            //Write new checkpoint in the log only if the kernel is healthy.
            // We cannot throw here since we need to shutdown without exceptions.
            if ( kernelHealth.isHealthy() )
            {
                try
                {
                    checkPointer.forceCheckPoint();
                }
                catch ( IOException e )
                {
                    throw new UnderlyingStorageException( e );
                }
            }

            // Shut down all services in here, effectively making the database unusable for anyone who tries.
            life.shutdown();

            // Close the NeoStores
            neoStoreModule.neoStores().close();
            msgLog.info( "NeoStores closed" );
        }
        // After we've released the logFile monitor there might be transactions that wants to commit, but had
        // to wait for the logFile monitor until now. When they finally get it and try to commit they will
        // fail since the logFile no longer works.
    }

    private void awaitAllTransactionsClosed()
    {
        while ( !neoStoreModule.neoStores().getMetaDataStore().closedTransactionIdIsOnParWithOpenedTransactionId() )
        {
            LockSupport.parkNanos( 10_000_000 ); // 10 ms
        }
    }

    @Override
    public void shutdown()
    { // We do our own internal life management:
        // start() does life.init() and life.start(),
        // stop() does life.stop() and life.shutdown().
    }

    public StoreId getStoreId()
    {
        return getNeoStores().getMetaDataStore().getStoreId();
    }

    public File getStoreDir()
    {
        return storeDir;
    }

    public long getCreationTime()
    {
        return getNeoStores().getMetaDataStore().getCreationTime();
    }

    public long getRandomIdentifier()
    {
        return getNeoStores().getMetaDataStore().getRandomNumber();
    }

    public long getCurrentLogVersion()
    {
        return getNeoStores().getMetaDataStore().getCurrentLogVersion();
    }

    public boolean isReadOnly()
    {
        return readOnly;
    }

    public KernelAPI getKernel()
    {
        return kernelModule.kernelAPI();
    }

    public ResourceIterator<File> listStoreFiles( boolean includeLogs ) throws IOException
    {
        return kernelModule.fileListing().listStoreFiles( includeLogs );
    }

    public void registerDiagnosticsWith( DiagnosticsManager manager )
    {
        manager.registerAll( Diagnostics.class, this );
    }

    @Override
    public NeoStores get()
    {
        return neoStoreModule.neoStores();
    }

    public StoreReadLayer getStoreLayer()
    {
        return storeLayerModule.storeLayer();
    }

    public DependencyResolver getDependencyResolver()
    {
        return dependencies;
    }

    private StatementOperationParts buildStatementOperations(
            StoreReadLayer storeReadLayer, LegacyPropertyTrackers legacyPropertyTrackers,
            ConstraintIndexCreator constraintIndexCreator, UpdateableSchemaState updateableSchemaState,
            Guard guard, LegacyIndexStore legacyIndexStore )
    {
        // The passed in StoreReadLayer is the bottom most layer: Read-access to committed data.
        // To it we add:
        // + Transaction state handling
        StateHandlingStatementOperations stateHandlingContext = new StateHandlingStatementOperations( storeReadLayer,
                legacyPropertyTrackers, constraintIndexCreator,
                legacyIndexStore );
        StatementOperationParts parts = new StatementOperationParts( stateHandlingContext, stateHandlingContext,
                stateHandlingContext, stateHandlingContext, stateHandlingContext, stateHandlingContext,
                new SchemaStateConcern( updateableSchemaState ), null, stateHandlingContext, stateHandlingContext,
                stateHandlingContext );
        // + Constraints
        ConstraintEnforcingEntityOperations constraintEnforcingEntityOperations =
                new ConstraintEnforcingEntityOperations( constraintSemantics, parts.entityWriteOperations(), parts.entityReadOperations(),
                        parts.schemaWriteOperations(), parts.schemaReadOperations() );
        // + Data integrity
        DataIntegrityValidatingStatementOperations dataIntegrityContext =
                new DataIntegrityValidatingStatementOperations(
                        parts.keyWriteOperations(), parts.schemaReadOperations(), constraintEnforcingEntityOperations );
        parts = parts.override( null, dataIntegrityContext, constraintEnforcingEntityOperations,
                constraintEnforcingEntityOperations, null, dataIntegrityContext, null, null, null, null, null );
        // + Locking
        LockingStatementOperations lockingContext = new LockingStatementOperations( parts.entityReadOperations(),
                parts.entityWriteOperations(), parts.schemaReadOperations(), parts.schemaWriteOperations(),
                parts.schemaStateOperations() );
        parts = parts.override( null, null, null, lockingContext, lockingContext, lockingContext, lockingContext,
                lockingContext, null, null, null );
        // + Guard
        if ( guard != null )
        {
            GuardingStatementOperations guardingOperations = new GuardingStatementOperations(
                    parts.entityWriteOperations(), parts.entityReadOperations(), guard );
            parts = parts.override( null, null, guardingOperations, guardingOperations, null, null, null, null,
                    null, null, null );
        }

        return parts;
    }

    @Override
    public void registerIndexProvider( String name, IndexImplementation index )
    {
        assert !indexProviders.containsKey( name ) : "Index provider '" + name + "' already registered";
        indexProviders.put( name, index );
    }

    @Override
    public boolean unregisterIndexProvider( String name )
    {
        IndexImplementation removed = indexProviders.remove( name );
        return removed != null;
    }

    /**
     * Hook that must be called whenever there is an HA mode switch (eg master/slave switch).
     * This must only be called when the database is otherwise inaccessible.
     */
    public void afterModeSwitch()
    {
        loadSchemaCache();

        // Stop all running transactions and get rid of all pooled transactions, as they will otherwise reference
        // components that have been swapped out during the mode switch.
        kernelModule.kernelTransactions().disposeAll();
    }

    @SuppressWarnings( "deprecation" )
    public static abstract class Configuration
    {
        public static final Setting<String> keep_logical_logs = GraphDatabaseSettings.keep_logical_logs;
        public static final Setting<Boolean> read_only = GraphDatabaseSettings.read_only;
    }
}<|MERGE_RESOLUTION|>--- conflicted
+++ resolved
@@ -994,63 +994,12 @@
         final Visitor<LogVersionedStoreChannel,IOException> logFileRecoverer =
                 new LogFileRecoverer( logEntryReader, recoveryVisitor );
 
-<<<<<<< HEAD
         final LatestCheckPointFinder checkPointFinder =
                 new LatestCheckPointFinder( logFiles, fileSystemAbstraction, logEntryReader );
         Recovery.SPI spi = new DefaultRecoverySPI( labelScanWriters, recoveryLegacyIndexApplierLookup,
-                storeFlusher, logFileRecoverer, logFiles, fileSystemAbstraction, metaDataStore, checkPointFinder,
-                indexUpdatesValidator );
+                storeFlusher, neoStores, logFileRecoverer, logFiles, fileSystemAbstraction, metaDataStore,
+                checkPointFinder, indexUpdatesValidator );
         Recovery recovery = new Recovery( spi, recoveryMonitor );
-=======
-        Recovery recovery = new Recovery( new Recovery.SPI()
-        {
-            @Override
-            public void forceEverything()
-            {
-                try
-                {
-                    labelScanWriters.close();
-                    recoveryLegacyIndexApplierLookup.close();
-                    indexUpdatesValidator.close();
-                }
-                catch ( IOException e )
-                {
-                    throw new UnderlyingStorageException( e );
-                }
-                logRotationControl.forceEverything();
-            }
-
-            @Override
-            public long getCurrentLogVersion()
-            {
-                return neoStore.getCurrentLogVersion();
-            }
-
-            @Override
-            public Visitor<LogVersionedStoreChannel,IOException> getRecoverer()
-            {
-                return logFileRecoverer;
-            }
-
-            @Override
-            public PhysicalLogVersionedStoreChannel getLogFile( long recoveryVersion )
-                    throws IOException
-            {
-                return PhysicalLogFile.openForVersion( logFiles, fileSystemAbstraction,
-                        recoveryVersion );
-            }
-
-            @Override
-            public void recoveryRequired()
-            {
-                // This method will be called before recovery actually starts and so will ensure that
-                // each store is aware that recovery will be performed. At this point all the stores have
-                // already started btw.
-                // Go and read more at {@link CommonAbstractStore#recoveryRequired()}
-                neoStore.deleteIdGenerators();
-            }
-        }, recoveryMonitor );
->>>>>>> 7e5635cc
 
         life.add( recovery );
 
