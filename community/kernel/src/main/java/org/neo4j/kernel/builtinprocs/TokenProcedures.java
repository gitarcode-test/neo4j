--- conflicted
+++ resolved
@@ -48,13 +48,8 @@
 
     @Description( "Create a RelationshipType" )
     @Procedure( name = "db.createRelationshipType", mode = WRITE )
-    public void createRelationshipType( @Name( "newRelationshipType" ) String newRelationshipType )
-<<<<<<< HEAD
-            throws IllegalTokenNameException
+    public void createRelationshipType( @Name( "newRelationshipType" ) String newRelationshipType ) throws IllegalTokenNameException
     {
-=======
-            throws IllegalTokenNameException    {
->>>>>>> a36a81e3
         try ( Statement statement = tx.acquireStatement() )
         {
             statement.tokenWriteOperations().relationshipTypeGetOrCreateForName( newRelationshipType );
