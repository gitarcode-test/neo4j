--- conflicted
+++ resolved
@@ -22,10 +22,7 @@
 import java.util.Iterator;
 
 import org.neo4j.cursor.Cursor;
-<<<<<<< HEAD
-=======
 import org.neo4j.cursor.CursorValue;
->>>>>>> 0ab9dd24
 import org.neo4j.cursor.RawCursor;
 
 public class Cursors
@@ -119,7 +116,6 @@
     {
         return new RawCursor<T,EX>()
         {
-            private int idx = 0;
             private CursorValue<T> current = new CursorValue<>();
             private Iterator<T> itr = iterable.iterator();
 
