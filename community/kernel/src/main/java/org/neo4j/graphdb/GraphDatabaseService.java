--- conflicted
+++ resolved
@@ -88,28 +88,11 @@
     Relationship getRelationshipById( long id );
 
     /**
-<<<<<<< HEAD
-=======
-     * Returns the reference node, which is a "starting point" in the node
-     * space. Usually, a client attaches relationships to this node that leads
-     * into various parts of the node space.
-     *
-     * @return the reference node
-     * @throws NotFoundException if unable to get the reference node
-     * @deprecated The reference node concept is obsolete - indexes are the
-     *             canonical way of getting hold of entry points in the graph.
-     */
-    @Deprecated
-    public Node getReferenceNode();
-
-    /**
->>>>>>> 25cea677
      * Returns all nodes in the graph.
      *
      * @return all nodes in the graph.
      * @deprecated this operation can be found in {@link GlobalGraphOperations} instead.
      */
-<<<<<<< HEAD
     @Deprecated
     Iterable<Node> getAllNodes();
 
@@ -138,10 +121,6 @@
      */
     ResourceIterable<Node> findNodesByLabelAndProperty( Label label, String key, Object value );
     
-=======
-    public Iterable<Node> getAllNodes();
-
->>>>>>> 25cea677
     /**
      * Returns all relationship types currently in the underlying store.
      * Relationship types are added to the underlying store the first time they
@@ -164,7 +143,7 @@
      * you can provide a timeout to wait for it to become so. If the database has been shutdown this immediately
      * returns false.
      */
-    public boolean isAvailable( long timeout );
+    boolean isAvailable( long timeout );
 
     /**
      * Shuts down Neo4j. After this method has been invoked, it's invalid to
@@ -174,7 +153,6 @@
     void shutdown();
 
     /**
-<<<<<<< HEAD
      * Starts a new {@link Transaction transaction} and associates it with the current thread.
      * <p>
      * <em>All database operations must be wrapped in a transaction.</em>
@@ -189,14 +167,6 @@
      */
     Transaction beginTx();
     
-=======
-     * Starts a new transaction and associates it with the current thread.
-     *
-     * @return a new transaction instance
-     */
-    public Transaction beginTx();
-
->>>>>>> 25cea677
     /**
      * Registers {@code handler} as a handler for transaction events which
      * are generated from different places in the lifecycle of each
@@ -211,14 +181,8 @@
      *                in transaction lifecycles.
      * @return the handler passed in as the argument.
      */
-<<<<<<< HEAD
     <T> TransactionEventHandler<T> registerTransactionEventHandler( TransactionEventHandler<T> handler );
     
-=======
-    public <T> TransactionEventHandler<T> registerTransactionEventHandler(
-            TransactionEventHandler<T> handler );
-
->>>>>>> 25cea677
     /**
      * Unregisters {@code handler} from the list of transaction event handlers.
      * If {@code handler} hasn't been registered with
@@ -235,14 +199,8 @@
      * @throws IllegalStateException if {@code handler} wasn't registered prior
      *                               to calling this method.
      */
-<<<<<<< HEAD
     <T> TransactionEventHandler<T> unregisterTransactionEventHandler( TransactionEventHandler<T> handler );
     
-=======
-    public <T> TransactionEventHandler<T> unregisterTransactionEventHandler(
-            TransactionEventHandler<T> handler );
-
->>>>>>> 25cea677
     /**
      * Registers {@code handler} as a handler for kernel events which
      * are generated from different places in the lifecycle of the kernel.
@@ -270,7 +228,6 @@
      * @throws IllegalStateException if {@code handler} wasn't registered prior
      *                               to calling this method.
      */
-<<<<<<< HEAD
     KernelEventHandler unregisterKernelEventHandler( KernelEventHandler handler );
 
     /**
@@ -280,19 +237,11 @@
      * @return the {@link Schema schema manager} for this database.
      */
     Schema schema();
-=======
-    public KernelEventHandler unregisterKernelEventHandler(
-            KernelEventHandler handler );
->>>>>>> 25cea677
 
     /**
      * Returns the {@link IndexManager} paired with this graph database service
      * and is the entry point for managing indexes coupled with this database.
-<<<<<<< HEAD
-     * 
-=======
-     *
->>>>>>> 25cea677
+     *
      * @return the {@link IndexManager} for this database.
      */
     IndexManager index();
