--- conflicted
+++ resolved
@@ -744,11 +744,7 @@
                                         {
                                             @Override
                                             protected IdGeneratorFactory createIdGeneratorFactory(
-<<<<<<< HEAD
-                                                    FileSystemAbstraction fs )
-=======
                                                     FileSystemAbstraction fs, IdTypeConfigurationProvider idTypeConfigurationProvider )
->>>>>>> b2a86896
                                             {
                                                 return idFactory;
                                             }
