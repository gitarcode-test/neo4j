/**
 * Copyright (c) 2002-2014 "Neo Technology,"
 * Network Engine for Objects in Lund AB [http://neotechnology.com]
 *
 * This file is part of Neo4j.
 *
 * Neo4j is free software: you can redistribute it and/or modify
 * it under the terms of the GNU General Public License as published by
 * the Free Software Foundation, either version 3 of the License, or
 * (at your option) any later version.
 *
 * This program is distributed in the hope that it will be useful,
 * but WITHOUT ANY WARRANTY; without even the implied warranty of
 * MERCHANTABILITY or FITNESS FOR A PARTICULAR PURPOSE.  See the
 * GNU General Public License for more details.
 *
 * You should have received a copy of the GNU General Public License
 * along with this program.  If not, see <http://www.gnu.org/licenses/>.
 */
package org.neo4j.kernel.impl.api.state;

import java.util.Collections;

import org.junit.Before;
import org.junit.Test;

import org.neo4j.collection.primitive.PrimitiveLongCollections;
import org.neo4j.collection.primitive.PrimitiveLongIterator;
<<<<<<< HEAD
=======
import org.neo4j.graphdb.Resource;
>>>>>>> 77a2cef0
import org.neo4j.helpers.collection.IteratorUtil;
import org.neo4j.kernel.api.TxState;
import org.neo4j.kernel.api.constraints.UniquenessConstraint;
import org.neo4j.kernel.api.index.IndexDescriptor;
import org.neo4j.kernel.api.index.InternalIndexState;
import org.neo4j.kernel.api.properties.DefinedProperty;
import org.neo4j.kernel.impl.api.ConstraintEnforcingEntityOperations;
import org.neo4j.kernel.impl.api.KernelStatement;
import org.neo4j.kernel.impl.api.LegacyPropertyTrackers;
import org.neo4j.kernel.impl.api.StateHandlingStatementOperations;
import org.neo4j.kernel.impl.api.StatementOperationsTestHelper;
import org.neo4j.kernel.impl.api.operations.EntityOperations;
import org.neo4j.kernel.impl.api.store.StoreReadLayer;
import org.neo4j.kernel.impl.persistence.PersistenceManager;
import org.neo4j.kernel.impl.util.DiffSets;
<<<<<<< HEAD
=======
import org.neo4j.kernel.impl.util.PrimitiveLongResourceIterator;
>>>>>>> 77a2cef0

import static java.util.Arrays.asList;

import static org.hamcrest.Matchers.equalTo;
import static org.junit.Assert.assertThat;
import static org.mockito.Matchers.anyLong;
import static org.mockito.Matchers.eq;
import static org.mockito.Mockito.mock;
import static org.mockito.Mockito.when;

import static org.neo4j.graphdb.Neo4jMockitoHelpers.answerAsIteratorFrom;
import static org.neo4j.graphdb.Neo4jMockitoHelpers.answerAsPrimitiveLongIteratorFrom;
import static org.neo4j.helpers.collection.IteratorUtil.asSet;
import static org.neo4j.helpers.collection.IteratorUtil.iterator;
import static org.neo4j.helpers.collection.IteratorUtil.resourceIterator;
import static org.neo4j.kernel.api.StatementConstants.NO_SUCH_NODE;
import static org.neo4j.kernel.api.properties.Property.noNodeProperty;
import static org.neo4j.kernel.api.properties.Property.stringProperty;

public class IndexQueryTransactionStateTest
{

    @Test
    public void shouldExcludeRemovedNodesFromIndexQuery() throws Exception
    {
        // Given
        when( store.nodesGetFromIndexLookup( state, indexDescriptor, value ) )
                .then( answerAsPrimitiveLongIteratorFrom( asList( 1l, 2l, 3l ) ) );
        when( oldTxState.getNodesWithChangedProperty( propertyKeyId, value ) ).thenReturn( new DiffSets<Long>() );
        when( oldTxState.hasChanges() ).thenReturn( true );

        txContext.nodeDelete( state, 2l );

        // When
        PrimitiveLongIterator result = txContext.nodesGetFromIndexLookup( state, indexDescriptor, value );

        // Then
        assertThat( asSet( result ), equalTo( asSet( 1l, 3l ) ) );
    }

    @Test
    public void shouldExcludeRemovedNodeFromUniqueIndexQuery() throws Exception
    {
        // Given
        when( store.nodeGetUniqueFromIndexLookup( state, indexDescriptor, value ) ).thenReturn(
<<<<<<< HEAD
                PrimitiveLongCollections.iterator( 1l ) );
=======
                asPrimitiveResourceIterator( 1l ) );
>>>>>>> 77a2cef0
        when( oldTxState.getNodesWithChangedProperty( propertyKeyId, value ) ).thenReturn( new DiffSets<Long>() );
        when( oldTxState.hasChanges() ).thenReturn( true );

        txContext.nodeDelete( state, 1l );

        // When
        long result = txContext.nodeGetUniqueFromIndexLookup( state, indexDescriptor, value );

        // Then
        assertNoSuchNode( result );
    }

    @Test
    public void shouldExcludeChangedNodesWithMissingLabelFromIndexQuery() throws Exception
    {
        // Given
        when( store.nodesGetFromIndexLookup( state, indexDescriptor, value ) )
                .then( answerAsPrimitiveLongIteratorFrom( asList( 2l, 3l ) ) );

        when( store.nodeHasLabel( 1l, labelId ) ).thenReturn( false );
        when( oldTxState.getNodesWithChangedProperty( propertyKeyId, value ) ).thenReturn(
                new DiffSets<>( asSet( 1l ), Collections.<Long>emptySet() ) );
        when( oldTxState.hasChanges() ).thenReturn( true );

        // When
        PrimitiveLongIterator result = txContext.nodesGetFromIndexLookup( state, indexDescriptor, value );

        // Then
        assertThat( asSet( result ), equalTo( asSet( 2l, 3l ) ) );
    }

    @Test
    public void shouldExcludeChangedNodeWithMissingLabelFromUniqueIndexQuery() throws Exception
    {
        // Given
        when( store.nodeGetUniqueFromIndexLookup( state, indexDescriptor, value ) ).thenReturn(
<<<<<<< HEAD
                PrimitiveLongCollections.emptyIterator() );
=======
                asPrimitiveResourceIterator() );
>>>>>>> 77a2cef0
        when( store.nodeHasLabel( 1l, labelId ) ).thenReturn( false );
        when( oldTxState.getNodesWithChangedProperty( propertyKeyId, value ) ).thenReturn(
                new DiffSets<>( asSet( 1l ), Collections.<Long>emptySet() ) );
        when( oldTxState.hasChanges() ).thenReturn( true );

        // When
        long result = txContext.nodeGetUniqueFromIndexLookup( state, indexDescriptor, value );

        // Then
        assertNoSuchNode( result );
    }

    @Test
    public void shouldIncludeCreatedNodesWithCorrectLabelAndProperty() throws Exception
    {
        // Given
        when( store.nodesGetFromIndexLookup( state, indexDescriptor, value ) )
                .then( answerAsPrimitiveLongIteratorFrom( asList( 2l, 3l ) ) );
        when( store.nodeGetProperty( anyLong(), eq( propertyKeyId ) ) ).thenReturn(
                noNodeProperty( 1, propertyKeyId ) );
        when( store.nodeGetAllProperties( anyLong() ) ).thenReturn( IteratorUtil
                .<DefinedProperty>emptyIterator() );
        when( store.nodeHasLabel( 1l, labelId ) ).thenReturn( false );

        state.txState().nodeDoReplaceProperty( 1l, noNodeProperty( 1l, propertyKeyId ),
                                                   stringProperty( propertyKeyId, value ) );
        txContext.nodeAddLabel( state, 1l, labelId );

        // When
        PrimitiveLongIterator result = txContext.nodesGetFromIndexLookup( state, indexDescriptor, value );

        // Then
        assertThat( asSet( result ), equalTo( asSet( 1l, 2l, 3l ) ) );
    }

    @Test
    public void shouldIncludeUniqueCreatedNodeWithCorrectLabelAndProperty() throws Exception
    {
        // Given
        when( store.nodeGetUniqueFromIndexLookup( state, indexDescriptor, value ) ).thenReturn(
<<<<<<< HEAD
                PrimitiveLongCollections.emptyIterator() );
=======
                asPrimitiveResourceIterator() );
>>>>>>> 77a2cef0
        when( store.nodeGetProperty( anyLong(), eq( propertyKeyId ) ) ).thenReturn(
                noNodeProperty( 1, propertyKeyId ) );
        when( store.nodeGetAllProperties( anyLong() ) ).thenReturn( IteratorUtil
                .<DefinedProperty>emptyIterator() );
        when( store.nodeHasLabel( 1l, labelId ) ).thenReturn( false );

        when( oldTxState.getNodesWithChangedProperty( propertyKeyId, value ) ).thenReturn(
                new DiffSets<>( asSet( 1l ), Collections.<Long>emptySet() ) );

        state.txState().nodeDoReplaceProperty( 1l, noNodeProperty( 1l, propertyKeyId ),
                                                   stringProperty( propertyKeyId, value ) );
        txContext.nodeAddLabel( state, 1l, labelId );

        // When
        long result = txContext.nodeGetUniqueFromIndexLookup( state, indexDescriptor, value );

        // Then
        assertThat( result, equalTo( 1l ) );
    }

    @Test
    public void shouldIncludeExistingNodesWithCorrectPropertyAfterAddingLabel() throws Exception
    {
        // Given
        when( store.nodesGetFromIndexLookup( state, indexDescriptor, value ) )
                .then( answerAsPrimitiveLongIteratorFrom( asList( 2l, 3l ) ) );

        when( store.nodeHasLabel( 1l, labelId ) ).thenReturn( false );
        DefinedProperty stringProperty = stringProperty( propertyKeyId, value );
        when( store.nodeGetProperty( 1l, propertyKeyId ) ).thenReturn( stringProperty );
        when( store.nodeGetAllProperties( anyLong() ) ).thenReturn( iterator( stringProperty ) );
        when( oldTxState.getNodesWithChangedProperty( propertyKeyId, value ) ).thenReturn( new DiffSets<Long>() );

        txContext.nodeAddLabel( state, 1l, labelId );

        // When
        PrimitiveLongIterator result = txContext.nodesGetFromIndexLookup( state, indexDescriptor, value );

        // Then
        assertThat( asSet( result ), equalTo( asSet( 1l, 2l, 3l ) ) );
    }

    @Test
    public void shouldIncludeExistingUniqueNodeWithCorrectPropertyAfterAddingLabel() throws Exception
    {
        // Given
        when( store.nodeGetUniqueFromIndexLookup( state, indexDescriptor, value ) ).thenReturn(
<<<<<<< HEAD
                PrimitiveLongCollections.emptyIterator() );
=======
                asPrimitiveResourceIterator() );
>>>>>>> 77a2cef0
        when( store.nodeHasLabel( 2l, labelId ) ).thenReturn( false );

        DefinedProperty stringProperty = stringProperty( propertyKeyId, value );
        when( store.nodeGetProperty( 2l, propertyKeyId ) ).thenReturn( stringProperty );
        when( store.nodeGetAllProperties( anyLong() ) ).thenReturn( iterator( stringProperty ) );
        when( oldTxState.getNodesWithChangedProperty( propertyKeyId, value ) ).thenReturn( new DiffSets<Long>() );

        txContext.nodeAddLabel( state, 2l, labelId );

        // When
        long result = txContext.nodeGetUniqueFromIndexLookup( state, indexDescriptor, value );

        // Then
        assertThat( result, equalTo( 2l ) );
    }

    @Test
    public void shouldExcludeExistingNodesWithCorrectPropertyAfterRemovingLabel() throws Exception
    {
        // Given
        when( store.nodesGetFromIndexLookup( state, indexDescriptor, value ) )
                .then( answerAsPrimitiveLongIteratorFrom( asList( 1l, 2l, 3l ) ) );
        when( store.nodeHasLabel( 1l, labelId ) ).thenReturn( true );

        DefinedProperty stringProperty = stringProperty( propertyKeyId, value );
        when( store.nodeGetProperty( 1l, propertyKeyId ) ).thenReturn( stringProperty );
        when( store.nodeGetAllProperties( anyLong() ) ).thenReturn( iterator( stringProperty ) );
        when( oldTxState.getNodesWithChangedProperty( propertyKeyId, value ) ).thenReturn( new DiffSets<Long>() );

        txContext.nodeRemoveLabel( state, 1l, labelId );

        // When
        PrimitiveLongIterator result = txContext.nodesGetFromIndexLookup( state, indexDescriptor, value );

        // Then
        assertThat( asSet( result ), equalTo( asSet( 2l, 3l ) ) );
    }

    @Test
    public void shouldExcludeExistingUniqueNodeWithCorrectPropertyAfterRemovingLabel() throws Exception
    {
        // Given
        when( store.nodeGetUniqueFromIndexLookup( state, indexDescriptor, value ) ).thenReturn(
<<<<<<< HEAD
                PrimitiveLongCollections.iterator( 1l ) );
=======
                asPrimitiveResourceIterator( 1l ) );
>>>>>>> 77a2cef0
        when( store.nodeHasLabel( 1l, labelId ) ).thenReturn( true );

        DefinedProperty stringProperty = stringProperty( propertyKeyId, value );
        when( store.nodeGetProperty( 1l, propertyKeyId ) ).thenReturn( stringProperty );
        when( store.nodeGetAllProperties( anyLong() ) ).thenReturn( iterator( stringProperty ) );
        when( oldTxState.getNodesWithChangedProperty( propertyKeyId, value ) ).thenReturn( new DiffSets<Long>() );

        txContext.nodeRemoveLabel( state, 1l, labelId );

        // When
        long result = txContext.nodeGetUniqueFromIndexLookup( state, indexDescriptor, value );

        // Then
        assertNoSuchNode( result );
    }

    @Test
    public void shouldExcludeNodesWithRemovedProperty() throws Exception
    {
        // Given
        when( store.nodesGetFromIndexLookup( state, indexDescriptor, value ) )
                .then( answerAsPrimitiveLongIteratorFrom( asList( 2l, 3l ) ) );

        when( store.nodeHasLabel( 1l, labelId ) ).thenReturn( true );
        when( oldTxState.getNodesWithChangedProperty( propertyKeyId, value ) ).thenReturn(
                new DiffSets<>( Collections.<Long>emptySet(), asSet( 1l ) ) );

        txContext.nodeAddLabel( state, 1l, labelId );

        // When
        PrimitiveLongIterator result = txContext.nodesGetFromIndexLookup( state, indexDescriptor, value );

        // Then
        assertThat( asSet( result ), equalTo( asSet( 2l, 3l ) ) );
    }

    @Test
    public void shouldExcludeUniqueNodeWithRemovedProperty() throws Exception
    {
        // Given
        when( store.nodeGetUniqueFromIndexLookup( state, indexDescriptor, value ) ).thenReturn(
<<<<<<< HEAD
                PrimitiveLongCollections.iterator( 1l ) );
=======
                asPrimitiveResourceIterator( 1l ) );
>>>>>>> 77a2cef0

        when( store.nodeHasLabel( 1l, labelId ) ).thenReturn( true );
        state.txState().nodeDoRemoveProperty( 1l, stringProperty( propertyKeyId, value ) );

        // When
        long result = txContext.nodeGetUniqueFromIndexLookup( state, indexDescriptor, value );

        // Then
        assertNoSuchNode( result );
    }

    // exists
    int labelId = 2;
    int propertyKeyId = 3;
    String value = "My Value";
    IndexDescriptor indexDescriptor = new IndexDescriptor( labelId, propertyKeyId );

    private StoreReadLayer store;
    private OldTxStateBridge oldTxState;
    private EntityOperations txContext;
    private KernelStatement state;

    @Before
    public void before() throws Exception
    {

        oldTxState = mock( OldTxStateBridge.class );

        TxState txState = new TxStateImpl( oldTxState, mock( PersistenceManager.class ),
                mock( TxState.IdGeneration.class ) );
        state = StatementOperationsTestHelper.mockedState( txState );

        int labelId1 = 10, labelId2 = 12;
        store = mock( StoreReadLayer.class );
        when( store.indexGetState( indexDescriptor )).thenReturn( InternalIndexState.ONLINE );
        when( store.indexesGetForLabel( labelId1 ) ).then( answerAsIteratorFrom( Collections
                .<IndexDescriptor>emptyList() ) );
        when( store.indexesGetForLabel( labelId2 ) ).then( answerAsIteratorFrom( Collections
                .<IndexDescriptor>emptyList() ) );
        when( store.indexesGetAll() ).then( answerAsIteratorFrom( Collections.<IndexDescriptor>emptyList() ) );
        when( store.constraintsGetForLabel( labelId ) ).thenReturn( Collections.<UniquenessConstraint>emptyIterator() );

        StateHandlingStatementOperations stateHandlingOperations = new StateHandlingStatementOperations(
                store,
                mock( LegacyPropertyTrackers.class ),
                mock( ConstraintIndexCreator.class ) );
        txContext = new ConstraintEnforcingEntityOperations(
                stateHandlingOperations, stateHandlingOperations, stateHandlingOperations );
    }

    private void assertNoSuchNode( long node )
    {
        assertThat( node, equalTo( NO_SUCH_NODE ) );
    }

    private static PrimitiveLongResourceIterator asPrimitiveResourceIterator( long... values )
    {
        return resourceIterator( PrimitiveLongCollections.iterator( values ), new Resource()
        {
            @Override
            public void close()
            { }
        } );
    }
}<|MERGE_RESOLUTION|>--- conflicted
+++ resolved
@@ -26,10 +26,7 @@
 
 import org.neo4j.collection.primitive.PrimitiveLongCollections;
 import org.neo4j.collection.primitive.PrimitiveLongIterator;
-<<<<<<< HEAD
-=======
 import org.neo4j.graphdb.Resource;
->>>>>>> 77a2cef0
 import org.neo4j.helpers.collection.IteratorUtil;
 import org.neo4j.kernel.api.TxState;
 import org.neo4j.kernel.api.constraints.UniquenessConstraint;
@@ -45,10 +42,7 @@
 import org.neo4j.kernel.impl.api.store.StoreReadLayer;
 import org.neo4j.kernel.impl.persistence.PersistenceManager;
 import org.neo4j.kernel.impl.util.DiffSets;
-<<<<<<< HEAD
-=======
 import org.neo4j.kernel.impl.util.PrimitiveLongResourceIterator;
->>>>>>> 77a2cef0
 
 import static java.util.Arrays.asList;
 
@@ -94,11 +88,7 @@
     {
         // Given
         when( store.nodeGetUniqueFromIndexLookup( state, indexDescriptor, value ) ).thenReturn(
-<<<<<<< HEAD
-                PrimitiveLongCollections.iterator( 1l ) );
-=======
                 asPrimitiveResourceIterator( 1l ) );
->>>>>>> 77a2cef0
         when( oldTxState.getNodesWithChangedProperty( propertyKeyId, value ) ).thenReturn( new DiffSets<Long>() );
         when( oldTxState.hasChanges() ).thenReturn( true );
 
@@ -135,11 +125,7 @@
     {
         // Given
         when( store.nodeGetUniqueFromIndexLookup( state, indexDescriptor, value ) ).thenReturn(
-<<<<<<< HEAD
-                PrimitiveLongCollections.emptyIterator() );
-=======
                 asPrimitiveResourceIterator() );
->>>>>>> 77a2cef0
         when( store.nodeHasLabel( 1l, labelId ) ).thenReturn( false );
         when( oldTxState.getNodesWithChangedProperty( propertyKeyId, value ) ).thenReturn(
                 new DiffSets<>( asSet( 1l ), Collections.<Long>emptySet() ) );
@@ -180,11 +166,7 @@
     {
         // Given
         when( store.nodeGetUniqueFromIndexLookup( state, indexDescriptor, value ) ).thenReturn(
-<<<<<<< HEAD
-                PrimitiveLongCollections.emptyIterator() );
-=======
                 asPrimitiveResourceIterator() );
->>>>>>> 77a2cef0
         when( store.nodeGetProperty( anyLong(), eq( propertyKeyId ) ) ).thenReturn(
                 noNodeProperty( 1, propertyKeyId ) );
         when( store.nodeGetAllProperties( anyLong() ) ).thenReturn( IteratorUtil
@@ -232,11 +214,7 @@
     {
         // Given
         when( store.nodeGetUniqueFromIndexLookup( state, indexDescriptor, value ) ).thenReturn(
-<<<<<<< HEAD
-                PrimitiveLongCollections.emptyIterator() );
-=======
                 asPrimitiveResourceIterator() );
->>>>>>> 77a2cef0
         when( store.nodeHasLabel( 2l, labelId ) ).thenReturn( false );
 
         DefinedProperty stringProperty = stringProperty( propertyKeyId, value );
@@ -280,11 +258,7 @@
     {
         // Given
         when( store.nodeGetUniqueFromIndexLookup( state, indexDescriptor, value ) ).thenReturn(
-<<<<<<< HEAD
-                PrimitiveLongCollections.iterator( 1l ) );
-=======
                 asPrimitiveResourceIterator( 1l ) );
->>>>>>> 77a2cef0
         when( store.nodeHasLabel( 1l, labelId ) ).thenReturn( true );
 
         DefinedProperty stringProperty = stringProperty( propertyKeyId, value );
@@ -326,11 +300,7 @@
     {
         // Given
         when( store.nodeGetUniqueFromIndexLookup( state, indexDescriptor, value ) ).thenReturn(
-<<<<<<< HEAD
-                PrimitiveLongCollections.iterator( 1l ) );
-=======
                 asPrimitiveResourceIterator( 1l ) );
->>>>>>> 77a2cef0
 
         when( store.nodeHasLabel( 1l, labelId ) ).thenReturn( true );
         state.txState().nodeDoRemoveProperty( 1l, stringProperty( propertyKeyId, value ) );
