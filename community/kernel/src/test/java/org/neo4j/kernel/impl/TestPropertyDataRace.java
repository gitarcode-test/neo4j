/**
 * Copyright (c) 2002-2013 "Neo Technology,"
 * Network Engine for Objects in Lund AB [http://neotechnology.com]
 *
 * This file is part of Neo4j.
 *
 * Neo4j is free software: you can redistribute it and/or modify
 * it under the terms of the GNU General Public License as published by
 * the Free Software Foundation, either version 3 of the License, or
 * (at your option) any later version.
 *
 * This program is distributed in the hope that it will be useful,
 * but WITHOUT ANY WARRANTY; without even the implied warranty of
 * MERCHANTABILITY or FITNESS FOR A PARTICULAR PURPOSE.  See the
 * GNU General Public License for more details.
 *
 * You should have received a copy of the GNU General Public License
 * along with this program.  If not, see <http://www.gnu.org/licenses/>.
 */
package org.neo4j.kernel.impl;

import java.io.File;
import java.util.concurrent.CountDownLatch;

import org.junit.ClassRule;
import org.junit.Ignore;
import org.junit.Test;
import org.junit.runner.RunWith;
import org.neo4j.graphdb.GraphDatabaseService;
import org.neo4j.graphdb.Node;
import org.neo4j.graphdb.Transaction;
import org.neo4j.kernel.impl.core.NodeManager;
import org.neo4j.test.EmbeddedDatabaseRule;
import org.neo4j.test.TargetDirectory;
import org.neo4j.test.subprocess.BreakPoint;
import org.neo4j.test.subprocess.BreakpointHandler;
import org.neo4j.test.subprocess.BreakpointTrigger;
import org.neo4j.test.subprocess.DebugInterface;
import org.neo4j.test.subprocess.DebuggedThread;
import org.neo4j.test.subprocess.DebuggerDeadlockCallback;
import org.neo4j.test.subprocess.EnabledBreakpoints;
import org.neo4j.test.subprocess.ForeignBreakpoints;
import org.neo4j.test.subprocess.SubProcess;
import org.neo4j.test.subprocess.SubProcessTestRunner;

import static java.util.concurrent.TimeUnit.MINUTES;

import static org.junit.Assert.assertEquals;
import static org.junit.Assert.fail;
import static org.neo4j.helpers.Predicates.stringContains;
import static org.neo4j.qa.tooling.DumpProcessInformation.doThreadDump;
import static org.neo4j.qa.tooling.DumpVmInformation.dumpVmInfo;

@ForeignBreakpoints( {
                      @ForeignBreakpoints.BreakpointDef( type = "org.neo4j.kernel.impl.core.ArrayBasedPrimitive",
                              method = "setProperties" ),
                      @ForeignBreakpoints.BreakpointDef( type = "org.neo4j.kernel.impl.core.NodeManager",
                              method = "getNodeIfCached" ) } )
@RunWith( SubProcessTestRunner.class )
<<<<<<< HEAD
@Ignore( "Ignored in 2.0 due to half-way refactoring moving properties into kernel API. " +
		"Unignore and change appropriately when it's done" )
=======
@Ignore
>>>>>>> 7ec04cff
public class TestPropertyDataRace
{
    @ClassRule
    public static EmbeddedDatabaseRule database = new EmbeddedDatabaseRule();

    public static final TargetDirectory targetDir = TargetDirectory.forTest( TestPropertyDataRace.class );

    @Test
    @EnabledBreakpoints( { "enable breakpoints", "done" } )
    public void readingMutatorVersusCommittingMutator() throws Exception
    {
        final Node one, two;
        final GraphDatabaseService graphdb = database.getGraphDatabaseService();
        Transaction tx = graphdb.beginTx();
        try
        {
            one = graphdb.createNode();
            two = graphdb.createNode();
            one.setProperty( "node", "one" );

            tx.success();
        }
        finally
        {
            tx.finish();
        }
        clearCaches();
        final CountDownLatch done = new CountDownLatch( 2 ), prepare = new CountDownLatch( 1 );
        new Thread( "committing mutator" )
        {
            @Override
            public void run()
            {
                Transaction txn = graphdb.beginTx();
                try
                {
                    for ( String key : one.getPropertyKeys() )
                    {
                        one.removeProperty( key );
                    }
                    clearCaches();
                    prepare.countDown();

                    txn.success();
                }
                finally
                {
                    txn.finish();
                }
                txn = graphdb.beginTx();
                try
                {
                    two.setProperty( "node", "two" );

                    txn.success();
                }
                finally
                {
                    txn.finish();
                }
                countDown( done );
            }
        }.start();
        new Thread( "reading mutator" )
        {
            @Override
            public void run()
            {
                Transaction txn = graphdb.beginTx();
                try
                {
                    while ( true )
                    {
                        try
                        {
                            prepare.await();
                            break;
                        }
                        catch ( InterruptedException e )
                        {
                            Thread.interrupted(); // reset
                        }
                    }
                    for ( String key : one.getPropertyKeys() )
                    {
                        one.removeProperty( key );
                    }

                    txn.success();
                }
                finally
                {
                    txn.finish();
                }
                clearCaches();
                done.countDown();
            }
        }.start();
        
        if ( !done.await( 1, MINUTES ) )
        {
            File dumpDirectory = targetDir.directory( "dump", true );
            dumpVmInfo( dumpDirectory );
            doThreadDump( stringContains( SubProcess.class.getSimpleName() ), dumpDirectory );
            fail( "Test didn't complete within a reasonable time, dumping process information to " + dumpDirectory );
        }
        
        for ( String key : two.getPropertyKeys() )
        {
            assertEquals( "two", two.getProperty( key ) );
        }
    }

    @BreakpointTrigger( "enable breakpoints" )
    private void clearCaches()
    {
        database.getGraphDatabaseAPI().getDependencyResolver().resolveDependency( NodeManager.class ).clearCache();
    }

    @BreakpointTrigger( "done" )
    private void countDown( CountDownLatch latch )
    {
        latch.countDown();
    }

    private static DebuggedThread thread;
    private static final DebuggerDeadlockCallback RESUME_THREAD = new DebuggerDeadlockCallback()
    {
        @Override
        public void deadlock( DebuggedThread thread )
        {
            // Another thread wants to get into the synchronized region,
            // time for the sleeping thread in there to make progress
            thread.resume();
        }
    };

    @BreakpointHandler( "enable breakpoints" )
    public static void onEnableBreakpoints( BreakPoint self,
                                            @BreakpointHandler( "getNodeIfCached" ) BreakPoint getNodeIfCached,
                                            @BreakpointHandler( "setProperties" ) BreakPoint setProperties )
    {
        if ( getNodeIfCached.isEnabled() )
        {
            setProperties.enable();
            self.disable();
        }
        else
        {
            getNodeIfCached.enable();
        }
    }

    @BreakpointHandler( "setProperties" )
    public static void onSetProperties( BreakPoint self, DebugInterface di )
    {
        self.disable();
        if ( thread != null ) thread.resume();
        thread = di.thread().suspend( RESUME_THREAD );
    }

    @BreakpointHandler( "getNodeIfCached" )
    public static void onGetNodeIfCached( BreakPoint self, DebugInterface di )
    {
        self.disable();
        if ( thread == null ) thread = di.thread().suspend( null );
    }

    @BreakpointHandler( "done" )
    public static void onDone()
    {
        thread.resume();
        thread = null;
    }
}<|MERGE_RESOLUTION|>--- conflicted
+++ resolved
@@ -57,12 +57,8 @@
                       @ForeignBreakpoints.BreakpointDef( type = "org.neo4j.kernel.impl.core.NodeManager",
                               method = "getNodeIfCached" ) } )
 @RunWith( SubProcessTestRunner.class )
-<<<<<<< HEAD
 @Ignore( "Ignored in 2.0 due to half-way refactoring moving properties into kernel API. " +
-		"Unignore and change appropriately when it's done" )
-=======
-@Ignore
->>>>>>> 7ec04cff
+         "Unignore and change appropriately when it's done" )
 public class TestPropertyDataRace
 {
     @ClassRule
