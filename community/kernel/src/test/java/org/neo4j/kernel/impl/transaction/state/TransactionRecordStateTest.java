/*
 * Copyright (c) 2002-2016 "Neo Technology,"
 * Network Engine for Objects in Lund AB [http://neotechnology.com]
 *
 * This file is part of Neo4j.
 *
 * Neo4j is free software: you can redistribute it and/or modify
 * it under the terms of the GNU General Public License as published by
 * the Free Software Foundation, either version 3 of the License, or
 * (at your option) any later version.
 *
 * This program is distributed in the hope that it will be useful,
 * but WITHOUT ANY WARRANTY; without even the implied warranty of
 * MERCHANTABILITY or FITNESS FOR A PARTICULAR PURPOSE.  See the
 * GNU General Public License for more details.
 *
 * You should have received a copy of the GNU General Public License
 * along with this program.  If not, see <http://www.gnu.org/licenses/>.
 */
package org.neo4j.kernel.impl.transaction.state;

import org.junit.Rule;
import org.junit.Test;

import java.io.File;
import java.io.IOException;
import java.util.ArrayList;
import java.util.Collection;
import java.util.HashSet;
import java.util.Iterator;
import java.util.LinkedList;
import java.util.List;
import java.util.Set;
import java.util.concurrent.atomic.AtomicLong;

import org.neo4j.graphdb.factory.GraphDatabaseSettings;
import org.neo4j.graphdb.mockfs.EphemeralFileSystemAbstraction;
import org.neo4j.kernel.DefaultIdGeneratorFactory;
import org.neo4j.kernel.api.exceptions.TransactionFailureException;
import org.neo4j.kernel.configuration.Config;
import org.neo4j.kernel.impl.api.CommandApplierFacade;
import org.neo4j.kernel.impl.api.index.IndexingService;
import org.neo4j.kernel.impl.core.CacheAccessBackDoor;
import org.neo4j.kernel.impl.locking.LockGroup;
import org.neo4j.kernel.impl.locking.LockService;
import org.neo4j.kernel.impl.locking.Locks;
import org.neo4j.kernel.impl.store.NeoStores;
import org.neo4j.kernel.impl.store.StoreFactory;
import org.neo4j.kernel.impl.store.record.DynamicRecord;
import org.neo4j.kernel.impl.store.record.NodeRecord;
import org.neo4j.kernel.impl.store.record.RelationshipGroupRecord;
import org.neo4j.kernel.impl.transaction.CommittedTransactionRepresentation;
import org.neo4j.kernel.impl.transaction.TransactionRepresentation;
import org.neo4j.kernel.impl.transaction.command.Command;
import org.neo4j.kernel.impl.transaction.command.Command.NodeCommand;
import org.neo4j.kernel.impl.transaction.command.Command.PropertyCommand;
import org.neo4j.kernel.impl.transaction.command.Command.RelationshipCommand;
import org.neo4j.kernel.impl.transaction.command.CommandHandler;
import org.neo4j.kernel.impl.transaction.command.NeoStoreTransactionApplier;
import org.neo4j.kernel.impl.transaction.log.CommandWriter;
import org.neo4j.kernel.impl.transaction.log.InMemoryVersionableLogChannel;
import org.neo4j.kernel.impl.transaction.log.PhysicalTransactionCursor;
import org.neo4j.kernel.impl.transaction.log.PhysicalTransactionRepresentation;
import org.neo4j.kernel.impl.transaction.log.ReadableVersionableLogChannel;
import org.neo4j.kernel.impl.transaction.log.TransactionLogWriter;
import org.neo4j.kernel.impl.transaction.log.WritableLogChannel;
import org.neo4j.kernel.impl.transaction.log.entry.LogEntryReader;
import org.neo4j.kernel.impl.transaction.log.entry.LogEntryWriter;
import org.neo4j.kernel.impl.transaction.log.entry.VersionAwareLogEntryReader;
import org.neo4j.logging.NullLogProvider;
import org.neo4j.test.CleanupRule;
import org.neo4j.test.EphemeralFileSystemRule;
import org.neo4j.test.PageCacheRule;

import static org.junit.Assert.assertFalse;
import static org.junit.Assert.assertTrue;
import static org.mockito.Mockito.RETURNS_MOCKS;
import static org.mockito.Mockito.mock;
<<<<<<< HEAD
=======

import static org.mockito.Mockito.when;
>>>>>>> aac20ad7
import static org.neo4j.helpers.collection.IteratorUtil.single;
import static org.neo4j.helpers.collection.MapUtil.stringMap;


public class TransactionRecordStateTest
{
    @Rule
    public final CleanupRule cleanup = new CleanupRule();
    @Rule
    public final EphemeralFileSystemRule fsr = new EphemeralFileSystemRule();
    @Rule
    public final PageCacheRule pageCacheRule = new PageCacheRule();

    @Test
    public void shouldDeleteDynamicLabelsForDeletedNode() throws Exception
    {
        // GIVEN a store that has got a node with a dynamic label record
        NeoStores store = newNeoStores();
        CommandHandler applier = new NeoStoreTransactionApplier( store, mock( CacheAccessBackDoor.class ),
                LockService.NO_LOCK_SERVICE, new LockGroup(), 1 );
        AtomicLong nodeId = new AtomicLong();
        AtomicLong dynamicLabelRecordId = new AtomicLong();
        apply( applier, transaction( nodeWithDynamicLabelRecord( store, nodeId, dynamicLabelRecordId ) ) );
        assertDynamicLabelRecordInUse( store, dynamicLabelRecordId.get(), true );

        // WHEN applying a transaction where the node is deleted
        apply( applier, transaction( deleteNode( store, nodeId.get() ) ) );

        // THEN the dynamic label record should also be deleted
        assertDynamicLabelRecordInUse( store, dynamicLabelRecordId.get(), false );
    }

    @Test
    public void shouldDeleteDynamicLabelsForDeletedNodeForRecoveredTransaction() throws Exception
    {
        // GIVEN a store that has got a node with a dynamic label record
        NeoStores store = newNeoStores();
        CommandHandler applier = new NeoStoreTransactionApplier( store, mock( CacheAccessBackDoor.class ),
                LockService.NO_LOCK_SERVICE, new LockGroup(), 1 );
        AtomicLong nodeId = new AtomicLong();
        AtomicLong dynamicLabelRecordId = new AtomicLong();
        apply( applier, transaction( nodeWithDynamicLabelRecord( store, nodeId, dynamicLabelRecordId ) ) );
        assertDynamicLabelRecordInUse( store, dynamicLabelRecordId.get(), true );

        // WHEN applying a transaction, which has first round-tripped through a log (written then read)
        TransactionRepresentation transaction = transaction( deleteNode( store, nodeId.get() ) );
        InMemoryVersionableLogChannel channel = new InMemoryVersionableLogChannel();
        writeToChannel( transaction, channel );
        CommittedTransactionRepresentation recoveredTransaction = readFromChannel( channel );
        // and applying that recovered transaction
        apply( applier, recoveredTransaction.getTransactionRepresentation() );

        // THEN should have the dynamic label record should be deleted as well
        assertDynamicLabelRecordInUse( store, dynamicLabelRecordId.get(), false );
    }

    @Test
    public void shouldExtractCreatedCommandsInCorrectOrder() throws Exception
    {
        // GIVEN
        NeoStores neoStores = newNeoStores( GraphDatabaseSettings.dense_node_threshold.name(), "1" );
        NeoStoreTransactionContext context = getNeoStoreTransactionContext( neoStores );
        TransactionRecordState recordState =
                new TransactionRecordState( neoStores, mock( IntegrityValidator.class ), context );
        long nodeId = 0, relId = 1;
        recordState.nodeCreate( nodeId );
        recordState.relCreate( relId++, 0, nodeId, nodeId );
        recordState.relCreate( relId, 0, nodeId, nodeId );
        recordState.nodeAddProperty( nodeId, 0, 101 );

        // WHEN
        Collection<Command> commands = new ArrayList<>();
        recordState.extractCommands( commands );

        // THEN
        Iterator<Command> commandIterator = commands.iterator();

        assertCommand( commandIterator.next(), PropertyCommand.class );
        assertCommand( commandIterator.next(), RelationshipCommand.class );
        assertCommand( commandIterator.next(), RelationshipCommand.class );
        assertCommand( commandIterator.next(), Command.RelationshipGroupCommand.class );
        assertCommand( commandIterator.next(), NodeCommand.class );
        assertFalse( commandIterator.hasNext() );
    }


    @Test
    public void shouldExtractUpdateCommandsInCorrectOrder() throws Exception
    {
        // GIVEN
        NeoStores neoStores = newNeoStores( GraphDatabaseSettings.dense_node_threshold.name(), "1" );
        NeoStoreTransactionContext context = getNeoStoreTransactionContext( neoStores );
        TransactionRecordState recordState =
                new TransactionRecordState( neoStores, mock( IntegrityValidator.class ), context );
        long nodeId = 0, relId1 = 1, relId2 = 2, relId3 = 3;
        recordState.nodeCreate( nodeId );
        recordState.relCreate( relId1, 0, nodeId, nodeId );
        recordState.relCreate( relId2, 0, nodeId, nodeId );
        recordState.nodeAddProperty( nodeId, 0, 101 );
        CommandHandler applier = new NeoStoreTransactionApplier( neoStores, mock( CacheAccessBackDoor.class ),
                LockService.NO_LOCK_SERVICE, new LockGroup(), 1 );
        apply( applier, transaction( recordState ) );

        context = getNeoStoreTransactionContext( neoStores );
        recordState = new TransactionRecordState( neoStores, mock( IntegrityValidator.class ), context );
        recordState.nodeChangeProperty( nodeId, 0, 102 );
        recordState.relCreate( relId3, 0, nodeId, nodeId );
        recordState.relAddProperty( relId1, 0, 123 );

        // WHEN
        Collection<Command> commands = new ArrayList<>();
        recordState.extractCommands( commands );

        // THEN
        Iterator<Command> commandIterator = commands.iterator();

        // added rel property
        assertCommand( commandIterator.next(), PropertyCommand.class );
        // created relationship relId3
        assertCommand( commandIterator.next(), RelationshipCommand.class );
        // rest is updates...
        assertCommand( commandIterator.next(), PropertyCommand.class );
        assertCommand( commandIterator.next(), RelationshipCommand.class );
        assertCommand( commandIterator.next(), RelationshipCommand.class );
        assertCommand( commandIterator.next(), Command.RelationshipGroupCommand.class );
        assertCommand( commandIterator.next(), NodeCommand.class );
        assertFalse( commandIterator.hasNext() );
    }

    @Test
    public void shouldIgnoreRelationshipGroupCommandsForGroupThatIsCreatedAndDeletedInThisTx() throws Exception
    {
        /*
         * This test verifies that there are no transaction commands generated for a state diff that contains a
         * relationship group that is created and deleted in this tx. This case requires special handling because
         * relationship groups can be created and then deleted from disjoint code paths. Look at
         * TransactionRecordState.extractCommands() for more details.
         *
         * The test setup looks complicated but all it does is mock properly a NeoStoreTransactionContext to
         * return an Iterable<RecordSet< that contains a RelationshipGroup record which has been created in this
         * tx and also is set notInUse.
         */
        // Given
        NeoStore neoStore = newNeoStore();
        NeoStoreTransactionContext context = mock( NeoStoreTransactionContext.class, RETURNS_MOCKS );

        RecordAccess<Long, RelationshipGroupRecord, Integer> relGroupRecordsMock = mock( RecordAccess.class );

        Command.RelationshipGroupCommand theCommand = new Command.RelationshipGroupCommand();
        RelationshipGroupRecord theRecord = new RelationshipGroupRecord( 1, 1 );
        theRecord.setInUse( false ); // this is where we set the record to be not in use
        theCommand.init( theRecord );

        LinkedList<RecordAccess.RecordProxy<Long, RelationshipGroupRecord, Integer>> commands =
                new LinkedList<>();

        RecordAccess.RecordProxy<Long, RelationshipGroupRecord, Integer> theProxyMock = mock( RecordAccess.RecordProxy.class );
        when( theProxyMock.isCreated() ).thenReturn( true ); // and this is where it is set to be created in this tx
        when( theProxyMock.forReadingLinkage() ).thenReturn( theRecord );
        commands.add( theProxyMock );

        when( relGroupRecordsMock.changes() ).thenReturn( commands );
        when( context.getRelGroupRecords() ).thenReturn( relGroupRecordsMock );
        when( relGroupRecordsMock.changeSize() ).thenReturn( 1 ); // necessary for passingan assertion in recordState

        TransactionRecordState recordState =
                new TransactionRecordState( neoStore, mock( IntegrityValidator.class ), context );

        // When
        Set<Command> resultingCommands = new HashSet<>();
        recordState.extractCommands( resultingCommands );

        // Then
        assertTrue( resultingCommands.isEmpty() );
    }

    @Test
    public void shouldExtractDeleteCommandsInCorrectOrder() throws Exception
    {
        // GIVEN
        NeoStores neoStores = newNeoStores( GraphDatabaseSettings.dense_node_threshold.name(), "1" );
        NeoStoreTransactionContext context = getNeoStoreTransactionContext( neoStores );
        TransactionRecordState recordState =
                new TransactionRecordState( neoStores, mock( IntegrityValidator.class ), context );
        long nodeId1 = 0, nodeId2 = 1, relId1 = 1, relId2 = 2, relId4 = 10;
        recordState.nodeCreate( nodeId1 );
        recordState.nodeCreate( nodeId2 );
        recordState.relCreate( relId1, 0, nodeId1, nodeId1 );
        recordState.relCreate( relId2, 0, nodeId1, nodeId1 );
        recordState.relCreate( relId4, 1, nodeId1, nodeId1 );
        recordState.nodeAddProperty( nodeId1, 0, 101 );
        CommandHandler applier = new NeoStoreTransactionApplier( neoStores, mock( CacheAccessBackDoor.class ),
                LockService.NO_LOCK_SERVICE, new LockGroup(), 1 );
        apply( applier, transaction( recordState ) );

        context = getNeoStoreTransactionContext( neoStores );
        recordState = new TransactionRecordState( neoStores, mock( IntegrityValidator.class ), context );
        recordState.relDelete( relId4 );
        recordState.nodeDelete( nodeId2 );
        recordState.nodeRemoveProperty( nodeId1, 0 );

        // WHEN
        Collection<Command> commands = new ArrayList<>();
        recordState.extractCommands( commands );

        // THEN
        Iterator<Command> commandIterator = commands.iterator();

        // updated rel group to not point to the deleted one below
        assertCommand( commandIterator.next(), Command.RelationshipGroupCommand.class );
        // updated node to point to the group after the deleted one
        assertCommand( commandIterator.next(), NodeCommand.class );
        // rest is deletions below...
        assertCommand( commandIterator.next(), PropertyCommand.class );
        assertCommand( commandIterator.next(), RelationshipCommand.class );
        assertCommand( commandIterator.next(), Command.RelationshipGroupCommand.class );
        assertCommand( commandIterator.next(), NodeCommand.class );
        assertFalse( commandIterator.hasNext() );
    }

    private void assertCommand( Command next, Class klass )
    {
        assertTrue( "Expected " + klass + ". was: " + next, klass.isInstance( next ) );
    }

    private CommittedTransactionRepresentation readFromChannel( ReadableVersionableLogChannel channel ) throws IOException
    {
        LogEntryReader<ReadableVersionableLogChannel> logEntryReader = new VersionAwareLogEntryReader<>();
        try ( PhysicalTransactionCursor<ReadableVersionableLogChannel> cursor =
                new PhysicalTransactionCursor<>( channel, logEntryReader ) )
        {
            assertTrue( cursor.next() );
            return cursor.get();
        }
    }

    private void writeToChannel( TransactionRepresentation transaction, WritableLogChannel channel )
            throws IOException
    {
        TransactionLogWriter writer = new TransactionLogWriter( new LogEntryWriter( channel,
                new CommandWriter( channel ) ) );
        writer.append( transaction, 2 );
    }

    private NeoStores newNeoStores( String... config )
    {
        File storeDir = new File( "dir" );
        EphemeralFileSystemAbstraction fs = fsr.get();
        fs.mkdirs( storeDir );
        Config configuration = new Config( stringMap( config ) );
        StoreFactory storeFactory = new StoreFactory( storeDir, configuration, new DefaultIdGeneratorFactory( fs ),
                pageCacheRule.getPageCache( fs ), fs, NullLogProvider.getInstance() );
        return cleanup.add( storeFactory.openAllNeoStores( true ) );
    }

    private TransactionRecordState nodeWithDynamicLabelRecord( NeoStores store,
            AtomicLong nodeId, AtomicLong dynamicLabelRecordId )
    {
        NeoStoreTransactionContext context = new NeoStoreTransactionContext( store );
        TransactionRecordState recordState = recordState( store, context );

        nodeId.set( store.getNodeStore().nextId() );
        int[] labelIds = new int[20];
        for ( int i = 0; i < labelIds.length; i++ )
        {
            int labelId = (int) store.getLabelTokenStore().nextId();
            recordState.createLabelToken( "Label" + i, labelId );
            labelIds[i] = labelId;
        }
        recordState.nodeCreate( nodeId.get() );
        for ( int labelId : labelIds )
        {
            recordState.addLabelToNode( labelId, nodeId.get() );
        }

        // Extract the dynamic label record id (which is also a verification that we allocated one)
        NodeRecord node = single( context.getNodeRecords().changes() ).forReadingData();
        dynamicLabelRecordId.set( single( node.getDynamicLabelRecords() ).getId() );

        return recordState;
    }

    private TransactionRecordState deleteNode( NeoStores store, long nodeId )
    {
        NeoStoreTransactionContext context = new NeoStoreTransactionContext( store );
        TransactionRecordState recordState = recordState( store, context );
        recordState.nodeDelete( nodeId );
        return recordState;
    }

    private void apply( CommandHandler applier, TransactionRepresentation transaction ) throws IOException
    {
        transaction.accept( new CommandApplierFacade( applier ) );
    }

    private TransactionRecordState recordState( NeoStores store, NeoStoreTransactionContext context )
    {
        return new TransactionRecordState( store,
                new IntegrityValidator( store, mock( IndexingService.class ) ), context );
    }

    private TransactionRepresentation transaction( TransactionRecordState recordState )
            throws TransactionFailureException
    {
        List<Command> commands = new ArrayList<>();
        recordState.extractCommands( commands );
        PhysicalTransactionRepresentation transaction = new PhysicalTransactionRepresentation( commands );
        transaction.setHeader( new byte[0], 0, 0, 0, 0, 0, 0 );
        return transaction;
    }

    private void assertDynamicLabelRecordInUse( NeoStores store, long id, boolean inUse )
    {
        DynamicRecord record = store.getNodeStore().getDynamicLabelStore().forceGetRecord( id );
        assertTrue( inUse == record.inUse() );
    }

    private NeoStoreTransactionContext getNeoStoreTransactionContext( NeoStores neoStores )
    {
        NeoStoreTransactionContext context = new NeoStoreTransactionContext( neoStores );
        context.init( mock( Locks.Client.class ) );
        return context;
    }
}<|MERGE_RESOLUTION|>--- conflicted
+++ resolved
@@ -76,11 +76,8 @@
 import static org.junit.Assert.assertTrue;
 import static org.mockito.Mockito.RETURNS_MOCKS;
 import static org.mockito.Mockito.mock;
-<<<<<<< HEAD
-=======
 
 import static org.mockito.Mockito.when;
->>>>>>> aac20ad7
 import static org.neo4j.helpers.collection.IteratorUtil.single;
 import static org.neo4j.helpers.collection.MapUtil.stringMap;
 
@@ -224,7 +221,7 @@
          * tx and also is set notInUse.
          */
         // Given
-        NeoStore neoStore = newNeoStore();
+        NeoStores neoStore = newNeoStores();
         NeoStoreTransactionContext context = mock( NeoStoreTransactionContext.class, RETURNS_MOCKS );
 
         RecordAccess<Long, RelationshipGroupRecord, Integer> relGroupRecordsMock = mock( RecordAccess.class );
