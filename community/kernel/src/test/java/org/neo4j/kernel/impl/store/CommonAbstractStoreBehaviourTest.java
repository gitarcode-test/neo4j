--- conflicted
+++ resolved
@@ -28,7 +28,6 @@
 import java.io.File;
 import java.io.IOException;
 import java.nio.file.StandardOpenOption;
-import java.util.Map;
 import java.util.Queue;
 import java.util.concurrent.ConcurrentLinkedQueue;
 
@@ -36,11 +35,7 @@
 import org.neo4j.graphdb.factory.GraphDatabaseSettings;
 import org.neo4j.io.pagecache.PageCache;
 import org.neo4j.io.pagecache.PageCursor;
-<<<<<<< HEAD
 import org.neo4j.io.pagecache.PagedFile;
-=======
-import org.neo4j.io.pagecache.tracing.PageCacheTracer;
->>>>>>> e76545ea
 import org.neo4j.kernel.configuration.Config;
 import org.neo4j.kernel.impl.store.format.BaseRecordFormat;
 import org.neo4j.kernel.impl.store.id.DefaultIdGeneratorFactory;
@@ -49,6 +44,7 @@
 import org.neo4j.kernel.impl.store.record.RecordLoad;
 import org.neo4j.logging.NullLogProvider;
 import org.neo4j.test.rule.ConfigurablePageCacheRule;
+import org.neo4j.test.rule.PageCacheRule;
 import org.neo4j.test.rule.fs.EphemeralFileSystemRule;
 
 import static org.junit.Assert.assertEquals;
@@ -66,7 +62,7 @@
 public class CommonAbstractStoreBehaviourTest
 {
     /**
-     * Note that tests MUST use the non-modifying {@link #with(Map} method, to make alternate copies
+     * Note that tests MUST use the non-modifying methods, to make alternate copies
      * of this settings class.
      */
     private static final Config CONFIG = Config.empty().augment( stringMap(
@@ -158,7 +154,8 @@
     public void writingOfHeaderRecordDuringInitialiseNewStoreFileMustThrowOnPageOverflow() throws Exception
     {
         // 16-byte header will overflow an 8-byte page size
-        MyStore store = new MyStore( config, pageCacheRule.getPageCache( fs.get(), PageCacheTracer.NULL, 8, config ) );
+        PageCacheRule.PageCacheConfig pageCacheConfig = PageCacheRule.config().withPageSize( 8 );
+        MyStore store = new MyStore( config, pageCacheRule.getPageCache( fs.get(), pageCacheConfig, config ) );
         assertThrowsUnderlyingStorageException( () -> store.initialise( true ) );
     }
 
@@ -169,7 +166,8 @@
         first.initialise( true );
         first.close();
 
-        MyStore second = new MyStore( config, pageCacheRule.getPageCache( fs.get(), PageCacheTracer.NULL, 8, config ) );
+        PageCacheRule.PageCacheConfig pageCacheConfig = PageCacheRule.config().withPageSize( 8 );
+        MyStore second = new MyStore( config, pageCacheRule.getPageCache( fs.get(), pageCacheConfig, config ) );
         assertThrowsUnderlyingStorageException( () -> second.initialise( false ) );
     }
 
