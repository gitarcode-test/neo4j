--- conflicted
+++ resolved
@@ -112,17 +112,6 @@
         };
     }
 
-<<<<<<< HEAD
-=======
-    private MetaDataStore newMetaDataStore() throws IOException
-    {
-        LogProvider logProvider = NullLogProvider.getInstance();
-        StoreFactory storeFactory = new StoreFactory( STORE_DIR, Config.defaults(), new DefaultIdGeneratorFactory( fs ),
-                pageCacheWithFakeOverflow, fs, logProvider, EmptyVersionContextSupplier.EMPTY );
-        return storeFactory.openNeoStores( true, StoreType.META_DATA ).getMetaDataStore();
-    }
-
->>>>>>> 546c7446
     @Test
     public void getCreationTimeShouldFailWhenStoreIsClosed()
     {
@@ -793,7 +782,7 @@
     {
         LogProvider logProvider = NullLogProvider.getInstance();
         StoreFactory storeFactory = new StoreFactory( STORE_DIR, Config.defaults(), new DefaultIdGeneratorFactory( fs ),
-                pageCacheWithFakeOverflow, fs, logProvider );
+                pageCacheWithFakeOverflow, fs, logProvider, EmptyVersionContextSupplier.EMPTY );
         return storeFactory.openNeoStores( true, StoreType.META_DATA ).getMetaDataStore();
     }
 
