--- conflicted
+++ resolved
@@ -19,19 +19,22 @@
  */
 package org.neo4j.kernel.impl.transaction;
 
-<<<<<<< HEAD
-=======
 import static org.junit.Assert.assertEquals;
 import static org.junit.Assert.assertTrue;
 import static org.junit.Assert.fail;
-
->>>>>>> 6bb70b76
+import static org.mockito.Mockito.mock;
+import static org.neo4j.kernel.impl.transaction.xaframework.InjectedTransactionValidator.ALLOW_ALL;
+
 import java.io.File;
 import java.io.FilenameFilter;
 import java.io.IOException;
+import java.nio.ByteBuffer;
+import java.nio.channels.ReadableByteChannel;
+import java.util.Collections;
 import java.util.HashMap;
 import java.util.List;
 import java.util.Map;
+
 import javax.transaction.Transaction;
 import javax.transaction.TransactionManager;
 import javax.transaction.xa.XAException;
@@ -40,56 +43,45 @@
 
 import org.junit.Before;
 import org.junit.Test;
-
+import org.neo4j.graphdb.DependencyResolver;
 import org.neo4j.graphdb.Node;
 import org.neo4j.graphdb.factory.GraphDatabaseSettings;
-<<<<<<< HEAD
 import org.neo4j.helpers.Functions;
 import org.neo4j.helpers.Settings;
-=======
->>>>>>> 6bb70b76
 import org.neo4j.helpers.UTF8;
+import org.neo4j.helpers.collection.Iterables;
+import org.neo4j.helpers.collection.MapUtil;
 import org.neo4j.kernel.DefaultFileSystemAbstraction;
+import org.neo4j.kernel.TransactionInterceptorProviders;
 import org.neo4j.kernel.configuration.Config;
 import org.neo4j.kernel.impl.AbstractNeo4jTestCase;
 import org.neo4j.kernel.impl.core.NoTransactionState;
 import org.neo4j.kernel.impl.core.TransactionState;
 import org.neo4j.kernel.impl.nioneo.store.FileSystemAbstraction;
-<<<<<<< HEAD
 import org.neo4j.kernel.impl.nioneo.xa.XaCommandReader;
 import org.neo4j.kernel.impl.nioneo.xa.XaCommandReaderFactory;
 import org.neo4j.kernel.impl.nioneo.xa.XaCommandWriter;
 import org.neo4j.kernel.impl.nioneo.xa.XaCommandWriterFactory;
 import org.neo4j.kernel.impl.transaction.xaframework.LogBuffer;
 import org.neo4j.kernel.impl.transaction.xaframework.LogEntry;
-=======
-import org.neo4j.kernel.impl.transaction.DummyXaDataSource.DummyXaConnection;
->>>>>>> 6bb70b76
 import org.neo4j.kernel.impl.transaction.xaframework.LogPruneStrategies;
 import org.neo4j.kernel.impl.transaction.xaframework.RecoveryVerifier;
+import org.neo4j.kernel.impl.transaction.xaframework.TransactionInterceptorProvider;
 import org.neo4j.kernel.impl.transaction.xaframework.TxIdGenerator;
-<<<<<<< HEAD
 import org.neo4j.kernel.impl.transaction.xaframework.XaCommand;
 import org.neo4j.kernel.impl.transaction.xaframework.XaConnection;
 import org.neo4j.kernel.impl.transaction.xaframework.XaConnectionHelpImpl;
 import org.neo4j.kernel.impl.transaction.xaframework.XaContainer;
-=======
->>>>>>> 6bb70b76
 import org.neo4j.kernel.impl.transaction.xaframework.XaDataSource;
 import org.neo4j.kernel.impl.transaction.xaframework.XaFactory;
+import org.neo4j.kernel.impl.transaction.xaframework.XaLogicalLog;
+import org.neo4j.kernel.impl.transaction.xaframework.XaResourceHelpImpl;
+import org.neo4j.kernel.impl.transaction.xaframework.XaResourceManager;
+import org.neo4j.kernel.impl.transaction.xaframework.XaTransaction;
+import org.neo4j.kernel.impl.transaction.xaframework.XaTransactionFactory;
 import org.neo4j.kernel.impl.util.FileUtils;
 import org.neo4j.kernel.logging.DevNullLoggingService;
 import org.neo4j.kernel.monitoring.Monitors;
-
-<<<<<<< HEAD
-import static org.junit.Assert.assertEquals;
-import static org.junit.Assert.assertTrue;
-import static org.junit.Assert.fail;
-
-import static org.neo4j.kernel.impl.transaction.xaframework.InjectedTransactionValidator.ALLOW_ALL;
-=======
-import static org.mockito.Mockito.mock;
->>>>>>> 6bb70b76
 
 public class TestXaFramework extends AbstractNeo4jTestCase
 {
@@ -146,7 +138,6 @@
         xaDsMgr = getGraphDbAPI().getDependencyResolver().resolveDependency( XaDataSourceManager.class );
     }
 
-<<<<<<< HEAD
     private static class DummyCommand extends XaCommand
     {
         private final int type;
@@ -428,8 +419,6 @@
         }
     }
 
-=======
->>>>>>> 6bb70b76
     @Test
     public void testCreateXaResource() throws Exception
     {
@@ -438,14 +427,13 @@
         FileSystemAbstraction fileSystem = new DefaultFileSystemAbstraction();
         KernelHealth kernelHealth = mock( KernelHealth.class );
         xaDsMgr.registerDataSource( new DummyXaDataSource(
-                UTF8.encode( "DDDDDD" ), "dummy_datasource",
+                new HashMap<String, String>(), UTF8.encode( "DDDDDD" ), "dummy_datasource",
                 new XaFactory(
                         new Config( config, GraphDatabaseSettings.class ), TxIdGenerator.DEFAULT,
                         new PlaceboTm( null, getGraphDbAPI().getDependencyResolver()
                                 .resolveDependency( TxIdGenerator.class ) ),
                         fileSystem, new Monitors(), new DevNullLoggingService(),
-                        RecoveryVerifier.ALWAYS_VALID, LogPruneStrategies.NO_PRUNING, kernelHealth ), stateFactory,
-                        resourceFile() ) );
+                        RecoveryVerifier.ALWAYS_VALID, LogPruneStrategies.NO_PRUNING, kernelHealth ) ) );
         XaDataSource xaDs = xaDsMgr.getXaDataSource( "dummy_datasource" );
         DummyXaConnection xaC = null;
         try
@@ -498,33 +486,33 @@
             FileSystemAbstraction fileSystem = new DefaultFileSystemAbstraction();
             KernelHealth kernelHealth = mock( KernelHealth.class );
 
-            xaDsMgr.registerDataSource( new DummyXaDataSource( UTF8.encode( "DDDDDD" ), "dummy_datasource1",
+            xaDsMgr.registerDataSource( new DummyXaDataSource( new HashMap<String, String>(),
+                    UTF8.encode( "DDDDDD" ), "dummy_datasource1",
                     new XaFactory( new Config( config, GraphDatabaseSettings.class ), TxIdGenerator.DEFAULT,
                             (AbstractTransactionManager)tm, fileSystem, new Monitors(), new DevNullLoggingService(),
-                            RecoveryVerifier.ALWAYS_VALID, LogPruneStrategies.NO_PRUNING, kernelHealth ),
-                            stateFactory, resourceFile() ) );
+                            RecoveryVerifier.ALWAYS_VALID, LogPruneStrategies.NO_PRUNING, kernelHealth ) ) );
             DummyXaDataSource xaDs1 = (DummyXaDataSource) xaDsMgr.getXaDataSource( "dummy_datasource1" );
             xaC1 = (DummyXaConnection) xaDs1.getXaConnection();
             tm.begin(); // get
-            xaC1.enlistWithTx( tm );
+            xaC1.enlistWithTx();
             int currentTxId = xaC1.getTransactionId();
             xaC1.doStuff1();
-            xaC1.delistFromTx( tm );
+            xaC1.delistFromTx();
             tm.commit();
             // xaC2 = ( DummyXaConnection ) xaDs2.getXaConnection();
             tm.begin();
             Node node = getGraphDb().createNode(); // get resource in tx
-            xaC1.enlistWithTx( tm );
+            xaC1.enlistWithTx();
             assertEquals( ++currentTxId, xaC1.getTransactionId() );
             xaC1.doStuff1();
-            xaC1.delistFromTx( tm );
+            xaC1.delistFromTx();
             tm.commit();
             tm.begin();
             node = getGraphDb().getNodeById( node.getId() );
-            xaC1.enlistWithTx( tm );
+            xaC1.enlistWithTx();
             assertEquals( ++currentTxId, xaC1.getTransactionId() );
             xaC1.doStuff2();
-            xaC1.delistFromTx( tm );
+            xaC1.delistFromTx();
             node.delete();
             tm.commit();
         }
