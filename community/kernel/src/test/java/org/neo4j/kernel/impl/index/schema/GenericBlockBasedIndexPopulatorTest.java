/*
 * Copyright (c) 2002-2019 "Neo4j,"
 * Neo4j Sweden AB [http://neo4j.com]
 *
 * This file is part of Neo4j.
 *
 * Neo4j is free software: you can redistribute it and/or modify
 * it under the terms of the GNU General Public License as published by
 * the Free Software Foundation, either version 3 of the License, or
 * (at your option) any later version.
 *
 * This program is distributed in the hope that it will be useful,
 * but WITHOUT ANY WARRANTY; without even the implied warranty of
 * MERCHANTABILITY or FITNESS FOR A PARTICULAR PURPOSE.  See the
 * GNU General Public License for more details.
 *
 * You should have received a copy of the GNU General Public License
 * along with this program.  If not, see <http://www.gnu.org/licenses/>.
 */
package org.neo4j.kernel.impl.index.schema;

import org.apache.commons.lang3.RandomStringUtils;
import org.junit.Before;
import org.junit.Rule;
import org.junit.Test;

import java.util.Collection;
import java.util.Collections;

import org.neo4j.configuration.Config;
import org.neo4j.gis.spatial.index.curves.SpaceFillingCurveConfiguration;
import org.neo4j.index.internal.gbptree.TreeNodeDynamicSize;
import org.neo4j.internal.kernel.api.IndexOrder;
import org.neo4j.internal.kernel.api.IndexQuery;
import org.neo4j.internal.kernel.api.QueryContext;
import org.neo4j.internal.schema.IndexProviderDescriptor;
import org.neo4j.io.fs.FileSystemAbstraction;
import org.neo4j.io.pagecache.PageCache;
import org.neo4j.kernel.api.exceptions.index.IndexEntryConflictException;
import org.neo4j.kernel.api.index.IndexDirectoryStructure;
import org.neo4j.kernel.api.index.IndexUpdater;
import org.neo4j.kernel.impl.index.schema.config.IndexSpecificSpaceFillingCurveSettings;
import org.neo4j.kernel.impl.index.schema.config.SpaceFillingCurveSettingsFactory;
import org.neo4j.storageengine.api.IndexEntryUpdate;
import org.neo4j.storageengine.api.schema.SimpleNodeValueClient;
import org.neo4j.test.rule.PageCacheAndDependenciesRule;
import org.neo4j.values.storable.TextValue;
import org.neo4j.values.storable.Value;
import org.neo4j.values.storable.Values;

import static java.util.Collections.singleton;
import static org.junit.Assert.assertEquals;
import static org.junit.Assert.assertFalse;
import static org.junit.Assert.assertTrue;
import static org.junit.Assert.fail;
import static org.neo4j.internal.kernel.api.QueryContext.NULL_CONTEXT;
import static org.neo4j.internal.schema.SchemaDescriptor.forLabel;
import static org.neo4j.kernel.api.index.IndexDirectoryStructure.directoriesByProvider;
import static org.neo4j.kernel.api.index.IndexProvider.Monitor.EMPTY;
import static org.neo4j.kernel.impl.api.index.PhaseTracker.nullInstance;
<<<<<<< HEAD
import static org.neo4j.kernel.impl.index.schema.IndexDescriptorFactory.forSchema;
import static org.neo4j.kernel.impl.index.schema.IndexDescriptorFactory.uniqueForSchema;
import static org.neo4j.storageengine.api.IndexEntryUpdate.add;
=======
import static org.neo4j.kernel.impl.index.schema.ByteBufferFactory.heapBufferFactory;
import static org.neo4j.storageengine.api.schema.IndexDescriptorFactory.forSchema;
import static org.neo4j.storageengine.api.schema.IndexDescriptorFactory.uniqueForSchema;
>>>>>>> 5af30740
import static org.neo4j.values.storable.Values.stringValue;

public class GenericBlockBasedIndexPopulatorTest
{
    private static final StoreIndexDescriptor INDEX_DESCRIPTOR = forSchema( forLabel( 1, 1 ) ).withId( 1 );
    private static final StoreIndexDescriptor UNIQUE_INDEX_DESCRIPTOR = uniqueForSchema( forLabel( 1, 1 ) ).withId( 1 );

    private FileSystemAbstraction fs;
    private IndexFiles indexFiles;

    @Before
    public void setup()
    {
        fs = storage.fileSystem();
        IndexProviderDescriptor providerDescriptor = new IndexProviderDescriptor( "test", "v1" );
        IndexDirectoryStructure directoryStructure = directoriesByProvider( storage.directory().storeDir() ).forProvider( providerDescriptor );
        indexFiles = new IndexFiles.Directory( fs, directoryStructure, INDEX_DESCRIPTOR.getId() );
    }

    @Rule
    public final PageCacheAndDependenciesRule storage = new PageCacheAndDependenciesRule();

    @Test
    public void shouldSeeExternalUpdateBothBeforeAndAfterScanCompleted() throws IndexEntryConflictException
    {
        // given
        BlockBasedIndexPopulator<GenericKey,NativeIndexValue> populator = instantiatePopulator( INDEX_DESCRIPTOR );
        try
        {
            // when
            TextValue hakuna = stringValue( "hakuna" );
            TextValue matata = stringValue( "matata" );
            int hakunaId = 1;
            int matataId = 2;
            externalUpdate( populator, hakuna, hakunaId );
            populator.scanCompleted( nullInstance );
            externalUpdate( populator, matata, matataId );

            // then
            assertMatch( populator, hakuna, hakunaId );
            assertMatch( populator, matata, matataId );
        }
        finally
        {
            populator.close( true );
        }
    }

    @Test
    public void shouldThrowOnDuplicatedValuesFromScan()
    {
        // given
        BlockBasedIndexPopulator<GenericKey,NativeIndexValue> populator = instantiatePopulator( UNIQUE_INDEX_DESCRIPTOR );
        try
        {
            // when
            Value duplicate = Values.of( "duplicate" );
            IndexEntryUpdate<?> firstScanUpdate = IndexEntryUpdate.add( 1, INDEX_DESCRIPTOR, duplicate );
            IndexEntryUpdate<?> secondScanUpdate = IndexEntryUpdate.add( 2, INDEX_DESCRIPTOR, duplicate );
            try
            {
                populator.add( singleton( firstScanUpdate ) );
                populator.add( singleton( secondScanUpdate ) );
                populator.scanCompleted( nullInstance );

                fail( "Expected to throw" );
            }
            catch ( IndexEntryConflictException e )
            {
                // then
            }
        }
        finally
        {
            populator.close( true );
        }
    }

    @Test
    public void shouldThrowOnDuplicatedValuesFromExternalUpdates()
    {
        // given
        BlockBasedIndexPopulator<GenericKey,NativeIndexValue> populator = instantiatePopulator( UNIQUE_INDEX_DESCRIPTOR );
        try
        {
            // when
            Value duplicate = Values.of( "duplicate" );
            IndexEntryUpdate<?> firstExternalUpdate = IndexEntryUpdate.add( 1, INDEX_DESCRIPTOR, duplicate );
            IndexEntryUpdate<?> secondExternalUpdate = IndexEntryUpdate.add( 2, INDEX_DESCRIPTOR, duplicate );
            try
            {
                try ( IndexUpdater updater = populator.newPopulatingUpdater() )
                {
                    updater.process( firstExternalUpdate );
                    updater.process( secondExternalUpdate );
                }
                populator.scanCompleted( nullInstance );

                fail( "Expected to throw" );
            }
            catch ( IndexEntryConflictException e )
            {
                // then
            }
        }
        finally
        {
            populator.close( true );
        }
    }

    @Test
    public void shouldThrowOnDuplicatedValuesFromScanAndExternalUpdates()
    {
        // given
        BlockBasedIndexPopulator<GenericKey,NativeIndexValue> populator = instantiatePopulator( UNIQUE_INDEX_DESCRIPTOR );
        try
        {
            // when
            Value duplicate = Values.of( "duplicate" );
            IndexEntryUpdate<?> externalUpdate = IndexEntryUpdate.add( 1, INDEX_DESCRIPTOR, duplicate );
            IndexEntryUpdate<?> scanUpdate = IndexEntryUpdate.add( 2, INDEX_DESCRIPTOR, duplicate );
            try
            {
                try ( IndexUpdater updater = populator.newPopulatingUpdater() )
                {
                    updater.process( externalUpdate );
                }
                populator.add( singleton( scanUpdate ) );
                populator.scanCompleted( nullInstance );

                fail( "Expected to throw" );
            }
            catch ( IndexEntryConflictException e )
            {
                // then
            }
        }
        finally
        {
            populator.close( true );
        }
    }

    @Test
    public void shouldNotThrowOnDuplicationsLaterFixedByExternalUpdates() throws IndexEntryConflictException
    {
        // given
        BlockBasedIndexPopulator<GenericKey,NativeIndexValue> populator = instantiatePopulator( UNIQUE_INDEX_DESCRIPTOR );
        try
        {
            // when
            Value duplicate = Values.of( "duplicate" );
            Value unique = Values.of( "unique" );
            IndexEntryUpdate<?> firstScanUpdate = IndexEntryUpdate.add( 1, INDEX_DESCRIPTOR, duplicate );
            IndexEntryUpdate<?> secondScanUpdate = IndexEntryUpdate.add( 2, INDEX_DESCRIPTOR, duplicate );
            IndexEntryUpdate<?> externalUpdate = IndexEntryUpdate.change( 1, INDEX_DESCRIPTOR, duplicate, unique );
            populator.add( singleton( firstScanUpdate ) );
            try ( IndexUpdater updater = populator.newPopulatingUpdater() )
            {
                updater.process( externalUpdate );
            }
            populator.add( singleton( secondScanUpdate ) );
            populator.scanCompleted( nullInstance );

            // then
            assertHasEntry( populator, unique, 1 );
            assertHasEntry( populator, duplicate, 2 );
        }
        finally
        {
            populator.close( true );
        }
    }

    @Test
    public void shouldHandleEntriesOfMaxSize() throws IndexEntryConflictException
    {
        // given
        int sizeOfEntityId = GenericKey.ENTITY_ID_SIZE;
        int sizeOfType = GenericKey.TYPE_ID_SIZE;
        int sizeOfStringLength = GenericKey.SIZE_STRING_LENGTH;
        int keySizeLimit = TreeNodeDynamicSize.keyValueSizeCapFromPageSize( PageCache.PAGE_SIZE );
        int stringKeyOverhead = sizeOfEntityId + sizeOfType + sizeOfStringLength;

        String largestString = RandomStringUtils.randomAlphabetic( keySizeLimit - stringKeyOverhead );
        TextValue largestStringValue = stringValue( largestString );
        IndexEntryUpdate<StoreIndexDescriptor> update = add( 1, INDEX_DESCRIPTOR, largestStringValue );

        BlockBasedIndexPopulator<GenericKey,NativeIndexValue> populator = instantiatePopulator( INDEX_DESCRIPTOR );
        try
        {
            // when
            Collection<IndexEntryUpdate<?>> updates = Collections.singleton( update );
            populator.add( updates );
            populator.scanCompleted( nullInstance );

            // then
            assertHasEntry( populator, largestStringValue, 1 );
        }
        finally
        {
            populator.close( true );
        }
    }

    @Test
    public void shouldThrowForEntriesLargerThanMaxSize() throws IndexEntryConflictException
    {
        // given
        int sizeOfEntityId = GenericKey.ENTITY_ID_SIZE;
        int sizeOfType = GenericKey.TYPE_ID_SIZE;
        int sizeOfStringLength = GenericKey.SIZE_STRING_LENGTH;
        int keySizeLimit = TreeNodeDynamicSize.keyValueSizeCapFromPageSize( PageCache.PAGE_SIZE );
        int stringKeyOverhead = sizeOfEntityId + sizeOfType + sizeOfStringLength;

        String largestString = RandomStringUtils.randomAlphabetic( keySizeLimit - stringKeyOverhead + 1 );
        TextValue largestStringValue = stringValue( largestString );
        IndexEntryUpdate<StoreIndexDescriptor> update = add( 1, INDEX_DESCRIPTOR, largestStringValue );

        BlockBasedIndexPopulator<GenericKey,NativeIndexValue> populator = instantiatePopulator( INDEX_DESCRIPTOR );
        try
        {
            // when
            Collection<IndexEntryUpdate<?>> updates = Collections.singleton( update );
            populator.add( updates );
            populator.scanCompleted( nullInstance );

            // if not
            fail( "Expected to throw for value larger than max size." );
        }
        catch ( IllegalArgumentException e )
        {
            // then good
        }
        finally
        {
            populator.close( true );
        }
    }

    private void assertHasEntry( BlockBasedIndexPopulator<GenericKey,NativeIndexValue> populator, Value entry, int expectedId )
    {
        try ( NativeIndexReader<GenericKey,NativeIndexValue> reader = populator.newReader() )
        {
            SimpleNodeValueClient valueClient = new SimpleNodeValueClient();
            IndexQuery.ExactPredicate exact = IndexQuery.exact( INDEX_DESCRIPTOR.properties()[0], entry );
            reader.query( QueryContext.NULL_CONTEXT, valueClient, IndexOrder.NONE, false, exact );
            assertTrue( valueClient.next() );
            long id = valueClient.reference;
            assertEquals( expectedId, id );
        }
    }

    private void externalUpdate( BlockBasedIndexPopulator<GenericKey,NativeIndexValue> populator, TextValue matata, int matataId )
            throws IndexEntryConflictException
    {
        try ( IndexUpdater indexUpdater = populator.newPopulatingUpdater() )
        {
            // After scanCompleted
            indexUpdater.process( add( matataId, INDEX_DESCRIPTOR, matata ) );
        }
    }

    private void assertMatch( BlockBasedIndexPopulator<GenericKey,NativeIndexValue> populator, Value value, long id )
    {
        try ( NativeIndexReader<GenericKey,NativeIndexValue> reader = populator.newReader() )
        {
            SimpleNodeValueClient cursor = new SimpleNodeValueClient();
            reader.query( NULL_CONTEXT, cursor, IndexOrder.NONE, true, IndexQuery.exact( INDEX_DESCRIPTOR.properties()[0], value ) );
            assertTrue( cursor.next() );
            assertEquals( id, cursor.reference );
            assertEquals( value, cursor.values[0] );
            assertFalse( cursor.next() );
        }
    }

    private GenericBlockBasedIndexPopulator instantiatePopulator( StoreIndexDescriptor indexDescriptor )
    {
        Config config = Config.defaults();
        IndexSpecificSpaceFillingCurveSettings spatialSettings = IndexSpecificSpaceFillingCurveSettings.fromConfig( config );
        GenericLayout layout = new GenericLayout( 1, spatialSettings );
        SpaceFillingCurveConfiguration configuration = SpaceFillingCurveSettingsFactory.getConfiguredSpaceFillingCurveConfiguration( config );
        PageCache pc = storage.pageCache();
        GenericBlockBasedIndexPopulator populator =
<<<<<<< HEAD
                new GenericBlockBasedIndexPopulator( pc, fs, indexFiles, layout, EMPTY, indexDescriptor, spatialSettings, configuration, false );
=======
                new GenericBlockBasedIndexPopulator( storage.pageCache(), fs, indexFile, layout, EMPTY, indexDescriptor, spatialSettings, directoryStructure,
                        configuration, dropAction, false, heapBufferFactory( 1024 ) );
>>>>>>> 5af30740
        populator.create();
        return populator;
    }
}<|MERGE_RESOLUTION|>--- conflicted
+++ resolved
@@ -58,15 +58,10 @@
 import static org.neo4j.kernel.api.index.IndexDirectoryStructure.directoriesByProvider;
 import static org.neo4j.kernel.api.index.IndexProvider.Monitor.EMPTY;
 import static org.neo4j.kernel.impl.api.index.PhaseTracker.nullInstance;
-<<<<<<< HEAD
+import static org.neo4j.kernel.impl.index.schema.ByteBufferFactory.heapBufferFactory;
 import static org.neo4j.kernel.impl.index.schema.IndexDescriptorFactory.forSchema;
 import static org.neo4j.kernel.impl.index.schema.IndexDescriptorFactory.uniqueForSchema;
 import static org.neo4j.storageengine.api.IndexEntryUpdate.add;
-=======
-import static org.neo4j.kernel.impl.index.schema.ByteBufferFactory.heapBufferFactory;
-import static org.neo4j.storageengine.api.schema.IndexDescriptorFactory.forSchema;
-import static org.neo4j.storageengine.api.schema.IndexDescriptorFactory.uniqueForSchema;
->>>>>>> 5af30740
 import static org.neo4j.values.storable.Values.stringValue;
 
 public class GenericBlockBasedIndexPopulatorTest
@@ -352,12 +347,8 @@
         SpaceFillingCurveConfiguration configuration = SpaceFillingCurveSettingsFactory.getConfiguredSpaceFillingCurveConfiguration( config );
         PageCache pc = storage.pageCache();
         GenericBlockBasedIndexPopulator populator =
-<<<<<<< HEAD
-                new GenericBlockBasedIndexPopulator( pc, fs, indexFiles, layout, EMPTY, indexDescriptor, spatialSettings, configuration, false );
-=======
-                new GenericBlockBasedIndexPopulator( storage.pageCache(), fs, indexFile, layout, EMPTY, indexDescriptor, spatialSettings, directoryStructure,
-                        configuration, dropAction, false, heapBufferFactory( 1024 ) );
->>>>>>> 5af30740
+                new GenericBlockBasedIndexPopulator( pc, fs, indexFiles, layout, EMPTY, indexDescriptor, spatialSettings, configuration, false,
+                        heapBufferFactory( 1024 ) );
         populator.create();
         return populator;
     }
