--- conflicted
+++ resolved
@@ -53,13 +53,8 @@
         }
         return fs;
     }
-<<<<<<< HEAD
 
-    public static Runnable shutdownDb( final GraphDatabaseService db )
-=======
-    
     public static Runnable shutdownDbAction( final GraphDatabaseService db )
->>>>>>> 417a591b
     {
         return new Runnable()
         {
