--- conflicted
+++ resolved
@@ -43,13 +43,10 @@
 import org.neo4j.helpers.Pair;
 import org.neo4j.helpers.Predicate;
 import org.neo4j.kernel.impl.nioneo.store.FileSystemAbstraction;
-<<<<<<< HEAD
 import org.neo4j.kernel.impl.nioneo.xa.LogDeserializer;
 import org.neo4j.kernel.impl.nioneo.xa.XaCommandReaderFactory;
 import org.neo4j.kernel.impl.nioneo.xa.command.PhysicalLogNeoXaCommandWriter;
-=======
 import org.neo4j.kernel.impl.nioneo.store.StoreChannel;
->>>>>>> 83c1ca0d
 import org.neo4j.kernel.impl.transaction.TxLog;
 import org.neo4j.kernel.impl.transaction.XidImpl;
 import org.neo4j.kernel.impl.transaction.xaframework.DirectMappedLogBuffer;
@@ -447,15 +444,9 @@
         filter.file( file );
         File tempFile = new File( file.getAbsolutePath() + ".tmp" );
         fileSystem.deleteFile( tempFile );
-<<<<<<< HEAD
-        FileChannel in = fileSystem.open( file, "r" );
-        FileChannel out = fileSystem.open( tempFile, "rw" );
-        final LogBuffer outBuffer = new DirectMappedLogBuffer( out, new Monitors().newMonitor( ByteCounterMonitor.class ) );
-=======
         StoreChannel in = fileSystem.open( file, "r" );
         StoreChannel out = fileSystem.open( tempFile, "rw" );
-        LogBuffer outBuffer = new DirectMappedLogBuffer( out, new Monitors().newMonitor( ByteCounterMonitor.class ) );
->>>>>>> 83c1ca0d
+        final LogBuffer outBuffer = new DirectMappedLogBuffer( out, new Monitors().newMonitor( ByteCounterMonitor.class ) );
         ByteBuffer buffer = ByteBuffer.allocate( 1024*1024 );
         transferLogicalLogHeader( in, outBuffer, buffer );
         final LogEntryWriterv1 writer = new LogEntryWriterv1();
