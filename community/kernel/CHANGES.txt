<<<<<<< HEAD
2.3.0-M01
---------
o Object cache (i.e. node/relationship/property data cached as java objects in heap) has been removed.
  This reduces heap usage as well as code complexity, while for most use cases maintaining or
  surpassing performance levels of 2.2.x. The following settings have been removed:
    - cache_type
    - node_cache_size
    - relationship_cache_size
    - node_cache_array_fraction
    - relationship_cache_array_fraction
    - cache.memory_ratio
    - high_performance_cache_min_log_interval
o When setting properties on node/relationship existing property record chain is scanned for room
  to fit the new property before creating a new property record. This will have writes pay
  a small cost, but benefit readers as the property store will be more dense.
o Replaced use of logback for internal logging with neo4j-logging API
o Allow GraphDatabaseFactory to accept a LogProvider for user logging, allowing
  programatic customization of user log output.
=======
2.2.2
-----
o Parallelized relationship import stage in the batch importer for better scalability
o Much better memory usage of :ID batch importer index, specifically around conflict resolutions.
o Properly propagates exceptions during startup of a database, regardless of whether or not shutdown throws exception.
o Much faster recovery after a non-clean shutdown or crash, due to transactions getting applied in batches.
o Fixes batch import issue with anonymous nodes, i.e. imported nodes w/o :ID. They could previously
  cause random failures during preparation of the IdMapper index.
o Reduced contention of updates to label scan store by using batching of concurrent transactions,
  similar to batched writes to the transaction log.
o Label scan store is built in parallel by the batch importer, to avoid waiting for it to build the first startup.
o Fixes an IdMapper encoding issue when using INTEGER id type which resulted in many unnecessary index conflicts,
  which in turn resulted in an unnecessarily high IdMapper memory consumption.
>>>>>>> 6b4e0b5f

2.2.1
-----
o Fixed issue where counts could get not up to date values in db created with importer
o Importer doesn't set any empty array properties during import
o Fixed issue where importer could assign wrong sets of properties on relationships
  in the vicinity of "bad" relationships
o Fixed issue with AIOOBE during property encoding in importer
o Fixed race condition when taking a uniqueness constraint ONLINE which could let changes,
  that would violate the constraint, to be committed.
o Added ability to scan index in addition to scanning node store
o Fixed issue where importer IdMapper collision detection would use excessive memory
o Performance improvements to importer, specifically around preparing IdMapper

2.2.0
-----
o Fixed issue where index wasn't properly recovered if one with the same label/property
  had earlier been created and dropped
o Fixed race condition where a unique constraint is being created while
  concurrent transactions would violate the constraint
o Fixed concurrency issue in NodeLabelsCache
o Fixed a race between committing transaction and db shutting down
o Removed unnecessary call to IndexingService monitor on commit if no index changes
o Fixed inconsistent-read bugs in StandardStore
o Introduced user-friendly error message if Lucene index limits are going to be
  reached during a commit

2.2.0-RC1
---------
o Fixed race condition where constraint index would be made available before it was actually ready.
o Import tool allows user to specify a threshold of failed relationships (due to a missing node) to
  accept rather than throwing an exception as soon as one is encountered.
o Improved speed of rebuilding counts store by using import tool counts computer.
o Fixed bug where we could read past the last page of the counts store.
o Fixed issue where failed unique constraints weren't being correctly orphaned on recovery.

2.2.0-M04
---------
o Default logical log rotation threshold is now 250Mb, minimum 1Mb
o Import tool optimizations and a fixed Windows-specific memory issue around reading large files
o Treats newlines in indexes platform independent. Automatic upgrade from previous minor version available

2.2.0-M03
---------
o Fixes issue with open file limit when using frequent PERIODIC COMMITs during import
o Rename the mapped_memory_total_size setting to dbms.pagecache.memory
o Fix property uniqueness constraint violation during concurrent modifications
o messages.log was missing on windows
o Fix an issue where deleting consecutive relationships could corrupt the relationship cache
o Fix the ordering of how we write long strings to the property store, as well as node and
  relationship record, preventing not in use type exceptions

2.2.0-M02
---------
o Introduced GraphDatabaseService.execute(...) for executing cypher queries.
o For projects using Neo4j, usage of ImpermanentGraphDatabase testing facility
  requires explicit dependency on "test-jar" from the "neo4j-io" module.

2.2.0-M01
---------
o Configuration for store memory mapping values is now changed to be a
  single value that is shared across all stores
o New Muninn page cache offers more performant operation with reduced
  garbage collector strain
o Removes dependency on JTA
o Lucene logical logs (lucene.log.vXXX) and TransactionManager
  logs (tm_tx_log.X) are no longer created
o Logical logs are now renamed to neostore.transaction.db.vXXX
o Introduces batched writes, which especially benefit small transactions
  and multi-threaded workloads
o Log rotation no longer transfers transactions in flight between
  logs, removing a class of performance issues
o Introduces count store (neostore.counts.db) for use by the
  cost based Cypher planner
o Deprecated Function and Function2 interfaces, as they are internal utility APIs.
  Users may still use the new org.neo4j.function.Function interface, but these are no
  longer considered official API. Users are expected to choose a utility library like
  Guava or apache commons for their utility needs.
o Extends the Transaction interface with a new method `terminate()` that makes it possible
  to mark the transaction as terminated, which means it will be both marked for rollback
  as well as all further operations carried out within that transaction will throw
  a `TransactionTerminatedException` exception.
o Adds an import script (neo4j-import on Unix, Neo4jImport on Windows) for bulk import
  of data from CSV files

2.1.8
-----
o Fixes an issue in the batch inserter, where writing multiple labels would not
  sort them correctly, and writing the same label twice could introduce
  duplicate label records.
o Fixes an issue where we would fail to delete the index files of a uniqueness
  constraint, if the database crashed during the commit of the transaction that
  created said constraint _and_ the constraint cannot be brought online because
  duplicates have since been committed.
o Fixes an issue where recovery of transactions that creates, drops and recreates
  an index, could leave it in a state where it wouldn't accept new writes.

2.1.7
-----
o It is now possible to define the amount of memory to dedicate to
  mapping portions of the relationship type storage
o Recovery of the relationship type store no longer leads to
  excessive size use because of improper id use
o Batch importer will now throw ConstraintViolationException
  when a schema constraint is not respected
o Deleting a Node already deleted in the running transaction
  will now result in an EntityNotFoundException
o Constraint enforcement is now more strict courtesy of using
  an up to date Lucene index reader
o messages.log file is now properly created under Windows

2.1.6
-----
o Fixes issue with shutdown order for the store and the transaction log,
  which might result in record changes to not be applied in case of
  IO errors
o Fixes potential deadlock if a transaction starts when the database is
  shutting down
o Fixes potential ConcurrentModificationException from concurrent access to
  AutoIndexer configuration

2.1.5
-----
o Solves an issue where discrete remove+add operations on an existing property
  is not properly translated to a change operation, but rather is translated to
  an add operation
o Adds a property chain verification mechanism that detects duplicate property
  names for a given node/relationship as properties are loaded. It logs the
  state to the console, capped to 1 message every two hours
o Solves an issue where relationship removal from a node would lead to iteration
  over the relationships of that node to continue beyond the available relationship
  set
o Improves performance for index lookups during transactions by removing some
  exception handling
o Fixes issue with high id calculation that could lead to store file sizes being
  larger than required
o Fixes issue with property value equality definition in index state. It is now
  the same as for reading from indexes on disk

2.1.4
-----
o Fixes issue with label and property changes, triggered with multiple adds and removes
  of the same label/property in the same transaction
o Fixes issue with skipped relationships on transaction rollback
o Batch importer now properly closes the store on shutdown
o Upgrading a database no longer affects logging of normal operations
o Corrects updating of Cache when all relationships of a certain
  type are removed from a dense node
o Improves performance of index lookups within a transaction
o Corrects migration of transaction logs when performing store upgrades from 2.0 and 1.9
o Fixes race condition between committing and reading threads that might lead to
  duplicate relationships being returned

2.1.3
-----
o Fixed a bug where the BatchInserter would generate inconsistent uniqueness
  constraints.
o Fixed a bug where relationships sometimes were not loaded up for nodes that
  has many relationships in one direction, and none in the other direction.
o Fixes a memory leak in the object cache when the database was only creating
  new entities, i.e. when not reading or updating existing entities.
o Adds support for upgrading directly from 1.9 stores, in addition to the
  existing ability to upgrade from 2.0 stores.

2.1.2
-----
o Resolves a recovery issue, where multiple crashes in a row without clean shutdown or log rotation
  in between could lead to some transactions not being replayed on recovery
o BatchImporter properly zeroes out reused buffers, ensuring relationship record backpoints are properly
  setup during migration

1.9.9
-----
o Fixes issue in ReferenceCache which could lead to excessive
  memory usage
o Fixes potential ommission of relationships of a node when
  transactions that affect them are rolled back
o Fixes potential lock leak issue with the Lock Manager
  component
o Store files now no longer expand beyond what's necessary
  during shutdown and no longer contain spans of zeroe'd
  records
o Solves issue with excessive number of Remove commands in
  the lucene logs, caused by having auto indexing enabled
  and changing properties
o Auto indexing no longer attempts to remove properties that
  have been removed from the configuration as candidates for
  autoindexing
o Fixes issue where an exception during shutdown could lead
  to recovery not completing properly on next restart

2.1.0
-----
o Fixes potential leak of transaction state in entity locks that could
  lead to excess GC activity
o Fixes "illegal position" errors from persistence window pool
o Fixes potential race in XaLogicalLog that could lead to duplicate
  entries in the log
o Fixes a memory leak in DiskLayer that could happen through heavy
  properties on datasource restarts
o Index transactional state now properly distinguishes between indexes
  that refer to the same label but different properties. Previously
  it was possible to erroneously retrieve indexes that have not been
  committed yet if asking by label.
o Properly close IndexReaders, preventing potential file descriptor leaks.
o Fixes a bug that could cause locks to improperly clean up state
o Store upgrades will now migrate some transaction logs along with the
  store, allowing extraction of transactions without requiring
  new transactions to happen

2.1.0-RC2
---------
o Fixes issue where store upgrade could leave relationship ids to be reused by
  subsequent usage of the database

2.1.0-RC1
---------
o The traversal framework can now take Iterable<Node> as starting points
o The Iterable returned from getRelationships(...) can now be iterated more than once
o Improve the performance of the server by reducing the overhead of logging
o Further performance improvements for the upgrade process
o Improve performance by producing less work for the GC in various places
o Fixes a bug where the transaction log could get duplicate entries, making it unusable for recovery
o Fixes a bug where the database could leak memory after a mode switch in HA
o Fixes a bug where file descriptors would leak if more than one MERGE statement was executed in a transaction
o Fixes a bug where an uncommitted index creation in a transaction could interfer with observing the state
  of other existing indexes
o Fixes a bug where old transaction log files could prevent the database from upgrading to a newer version

2.1.0-M02
------------
o Widens recoverable failure scenarios for schema indexes
o Fix for recovery of schema changes in the case of 2PC transactions
o Compile on Java8. Fixes #2149
o Reduce synchronization in createTranasction path
o Made transaction service more resilient to user code leaking transactions.
o Performance improvements for upgrade process.

2.1.0-M01
------------
o Introduces utility methods for printing paths into a new class, org.neo4j.graphdb.traveral.Paths
o Deprecates several methods in the old traversal framework (org.neo4j.kernel.Traversal) that have been replaced by
  new utilities in the org.neo4j.graphdb.traversal library. No breaking changes made, but this flags for these features
  being removed in the next major version, 3.0.
o Relationship chains are now split by type and direction. Disk storage format changes, requires an upgrade.
o Fixes an issue with tx log reading in damaged log files
o Adds support for labels in transaction event handlers

2.0.2
-----
o Fixes an issue with tx log reading in severely damaged log files.
o Fixes a JVM deadlock issue between committing and a reading thread
o Can now handle more gracefully a larger set of failed index states
o Logical logs are now kept, by default, for 7 days to make backup more likely to choose incremental.
o Fix a cache poisoning issue where large properties would keep a reference to a closed
  store after a HA role switch. Manifested as NullPointerException when reading very large
  properties in rare cases.
o Logical logs are now kept, by default, for 7 days to make backup more likely to choose incremental.
o Fixes issue where store migration forgets about legacy indexes
o Datasource specific transaction application now respects global TM state
o Fixes an issue where indexes that have been dropped would fail recovery
  if commands to activate them were run in recovery.
o Fixes byte count monitoring
o Fixes issue with proper update of indexes that came from improper
  command execution order
o Fixes memory leak in XaResourceManager that could lead recovered
  transaction application to delay noticeably
o Fixes null pointer exceptions coming from LazyProperties being
  half loaded while a datasource restart happens

2.0.1
-----
o Improve speed of verifying unique constraints on constraint creation.
o Improve speed of creating label scan store in BatchInserter.
o Fixes issue with batch inserter which could lead to record not in use exception
  when adding properties
o Introduces monitoring for reads/writes to the logical log

2.0.0-RC1
---------
o BREAKING CHANGE: Reference node has been removed.
o BREAKING CHANGE: All classes under the org.neo4j.kernel package space, except
  those related to the traversal frameworks, are now deprecated and due to be moved
  into internal packages. This includes well-known classes such as EmbeddedGraphDatabase
  and HighlyAvailableGraphDatabase, both of which are replaced by GraphDatabaseFactory
  and HighlyAvailableGraphDatabaseFactory, respectively.
o BREAKING CHANGE: Removed deprecated settings from org.neo4j.graphdb.factory.GraphDatabaseSettings. These settings are
  no longer effective and can be removed without any effect.
o BREAKING CHANGE: Removed deprecated org.neo4j.graphdb.index.IndexProvider (and associated
  org.neo4j.graphdb.index.IndexIterable and org.neo4j.graphdb.index.IndexProviderKernelExtensionFactory). This has been
  replaced by the kernel extension mechanism.
o BREAKING CHANGE: Removed deprecated org.neo4j.graphdb.PropertyContainer#getPropertyValues(). Instead use
  org.neo4j.graphdb.PropertyContainer#getPropertyKeys() and org.neo4j.graphdb.PropertyContainer#getProperty(String).
o BREAKING CHANGE: Removed deprecated methods from org.neo4j.kernel.GraphDatabaseAPI: #getDiagnosticsManager(),
  #getMessageLog(), #getIdGeneratorFactory(), #getKernelData() and #getPersistenceSource(). These are internal
  components which Kernel clients should not need to access. The entire org.neo4j.kernel.GraphDatabaseAPI interface is
  deprecated and will be removed in future.
o BREAKING CHANGE: Deprecated constructors of EmbeddedReadOnlyDatabase and EmbeddedGraphDatabase have been removed,
  in favor of the long-advertised alternative GraphDatabaseFactory.
o BREAKING CHANGE: All deprecated methods in GraphDatabaseAPI have been removed in favor of getDependencyResolver().

2.0.0-M05
---------
o BREAKING CHANGE: GraphDatabaseSettings now only exposes Setting, deprecated settings classes have been removed.
o Fixed problems with array properties being updated multiple times in a single transaction
o Adds label store as an index
o Transaction now implements AutoClosable
o Distinguish between data and schema transactions
o Unique constraint validation for new data

2.0.0-M04
---------
o BREAKING CHANGE: Requires useage of Java 7
o BREAKING CHANGE: Transactions are now required for all operations throughout Java Core API,
  read operations as well as write operations.
o Defines proper equality for indexing of array properties.
o BREAKING CHANGE: Equality for indexing of number properties compares numbers independent of underlying primitive Java type.

2.0.0-M03
---------
o Read-only index results are closed properly

2.0.0-M02
---------
o Support for labels in the org.neo4j.unsafe.batchinsert APIs.
o BREAKING CHANGE: Replaced protected fields from org.neo4j.graphdb.factory.GraphDatabaseFactory with a single
  org.neo4j.graphdb.factory.GraphDatabaseFactoryState instance to avoid race conditions when creating multiple,
  lazily instantiated builders
o BREAKING CHANGE: org.neo4j.graphdb.index.BatchInserterIndex and org.neo4j.graphdb.index.BatchInserterIndexProvider
  has been removed in favor of the same interfaces available in org.neo4j.unsafe.batchinsert
o BREAKING CHANGE: The BatchInserter and the BatchGraphDatabase are not binary compatible with 1.9 due to some methods
  now taking a varargs array of labels as last argument.  Please recompile any code that depends on the BatchInserter.

2.0.0-M01
---------
o Adds support for adding, listing, removing, and testing of labels
o Adds support for creating, querying, and dropping label-based indexes

1.9.5 (2013-11-11)
------------------
o Fixed NPE in PersistenceWindowPool when concurrently loading non-mapped windows
o Fixed potential deadlock in PersistenceWindowPool cause by negative mark count
o Performance optimizations for best-first selector
o Database now waits on a timeout for transactions to finish before actually shutting
  down, while preventing new transactions from starting up

1.9.3 (2013-08-30)
------------------
o Remove hard dependency on Logback
o Introduction of logical_log_rotation_threshold to control log rotation.
o Autoconfigurator can handle cases where physical memory is less than the configured JVM heap
o Fixes index out of bounds errors when iterating over relationships
o Fixes race in persistent window pool which might lead to inconsistent data

1.9.2 (2013-07-16)
------------------
o When flushing persistent windows, do so only if dirty. This is a performance improvement
  for certain scenarios.
o Fixes bug where loading relationship chains with high ids would cause them to be
  ignored when iterating over them.

1.9.1 (2013-06-24)
------------------
o Fixes bug where creating an Index with an invalid configuration would not properly clean up
  the configuration for it.
o Fixes race condition that occasionally would make Node.getSingleRelationship() mistakenly fail.
o Fixes compliance for non-logback logging implementations
o Cleanup of transactions that fail commit happens under the same lock as the commit

1.9 (2013-05-13)
----------------
o Performance improvement on initial loading of relationship types during startup

1.9.RC2 (2013-04-30)
--------------------
o Fixes race conditions on usage of persistence windows' byte buffers that occasionally led to buffer over/underflows.

1.9.M05 (2013-03-05)
--------------------
o Concurrent modifications to relationship chains now do now lead to RecordNotInUse exceptions or
  cache poisoning
o Proper tx management will now make negative transaction counts impossible
o IndexProvider is now deprecated, replaced by KernelExtensionFactory
o Store locks are respected from read only instances too
o grab_file_lock configuration setting is now deprecated

1.9.M04 (2013-01-17)
--------------------
o Start entries are now explicitly marked as written, solves a bug that might cause recovery to fail

1.9.M02 (2012-11-30)
--------------------
o Made sure that auto-indexing removed graph elements from indexes when they are delete
o OrderByTypeExpander keeps ordering of type AND direction
o Fixed an issue where a lock on a store was sometimes not released
o Old GraphDatabaseSetting classes are now wrappers for Settings instances
o Fixes an issue where an incomplete 2PC transaction could cause recovery to not be triggered
o Optimizations for read performance
  - Cache refers to relationship types as ints instead of Strings.
  - Binary search on sorted arrays for finding properties and
    relationship types in the cache.
  - Less objects instantiated during getting and iterating relationships.
  - Reduced number of map lookups significantly for a getProperty call,
    especially outside transaction or in transactions without any changes.
    (previously 8 lookups whereof 2 synchronized, now down to as low as 2)
  - Uses ThreadLocal as mapper from thread to transaction
  - Refactored LockReleaser into TransactionState, associated with each
    transaction instead

1.9.M01 (2012-10-23)
--------------------
o XaDatasources now implement lifecycle and their registration with XaDatasourceManager triggers TxManager recovery
  on startup
o Neo4j logical log now handles running out of disk space at a critical point gracefully.
o Kernel extensions are now factories that create instances which participate in the database's lifecycle
o Fixes a race condition around relationship chain loading from multiple threads on the same node

1.8.RC1 (2012-09-05)
--------------------
o Removed contention around allocating and moving persistence windows so that a thread won't need to await
  another thread doing this refresh, instead just continue knowing that the windows will be optimally
  placed in a very near future.
o Removed contention around translating a key (as String) into the ID by using copy-on-write map instead
  of a concurrent hash map. Used in property key as well as relationship type translation.
o Fix for Node/Relationship#getPropertyValues() sometimes returning null values from the iterator.
o Important log messages from the transaction manager and the persistence window pool are now logged
  to messages.log, rather than to java.util.logging.

1.8.M07 (2012-08-08)
--------------------
o [DEPRECATION] Deprecated reference node. Indexes should be used for entry points in the graph
o Traversal framework backwards compatibility
  + Cleaned up any breaking changes
  + Removed Expander#addFilter
o Kernel JMX bean instance identifier is now reused and can optionally be set explicitly via forced_kernel_id config setting

1.8.M06 (2012-07-06)
--------------------
o Deprecated AbstractGraphDatabase.transactionRunning()
o Changed synchronization of applying transactions to prevent a deadlock scenario
o Original cause can be extracted from a transaction RollbackException

1.8.M05 (2012-06-25)
--------------------
o Configurable amount of logical logs to keep, by for example number of days or size on disk.
  keep_logical_logs configuration is extended to support values such as: "10 days", "200M size" a.s.o.
  Regardless of configuration there will always be at least the latest non-empty logical log left.
o Loosened contention in PersistenceWindowPool#acquire a bit not requiring any synchronization on the pool level.

1.8.M04 (2012-06-07)
--------------------
o Additions to the traversal framework:
  + Bidirectional traversals (with BidirectionalTraversalDescription). AllPaths/AllSimplePaths
    uses this feature and are now faster due to less relationships being traversed.
  + Multiple start nodes (as well as multiple end nodes for bidirectional traversals).
  + PathExpander (RelationshipExpander for Paths) which has the full Path passed in instead of
    just the end node of the path. It can also see and modify a user defined traversal branch state.
  + Metadata about the traversal, for the time being: number of relationships traversal and
    number paths returned.
  + Added Path#reverseNodes() and Path#reverseRelationships which gives all nodes/relationships in
    a path in reverse order (starting from the end node going back to the start node). More relevant
	in many scenarios as well as allowing for a more efficient implementation.
  + Sorting of traversal results, specify with TraversalDescription#sort(Comparable).
  + Some measure to reduce memory consumption and garbage generation during traversals.

1.8.M03 (2012-05-24)
--------------------
o Changed array map to CHM in property index manager, better multithreaded performance

1.8.M02 (2012-05-11)
--------------------
o Optimized short string and short array encoding algorithms
o Fixed problem with SpringTransactionManager during HA master switch

1.8.M01 (2012-04-26)
--------------------
o Byte array properties are handled in a more optimized way, increasing performance by a couple of times at least.
o Fix for an issue where update of cache when creating a relationship on a very dense node would take longer and longer time.
o Fix for an issue where a recovery would sometimes fail with it reporting that a start record already had been injected.

1.7 (2012-04-19)
----------------
o Moved BatchInserter to a different package.
o Fixed 'Record Not In Use' issue with creating and setting Node properties with the BatchInserter.
o Cleanup of configuration refactoring.

1.7.M03 (2012-04-11)
--------------------
o Refactoring of configuration and object instantiation.
o Removed old OSGi support in favor of the new and better one.
o Added possibility to use logback for logging.
o Renamed array cache to GC resistant cache (GCR) and moved it to enterprise.
o Fixed problem with GCR cache that could cause it to calculate incorrect size.
o Fixed problem with closing of messages.log on windows

1.7.M02 (2012-03-26)
--------------------
o Added lock free atomic array cache that avoids triggering full GCs.
o Added GC monitor that will keep track on how much the JVM blocks application threads.
o Fix for an issue where upgrading indices with an unclean shutdown.
o Replaced ArrayMap in TxManager with CHM.

1.7.M01 (2012-03-12)
--------------------
o Fixed bug in PropertyStore that during recovery would throw exception if the last record was incomplete.
o Fixes to transaction log start position caching which mitigates a performance issue and fixes a caching issue during rotation.
o Fixed a couple of issue around copying incomplete transaction to new log during a log rotation.
o Fixed a property cache poisoning bug and some stale references leaking.
o Lots of improved toString() of internal classes and better exception messages.
o Fixed a data race issue between threads removing the same property while the node is evicted from cache.
o Fixed an issue where a property record in the logical log was missing its owner.
o Added a checksum on a start record for a transaction combining Xid/master/me to get a pretty unique verification of equality.
o Log messages in messages.log are now printed in UTC time zone so that it's the same across servers.
o Fix for an issue where a full rebuild of an id generator (rebuild_idgenerators_fast=false) could result
  in exception when adding free ids.
o FileSystemAbstraction is in use everywhere instead of touch the FS directly.
o Fix for issue which would close an id generator as clean if a startup failed at the wrong time, which would make
  the id generator diverge from the store it held ids for and possible truncate that store file the next clean shutdown.

1.6 (2012-01-19)
----------------
o Minor performance optimization in property handling code.

1.6.M03 (2012-01-12)
--------------------
o Added means of introspecting locks taken by the LockManager.
o Added a diagnostics API.
o Added Index#putIfAbsent which ensures uniquely put key/value pair for an entity.
o Added UniqueFactory which gets or creates entities uniquely using Index#putIfAbsent
o Fixed an issue with upgrading an 1.5.M02 store where a "store version" record wouldn't be added and which caused problems after non-clean shutdown.
o Fixed an issue where sometimes dual start entries for a transaction would be added in the logical log.

1.6.M02 (2011-12-16)
--------------------
o Lower memory usage of ImpermanentGraphDatabase.
o Abstracted stores that stores id/name pairs into AbstractNameStore/AbstractNameRecord and removed lots of duplicated code.
o Fixed a race condition in the property cache which cuold poison the cache.
o Fixed an issue where a JVM crash in the wrong place would make the next startup rename the current logical log without
  incrementing the logVersion, making the next log rename fail.
o Start records in the logical log aren't written until the transaction starts preparing/committing. This fixes an issue
  with the logical log not being rotated sometimes.
o Added AbstractGraphDatabase#tx() which returns a TransactionBuilder possible of configuring the transaction to be "unforced"
  meaning that logical logs won't be forced when committing. Means better performance for small non-critical transactions.
o Reduced number of proxy object instantiation and node record loading in general.
o Added a wrapping graphdb abstraction, which makes instances survive even if the underlying db restarts.
o Detached LogExtractor from XaLogicaLog so that it can be used without having a db running.
o Added an API for progress indication. With a default implementation that prints dots (every 0.5%) and percentages
  (every 10%) to a PrintStream.
o Added Transaction#acquire{Read,Write}Lock for manually grabbing locks on nodes/relationships. Such locks can also be released earlier than tx.finish.

1.6.M01 (2011-11-24)
--------------------
o ImpermantentGraphDatabase now uses purely in-memory structures for speed during tests. It's done on a FileChannel level
  so that every other aspect of the database is intact, just that the bytes end up in ByteBuffers instead of files.
o Fixed an issue with evaluators not executing correctly for the start node of a traversal.
o Fixed an issue with BufferOverflowException thrown sometimes during extraction of prepared transactions.
o Added graph properties, i.e. properties that belongs to the graph itself as opposed to a specific node or relationship.
  Useful for extensions which would like to store configuration and what not.
o Better multi-line support in shell, as well as case insensitive app names.
o GraphDatabaseService#getAllNodes and #getRelationshipTypes @Deprecated and moved to GlobalGraphOperations class,
  where also #getAllRelationships is implemented.

1.5 (2011-10-18)
----------------
o Bug fixes for batch inserter and migration regarding new store format.
o Incremented log format version and added store version as a record in NeoStore for extra safety regarding migration.
o Lots of useful system/environment logging added to messages.log to help investiation of problems immensely.

1.5.M02 (2011-10-10)
--------------------
o Changes in 1.4.2
o [STORE FORMAT CHANGE] New layout of the property store(s) which results in roughly a 30% reduction in size on disk as well as fewer I/O read operations for reading properties.

1.4.2 (2011-09-27)
------------------
o Fixed bug where properties could temporarily disappear from cache if adding/removing properties on an entity in the same tx.
o Removed XaLogicalLog#getCommittedTransaction, which focused on extracting a single transaction and instead implemented getLogExtractor.
  It returns a LogExtractor which extracts transactions and keeps state after each extracted tx making it ideal to extract tx ranges.
  The implementation has got very limited and short-lived synchronization blocks.
o Fixed an issue where XaLogicalLog#applyCommittedTransaction didn't check log rotation.
o Fixed some issues with updating tx start position cache on log rotation.
o Keeping of logical logs is enabled if previous logs are discovered and configuration not explicitly disallowing it.
o Added DumpLogicalLog for index logs.
o Added an kernel panic event about TxManager set to "not OK" (and isn't able to begin any new transaction).

1.5.M01 (2011-08-31)
--------------------
o Changes in 1.4.1
o Auto indexing hooks in on each operation instead of transaction events.
o Fixed an issue where logical logs wouldn't be rotated if all transactions happened via applyPreparedTransaction (as in HA).
o Several recovery fixes which could produce an invalid state of the log files after a 2PC recovery.
o Loosened some synchronized regarding applying and getting committed transactions.
o Transaction semantics regarding call to success after failure was sync:ed with documentation.
o messages.log is rotated at 100Mb (configurable) and keeps at most three history files.
o Fixed bug where XaLogicalLog#applyTxWithoutTxId wouldn't force the logical log.
o Removed synchronization on TransactionImpl#toString() to avoid a deadlock issue.
o Fixed bug in StringLogger where it would stop logging to the underlying writer if an I/O error occurred or it was intermittently closed.

1.4.1 (2011-08-02)
------------------
o Improved file lock for an open database. Previously the file lock could be released after a full backup.
o Fixed a NPE exception during committing relationships to a NodeImpl representation.
o Fixed a data visibility issue for properties on newly created entities.
o Fixed a data visibility issue for relationships for nodes that didn't have the full relationship chain loaded.
o Fixed an issue where deleted relationships could be visible too long within the transaction deleting them.
o More relevant logging in messages.log.

1.4 (2011-07-08)
----------------
o Fixed a bug in TxLog which sometimes wouldn't write out data to the log file properly during shutdown.

1.4.M05 (2011-06-22)
--------------------
o Improved performance for recovery and extract of transaction when running HA using buffered reads to log.
o Fixed bug that returned wrong representation of cached values for longs and ints.
o Fixed bug with spurious wakeups that could cause threads to receive interrupts by the kernel in wrong context.
o Fixed invalidation problem where there were more than one iterator loading a relationship chain lazily.
o Changed ordering of writes for records during commit to make sure other transactions can't read inconsistent state.
o Fixed performance bug when loading relationship chains that caused the arrays to be resized to many times.

1.4.M04 (2011-06-10)
--------------------
o Added the ability to auto index properties for database primitives
o Locks on database primitives acquired by neostore XAResources are now released during afterCompletion()
  of the global transaction. This allows for nodes and relationships to be used as monitors in distributed
  settings.

1.4.M03 (2011-05-26)
--------------------
o Kernel now supports self relationships or "loops".
o Added new relationship direction aware cache on nodes speeding up traversals by direction.
o Reduced memory usage by relationships.
o Reduced call stack removing the EventConsumer/ResourceConnection wrappers glue between nioneo and kernel.
o Fixed bug in global tx log that did not mark transactions finished when closed then crashed.
o Fixed cache invalidation when applying external transaction.

1.4.M02 (2011-05-12)
--------------------
o Changed the default implementation of the logical log to a DirectMappedLogBuffer.
o Changed the TxLog to use a DirectMappedLogBuffer instead of its ad hoc implementation.
o Added a configuration parameter (Config.USE_MEMORY_MAPPED_LOG) for controlling the log implementation (mmapped vs buffered)
  separately from the store files with a default value of 'false'.

1.3.M05 (2011-03-24)
--------------------
o Added support for HA and backup on Windows.
o Updated index API documentation.

1.3.M04 (2011-03-10)
--------------------
o A database can now contain 32 billion nodes/relationships and 64 billion properties.
o Fixed some issues with files not being closed, which also makes all tests pass on Windows.

1.3.M03 (2011-02-24)
--------------------
o Incremental and full backups can now be performed over the network (configurable port) using backup tool.
o Added optimized (compressed) storage for short strings.
o Refactored KernelExtension to make it easier to write implementations that follow the contract.
o Some refactorings and improvements around logging.

1.3.M02 (2011-02-10)
-----------------------
o Fixed a write performance bug in rotate of logical log.
o Modified persistence window allocation to be more optimistic when expanding a store file.

1.3-1.3 (2011-01-27)
--------------------

o Fix for a traverser issue where the first relationship could sometimes be skipped when choosing to traverse over relationships.
o Added SubProcess concept to ease development of tests which spawns other JVMs.
o More memory efficient extraction of transaction streams from logs.
o Better and safer upgrades from older index store formats.

1.2-1.2 (2010-12-29)
--------------------
o Made it possible to detect if recovery was performed as part of startup of the current instance.
o Fix for an issue that sometimes excluded the first relationship when iterating over the relationships of a traversal.

1.2-1.2.M06 (2010-12-21)
------------------------
- Fixed an issues with PruneEvaluators getting invoked with the start node as argument.
PruneEvaluators was never invoked with the start node before the arrival of Evaluator interface.
- Added logging of recovery completion.
- Added TransactionData#isDeleted(Node) and #isDeleted(Relationship) and also made
the collection to hold these a HashSet instead of ArrayList. This allows fast
lookups for asking if a node/relationship is deleted in a transaction.
- More flexible caching (can instantiate an arbitrary Cache object).

1.2-1.2.M05 (2010-12-02)
------------------------

-API
o Added a BatchInserterIndex.setCacheCapacity(String key, int size) method
  which can be used to enable cache for certain keys for a batch inserter
  index so that lookups will be significantly faster.
o Traversal: Added Evaluator which is a merge between PruneEvaluator and
  filter (Predicate<Path> during traversal). This allows for more flexible
  evaluators and also more performant because a pruner/filter can be merged
  together where it has a full view of the decision making.

-Optimizations
o A memory leak was fixed, leading to decreased memory usage.

1.2-1.2.M04 (2010-11-18)
------------------------

o Added ImpermanentDatabase to aid in testing

o Better toString method

1.2-1.2.M03 (2010-11-04)
------------------------

o Monitoring/management over JMX was moved to the neo4j-management component.

-API
o Added ability to get the names of existing integrated indexes:
  o Index#getName() and Index#getConfiguration()
  o IndexManager#nodeIndexNames() and #relationshipIndexNames()
o Added utility to expand traversals using a relationship type in any direction:
  o Traversal.expanderForTypes(RelationshipType)

1.2-1.2.M02 (2010-10-21)
------------------------

o HA branch merged into trunk
o Made the "soft reference" cache type default.

-New features
o Added GraphDatabaseService#index() which exposes an integrated index framework.

-Optimizations
o Getting relationships requires less cache lookups and is therefore faster.

1.2-1.2.M01 (2010-10-08)
------------------------

-New features
o Kernel extensions - additional services for the Neo4j Kernel are loaded
  automatically if they are present on the classpath.
o The ability to inject Kernel extensions in a running instance through JVM
  agents. This is used for loading the shell on an running instance.

-API
o Traversal: Uniqueness is now instantiated through a factory, with
  the previous enum (moved to org.neo4j.kernel) as default implementation.
o Filters in a traversal description are additive (just as PruneEvaluators).

-Bug fixes
o Circumvented the fact that Class.forName() sometimes throws a
  NoClassDefFoundError instead of ClassNotFoundException.

-Optimizations
o NodeImpl/RelationshipImpl takes less memory since they no longer have
  reference to NodeManager.
o Fixed some low-level throughput/concurrency issues.
o Added (default) weak reference cache option. Control with f.ex. "cache_type=weak"

1.1 (2010-07-29)
----------------

-New features
o Auto configuration by looking at available RAM and heap.
o New event framework, see http://wiki.neo4j.org/content/Event_framework
o JMX enabled kernel.
o New traversal framework, see http://wiki.neo4j.org/content/Traversal_Framework
o Block size for strings and arrays are now configurable when creating a new db.
o Read only operations can now execute without a transaction.

-API
o Added a method to get the GraphDatabaseService on Node and Relationship.
o Moved the commons component utilities into kernel component,
  see helpers package.

-Bug fixes
o Fixed issues with logical log and active log that could cause recovery
  to throw an exception.
o Fixed buffer overflow for large string/array properties.
o Fixed bug that could cause leak of NodeImpl.


1.0 (2010-02-16)
----------------

-API
o Updated javadoc.

-Bug fixes
o Fixed leak of non committed property changes to other transactions.
o Fixed cache duplication bug of relationships.
o Fixed problem that could cause other exception to be thrown than
  NotFoundException on getNodeById/RelationshipById.
o Fixed problem with recovery when LuceneFulltextIndex entries existed
  in global transaction log.
o BatchInserter now throws exception when trying to create a relationship
  with same start and end node.
o Fixed problem with broken entries in logical log that could cause recovery
  to throw an exception.

1.0-rc (2010-01-10)
------------------

o API: moved API to org.neo4j.grapdb and implementation to
  org.neo4j.kernel.impl

1.0-b11 (2009-12-27)
--------------------

- Minor Enhancements, changes and tweaks
o Removed compile-time dependency on shell component.
o Batch inserter now has a NeoService version.
o Minor tweak of concurrency characteristics of array map implementation.

-Bug fixes
o Fixed problem with half entries in global tx log (due to full disk).
o Fixed some bugs in batch inserter.

1.0-b10 (2009-11-02)
--------------------

-Enhancements, new features and major changes
o Core: Read-only mode. It is now possible to start multiple read only
  NeoServices to the same store (using EmbeddedReadOnlyNeo).
o Core:  Improved depth first traversal speed on nodes with many
  relationships by loading relationships on demand. This will also
  reduce the stress on GC when traversing over a node with many
  relationships since much fewer objects will be created.

-Minor enhancements, changes and tweaks
o Core: Faster rebuild of id generators after a crash
o Core: Exception cleanup removing bad code either catching Throwable or
  throwing RuntimeException.
o Core: Fixed so a read only NeoService can apply a logical log from a
  backup.

-Bug Fixes
o Fixed a bug when using plain buffers instead of memory mapped ones that
  could case recovery to fail due to buffers not being flushed properly.


1.0-b9 (2009-08-14)
-------------------

-Enhancements
o Core: New 'batch insert' mode, see http://wiki.neo4j.org/content/Batch_Insert,
  typically used for initial import of bulk data.
o Core: Added a "Windows mode" that uses plain Java buffers instead of mmap().
o Core: Expanded id space for all primitives by adding one more bit.
o Core: Read only transactions have been optimized to have much less overhead.
o Core: New cache implementation based on soft references, which employs faster
  gets and is more concurrent and memory efficient.
o Core: OSGi enabled [thanks Andreas Kollegger]

-Minor enhancements, changes and tweaks
o Shell: Added a traverser command for creating custom traversers.
o Shell: Added support of setting and listing array types.
o Shell: "cd" command can now position itself on a relationship.
o Shell: Output of "man" command has been improved.

-Bug fixes
o Core: Fixed all known batch inserter bugs.
o Core: Fixed a bug that could cause multiple remove of same property to fail
  (should just return null if it doesn't exist).


1.0-b8 (2009-05-03)
-------------------

-Enhancements, new features and major changes
o API: Added NeoService.getAllNodes for iterating across the entire node space
  and getRelationshipTypes() to get all reltypes in the underlying store.
o Core: Added logical log rotation and online-backup core features.
o Core: Reduced memory footprint and object allocation.
o Core: Moved all constraint checks to nioneo resulting in performance increase.
o Core: Improved traversal speed reworking set oriented caches to use arrays.

-Smaller enhancements, changes and tweaks
o API: Added a convenience implementation ofRelationshipType for dynamically
  created and named relationship types: DynamicRelationshipType.
o API: Deprecated PropertyContainer.getPropertyValues() to be removed in later
  releases.
o Core: Removed event manager dependency since it needs a rewrite (event
  generation still to be completely specified).
o Core: Transaction events have been removed, need proper specification.
o Core: Removed read lock on loading of non-cached node/relationship,
  replaced with reentrant lock stripe.
o Core: Persistence row windows in nioneo now only load data if acquired for
  read operation.
o Core: Upgraded to JTA 1.1
o Core: Improved some error messages.
o Core: EmbeddedNeo.toString now reports object id and neo store path.
o Core: Cleaned up logging messages during recovery.
o Core: Increased default block size for string and array stores to better
  fit avg. data sets out there.

-Bug fixes
o Core: Fixed missing close on TM's active log file.
o Core: A bug with copy on write "diff" maps that could cause wrong cached value
  to be read (for both properties and relationships) has been fixed.
o Core: Fixed an issue with non committed properties/relationships
  modifications leaking to other transactions (in cache layer during cache
  resize).
o Core: Fixed bug in property index manager that could cause created index
  not to be published at the right time.
o Core: Fixed bug that allowed for relationship/property loads on deleted
  node (in same tx).
o Core: Fixed some bugs caused by use of JTA tx synchronization hooks (we can't
  use them when ordering is required).
o Core: Fixed bug with relationship type store not handling "holes" correctly.
o Core: Fixed problem with multiple calls to close() on XaDataSources
o Core: Removed use IOException( Throwable ) since it is not in Java 1.5
o Core: Parsing of memory mapped settings can now handle G (1024*1024*1024).
o Core: Fixed silent catch of NotFoundException in traverser implementation.

-Notes
o Testing on Windows Vista platform has revealed a strange performance
  degradation for b8 that we've yet to find the cause of. The problem becomes
  more visible when running many concurrent transactions/threads hammering
  requests to Neo (10x performance decrease has been observed on same hardware).
  For production systems we recommend using GNU Linux or Solaris OS with Sun's
  1.6 JVM for best performance.


1.0-b7 (2008-09-29)
------------------

o API: Removed a number of deprecated methods (primarily for relationship type
  management) from EmbeddedNeo as per warning in the previous release.
o API: Transaction is now an interface.
o API: TraversalPosition now has an isStartNode() method.
o API: NotFound and NotInTransaction runtime exceptions have been moved from
  internal impl package to the api package.
o API: getRelationshipById is now exposed in NeoService.
o API: A common base interface for Node and Relationship has been added that
  contains the set/get/remove property operations.
o Core: Made it easy to embed Neo4j in a Spring application. Spring can also be
  configured to use Neo4j's transaction manager.
o Core: All known bugs have been fixed.
o Core: Removed singletons and made everything IoC.
o Core: Lots of minor optimization and improvements above native store
  layer (nioneo).
o Core: Cleanup of code (removed non used code) and improved exception handling.
o Core: Improved read performance and parallelism by implementing MVCC-like
  features. No locks are now taken during read-only operations, instead
  concurrent operations are working against snapshot versions. Rather than full
  versioning, for higher performance diffs are kept and applied to the right
  transactions (those that have modified data). Result is that read operations
  will execute taking no locks, make full use of what has already been cached
  and can execute concurrently with a transaction that modify the same data.
  Write operations will take locks and use diffs instead of full copy on write
  (this proved to be faster and scale better than actually doing a in memory
  copy of the required data).


1.0-b6 (2007-11-19)
-------------------

o API: Added a NeoService interface that EmbededNeo implements. Left a number
  of methods in EmbeddedNeo for backwards compatibility. They will be removed
  the next release.
o API: Changed relationship types to be dynamic, i.e. created in underlying
  store when they are first used. This means that clients won't have to
  register them with EmbeddedNeo at startup.
o API: The semantics of relationship type equivalence has changed from being
  based strictly on object identity to being based on name() equality.
o API: A a new method isType() has been added to Relatinship. Due to the less
  intuitive ways to check reltype equivalence, it's the prefered way to check
  whether a relationship is of a particular type.
o API: Added convenience methods hasRelationship(...) to Node.
o API: Added a convenience method notStartNode() to TraversalPositions to
  clean up the code (less cumbersome null-checks for edge cases) for evaluator
  implementations.
o Shell: Now detects and lists all available commands dynamically.
o Shell: Integration with Groovy for easy evaluation of Groovy scripts.
o Shell: Now auto-reconnects to server.
o Shell: Polish like cleaner output, filters to ls and bash-style prompt with
  variable expansion.
o Core: Lots of performance tweaks and improvements.
o Core: The internal version of the datastores have been changed. This release
  will transparently upgrade old versions of the store files so there's nothing
  manual involved. But after that, previous releases of Neo won't be able to
  read the store files.
o Core: Testing and robustification on Windows.
o Core: Now fully supports array properties for all primitives and Strings.<|MERGE_RESOLUTION|>--- conflicted
+++ resolved
@@ -1,4 +1,3 @@
-<<<<<<< HEAD
 2.3.0-M01
 ---------
 o Object cache (i.e. node/relationship/property data cached as java objects in heap) has been removed.
@@ -17,7 +16,7 @@
 o Replaced use of logback for internal logging with neo4j-logging API
 o Allow GraphDatabaseFactory to accept a LogProvider for user logging, allowing
   programatic customization of user log output.
-=======
+
 2.2.2
 -----
 o Parallelized relationship import stage in the batch importer for better scalability
@@ -31,7 +30,6 @@
 o Label scan store is built in parallel by the batch importer, to avoid waiting for it to build the first startup.
 o Fixes an IdMapper encoding issue when using INTEGER id type which resulted in many unnecessary index conflicts,
   which in turn resulted in an unnecessarily high IdMapper memory consumption.
->>>>>>> 6b4e0b5f
 
 2.2.1
 -----
