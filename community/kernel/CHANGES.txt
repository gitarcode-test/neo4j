<<<<<<< HEAD
2.2.0-SNAPSHOT
--------------
o Deprecated Function and Function2 interfaces, as they are internal utility APIs.
  Users may still use the new org.neo4j.function.Function interface, but these are no
  longer considered official API. Users are expected to choose a utility library like
  Guava or apache commons for their utility needs.
o Extends the Transaction interface with a new method `terminate()` that makes it possible
  to mark the transaction as terminated, which means it will be both marked for rollback
  as well as all further operations carried out within that transaction will throw
  a `TransactionTerminatedException` exception.
=======
2.1.3
-----
o Fixed a bug where the BatchInserter would generate inconsistent uniqueness
  constraints.
o Fixed a bug where relationships sometimes were not loaded up for nodes that
  has many relationships in one direction, and none in the other direction.
o Fixes a memory leak in the object cache when the database was only creating
  new entities, i.e. when not reading or updating existing entities.
o Adds support for upgrading directly from 1.9 stores, in addition to the
  existing ability to upgrade from 2.0 stores.
>>>>>>> a00c9879

2.1.2
-----
o Resolves a recovery issue, where multiple crashes in a row without clean shutdown or log rotation
  in between could lead to some transactions not being replayed on recovery
o BatchImporter properly zeroes out reused buffers, ensuring relationship record backpoints are properly
  setup during migration

2.1.0
-----
o Fixes potential leak of transaction state in entity locks that could
  lead to excess GC activity
o Fixes "illegal position" errors from persistence window pool
o Fixes potential race in XaLogicalLog that could lead to duplicate
  entries in the log
o Fixes a memory leak in DiskLayer that could happen through heavy
  properties on datasource restarts
o Index transactional state now properly distinguishes between indexes
  that refer to the same label but different properties. Previously
  it was possible to erroneously retrieve indexes that have not been
  committed yet if asking by label.
o Properly close IndexReaders, preventing potential file descriptor leaks.
o Fixes a bug that could cause locks to improperly clean up state
o Store upgrades will now migrate some transaction logs along with the
  store, allowing extraction of transactions without requiring
  new transactions to happen

2.1.0-RC2
---------
o Fixes issue where store upgrade could leave relationship ids to be reused by
  subsequent usage of the database

2.1.0-RC1
---------
o The traversal framework can now take Iterable<Node> as starting points
o The Iterable returned from getRelationships(...) can now be iterated more than once
o Improve the performance of the server by reducing the overhead of logging
o Further performance improvements for the upgrade process
o Improve performance by producing less work for the GC in various places
o Fixes a bug where the transaction log could get duplicate entries, making it unusable for recovery
o Fixes a bug where the database could leak memory after a mode switch in HA
o Fixes a bug where file descriptors would leak if more than one MERGE statement was executed in a transaction
o Fixes a bug where an uncommitted index creation in a transaction could interfer with observing the state
  of other existing indexes
o Fixes a bug where old transaction log files could prevent the database from upgrading to a newer version

2.1.0-M02
------------
o Widens recoverable failure scenarios for schema indexes
o Fix for recovery of schema changes in the case of 2PC transactions
o Compile on Java8. Fixes #2149
o Reduce synchronization in createTranasction path
o Made transaction service more resilient to user code leaking transactions.
o Performance improvements for upgrade process.

2.1.0-M01
------------
o Introduces utility methods for printing paths into a new class, org.neo4j.graphdb.traveral.Paths
o Deprecates several methods in the old traversal framework (org.neo4j.kernel.Traversal) that have been replaced by
  new utilities in the org.neo4j.graphdb.traversal library. No breaking changes made, but this flags for these features
  being removed in the next major version, 3.0.
o Relationship chains are now split by type and direction. Disk storage format changes, requires an upgrade.
o Fixes an issue with tx log reading in damaged log files
o Adds support for labels in transaction event handlers

2.0.2
-----
o Fixes an issue with tx log reading in severely damaged log files.
o Fixes a JVM deadlock issue between committing and a reading thread
o Can now handle more gracefully a larger set of failed index states
o Logical logs are now kept, by default, for 7 days to make backup more likely to choose incremental.
o Fix a cache poisoning issue where large properties would keep a reference to a closed
  store after a HA role switch. Manifested as NullPointerException when reading very large
  properties in rare cases.
o Logical logs are now kept, by default, for 7 days to make backup more likely to choose incremental.
o Fixes issue where store migration forgets about legacy indexes
o Datasource specific transaction application now respects global TM state
o Fixes an issue where indexes that have been dropped would fail recovery
  if commands to activate them were run in recovery.
o Fixes byte count monitoring
o Fixes issue with proper update of indexes that came from improper
  command execution order
o Fixes memory leak in XaResourceManager that could lead recovered
  transaction application to delay noticeably
o Fixes null pointer exceptions coming from LazyProperties being
  half loaded while a datasource restart happens

2.0.1
-----
o Improve speed of verifying unique constraints on constraint creation.
o Improve speed of creating label scan store in BatchInserter.
o Fixes issue with batch inserter which could lead to record not in use exception
  when adding properties
o Introduces monitoring for reads/writes to the logical log

2.0.0-RC1
---------
o BREAKING CHANGE: Reference node has been removed.
o BREAKING CHANGE: All classes under the org.neo4j.kernel package space, except
  those related to the traversal frameworks, are now deprecated and due to be moved
  into internal packages. This includes well-known classes such as EmbeddedGraphDatabase
  and HighlyAvailableGraphDatabase, both of which are replaced by GraphDatabaseFactory
  and HighlyAvailableGraphDatabaseFactory, respectively.
o BREAKING CHANGE: Removed deprecated settings from org.neo4j.graphdb.factory.GraphDatabaseSettings. These settings are
  no longer effective and can be removed without any effect.
o BREAKING CHANGE: Removed deprecated org.neo4j.graphdb.index.IndexProvider (and associated
  org.neo4j.graphdb.index.IndexIterable and org.neo4j.graphdb.index.IndexProviderKernelExtensionFactory). This has been
  replaced by the kernel extension mechanism.
o BREAKING CHANGE: Removed deprecated org.neo4j.graphdb.PropertyContainer#getPropertyValues(). Instead use
  org.neo4j.graphdb.PropertyContainer#getPropertyKeys() and org.neo4j.graphdb.PropertyContainer#getProperty(String).
o BREAKING CHANGE: Removed deprecated methods from org.neo4j.kernel.GraphDatabaseAPI: #getDiagnosticsManager(),
  #getMessageLog(), #getIdGeneratorFactory(), #getKernelData() and #getPersistenceSource(). These are internal
  components which Kernel clients should not need to access. The entire org.neo4j.kernel.GraphDatabaseAPI interface is
  deprecated and will be removed in future.
o BREAKING CHANGE: Deprecated constructors of EmbeddedReadOnlyDatabase and EmbeddedGraphDatabase have been removed,
  in favor of the long-advertised alternative GraphDatabaseFactory.
o BREAKING CHANGE: All deprecated methods in GraphDatabaseAPI have been removed in favor of getDependencyResolver().

2.0.0-M05
---------
o BREAKING CHANGE: GraphDatabaseSettings now only exposes Setting, deprecated settings classes have been removed.
o Fixed problems with array properties being updated multiple times in a single transaction
o Adds label store as an index
o Transaction now implements AutoClosable
o Distinguish between data and schema transactions
o Unique constraint validation for new data

2.0.0-M04
---------
o BREAKING CHANGE: Requires useage of Java 7
o BREAKING CHANGE: Transactions are now required for all operations throughout Java Core API,
  read operations as well as write operations.
o Defines proper equality for indexing of array properties.
o BREAKING CHANGE: Equality for indexing of number properties compares numbers independent of underlying primitive Java type.

2.0.0-M03
---------
o Read-only index results are closed properly

2.0.0-M02
---------
o Support for labels in the org.neo4j.unsafe.batchinsert APIs.
o BREAKING CHANGE: Replaced protected fields from org.neo4j.graphdb.factory.GraphDatabaseFactory with a single
  org.neo4j.graphdb.factory.GraphDatabaseFactoryState instance to avoid race conditions when creating multiple,
  lazily instantiated builders
o BREAKING CHANGE: org.neo4j.graphdb.index.BatchInserterIndex and org.neo4j.graphdb.index.BatchInserterIndexProvider
  has been removed in favor of the same interfaces available in org.neo4j.unsafe.batchinsert
o BREAKING CHANGE: The BatchInserter and the BatchGraphDatabase are not binary compatible with 1.9 due to some methods
  now taking a varargs array of labels as last argument.  Please recompile any code that depends on the BatchInserter.

2.0.0-M01
---------
o Adds support for adding, listing, removing, and testing of labels
o Adds support for creating, querying, and dropping label-based indexes

1.9.5 (2013-11-11)
------------------
o Fixed NPE in PersistenceWindowPool when concurrently loading non-mapped windows
o Fixed potential deadlock in PersistenceWindowPool cause by negative mark count
o Performance optimizations for best-first selector
o Database now waits on a timeout for transactions to finish before actually shutting
  down, while preventing new transactions from starting up

1.9.3 (2013-08-30)
------------------
o Remove hard dependency on Logback
o Introduction of logical_log_rotation_threshold to control log rotation.
o Autoconfigurator can handle cases where physical memory is less than the configured JVM heap
o Fixes index out of bounds errors when iterating over relationships
o Fixes race in persistent window pool which might lead to inconsistent data

1.9.2 (2013-07-16)
------------------
o When flushing persistent windows, do so only if dirty. This is a performance improvement
  for certain scenarios.
o Fixes bug where loading relationship chains with high ids would cause them to be
  ignored when iterating over them.

1.9.1 (2013-06-24)
------------------
o Fixes bug where creating an Index with an invalid configuration would not properly clean up
  the configuration for it.
o Fixes race condition that occasionally would make Node.getSingleRelationship() mistakenly fail.
o Fixes compliance for non-logback logging implementations
o Cleanup of transactions that fail commit happens under the same lock as the commit

1.9 (2013-05-13)
----------------
o Performance improvement on initial loading of relationship types during startup

1.9.RC2 (2013-04-30)
--------------------
o Fixes race conditions on usage of persistence windows' byte buffers that occasionally led to buffer over/underflows.

1.9.M05 (2013-03-05)
--------------------
o Concurrent modifications to relationship chains now do now lead to RecordNotInUse exceptions or
  cache poisoning
o Proper tx management will now make negative transaction counts impossible
o IndexProvider is now deprecated, replaced by KernelExtensionFactory
o Store locks are respected from read only instances too
o grab_file_lock configuration setting is now deprecated

1.9.M04 (2013-01-17)
--------------------
o Start entries are now explicitly marked as written, solves a bug that might cause recovery to fail

1.9.M02 (2012-11-30)
--------------------
o Made sure that auto-indexing removed graph elements from indexes when they are delete
o OrderByTypeExpander keeps ordering of type AND direction
o Fixed an issue where a lock on a store was sometimes not released
o Old GraphDatabaseSetting classes are now wrappers for Settings instances
o Fixes an issue where an incomplete 2PC transaction could cause recovery to not be triggered
o Optimizations for read performance
  - Cache refers to relationship types as ints instead of Strings.
  - Binary search on sorted arrays for finding properties and
    relationship types in the cache.
  - Less objects instantiated during getting and iterating relationships.
  - Reduced number of map lookups significantly for a getProperty call,
    especially outside transaction or in transactions without any changes.
    (previously 8 lookups whereof 2 synchronized, now down to as low as 2)
  - Uses ThreadLocal as mapper from thread to transaction
  - Refactored LockReleaser into TransactionState, associated with each
    transaction instead

1.9.M01 (2012-10-23)
--------------------
o XaDatasources now implement lifecycle and their registration with XaDatasourceManager triggers TxManager recovery
  on startup
o Neo4j logical log now handles running out of disk space at a critical point gracefully.
o Kernel extensions are now factories that create instances which participate in the database's lifecycle
o Fixes a race condition around relationship chain loading from multiple threads on the same node

1.8.RC1 (2012-09-05)
--------------------
o Removed contention around allocating and moving persistence windows so that a thread won't need to await
  another thread doing this refresh, instead just continue knowing that the windows will be optimally
  placed in a very near future.
o Removed contention around translating a key (as String) into the ID by using copy-on-write map instead
  of a concurrent hash map. Used in property key as well as relationship type translation.
o Fix for Node/Relationship#getPropertyValues() sometimes returning null values from the iterator.
o Important log messages from the transaction manager and the persistence window pool are now logged
  to messages.log, rather than to java.util.logging.

1.8.M07 (2012-08-08)
--------------------
o [DEPRECATION] Deprecated reference node. Indexes should be used for entry points in the graph
o Traversal framework backwards compatibility
  + Cleaned up any breaking changes
  + Removed Expander#addFilter
o Kernel JMX bean instance identifier is now reused and can optionally be set explicitly via forced_kernel_id config setting

1.8.M06 (2012-07-06)
--------------------
o Deprecated AbstractGraphDatabase.transactionRunning()
o Changed synchronization of applying transactions to prevent a deadlock scenario
o Original cause can be extracted from a transaction RollbackException

1.8.M05 (2012-06-25)
--------------------
o Configurable amount of logical logs to keep, by for example number of days or size on disk.
  keep_logical_logs configuration is extended to support values such as: "10 days", "200M size" a.s.o.
  Regardless of configuration there will always be at least the latest non-empty logical log left.
o Loosened contention in PersistenceWindowPool#acquire a bit not requiring any synchronization on the pool level.

1.8.M04 (2012-06-07)
--------------------
o Additions to the traversal framework:
  + Bidirectional traversals (with BidirectionalTraversalDescription). AllPaths/AllSimplePaths
    uses this feature and are now faster due to less relationships being traversed.
  + Multiple start nodes (as well as multiple end nodes for bidirectional traversals).
  + PathExpander (RelationshipExpander for Paths) which has the full Path passed in instead of
    just the end node of the path. It can also see and modify a user defined traversal branch state.
  + Metadata about the traversal, for the time being: number of relationships traversal and
    number paths returned.
  + Added Path#reverseNodes() and Path#reverseRelationships which gives all nodes/relationships in
    a path in reverse order (starting from the end node going back to the start node). More relevant
	in many scenarios as well as allowing for a more efficient implementation.
  + Sorting of traversal results, specify with TraversalDescription#sort(Comparable).
  + Some measure to reduce memory consumption and garbage generation during traversals.

1.8.M03 (2012-05-24)
--------------------
o Changed array map to CHM in property index manager, better multithreaded performance

1.8.M02 (2012-05-11)
--------------------
o Optimized short string and short array encoding algorithms
o Fixed problem with SpringTransactionManager during HA master switch

1.8.M01 (2012-04-26)
--------------------
o Byte array properties are handled in a more optimized way, increasing performance by a couple of times at least.
o Fix for an issue where update of cache when creating a relationship on a very dense node would take longer and longer time.
o Fix for an issue where a recovery would sometimes fail with it reporting that a start record already had been injected.

1.7 (2012-04-19)
----------------
o Moved BatchInserter to a different package.
o Fixed 'Record Not In Use' issue with creating and setting Node properties with the BatchInserter.
o Cleanup of configuration refactoring.

1.7.M03 (2012-04-11)
--------------------
o Refactoring of configuration and object instantiation.
o Removed old OSGi support in favor of the new and better one.
o Added possibility to use logback for logging.
o Renamed array cache to GC resistant cache (GCR) and moved it to enterprise.
o Fixed problem with GCR cache that could cause it to calculate incorrect size.
o Fixed problem with closing of messages.log on windows

1.7.M02 (2012-03-26)
--------------------
o Added lock free atomic array cache that avoids triggering full GCs.
o Added GC monitor that will keep track on how much the JVM blocks application threads.
o Fix for an issue where upgrading indices with an unclean shutdown.
o Replaced ArrayMap in TxManager with CHM.

1.7.M01 (2012-03-12)
--------------------
o Fixed bug in PropertyStore that during recovery would throw exception if the last record was incomplete.
o Fixes to transaction log start position caching which mitigates a performance issue and fixes a caching issue during rotation.
o Fixed a couple of issue around copying incomplete transaction to new log during a log rotation.
o Fixed a property cache poisoning bug and some stale references leaking.
o Lots of improved toString() of internal classes and better exception messages.
o Fixed a data race issue between threads removing the same property while the node is evicted from cache.
o Fixed an issue where a property record in the logical log was missing its owner.
o Added a checksum on a start record for a transaction combining Xid/master/me to get a pretty unique verification of equality.
o Log messages in messages.log are now printed in UTC time zone so that it's the same across servers.
o Fix for an issue where a full rebuild of an id generator (rebuild_idgenerators_fast=false) could result
  in exception when adding free ids.
o FileSystemAbstraction is in use everywhere instead of touch the FS directly.
o Fix for issue which would close an id generator as clean if a startup failed at the wrong time, which would make
  the id generator diverge from the store it held ids for and possible truncate that store file the next clean shutdown.

1.6 (2012-01-19)
----------------
o Minor performance optimization in property handling code.

1.6.M03 (2012-01-12)
--------------------
o Added means of introspecting locks taken by the LockManager.
o Added a diagnostics API.
o Added Index#putIfAbsent which ensures uniquely put key/value pair for an entity.
o Added UniqueFactory which gets or creates entities uniquely using Index#putIfAbsent
o Fixed an issue with upgrading an 1.5.M02 store where a "store version" record wouldn't be added and which caused problems after non-clean shutdown.
o Fixed an issue where sometimes dual start entries for a transaction would be added in the logical log.

1.6.M02 (2011-12-16)
--------------------
o Lower memory usage of ImpermanentGraphDatabase.
o Abstracted stores that stores id/name pairs into AbstractNameStore/AbstractNameRecord and removed lots of duplicated code.
o Fixed a race condition in the property cache which cuold poison the cache.
o Fixed an issue where a JVM crash in the wrong place would make the next startup rename the current logical log without
  incrementing the logVersion, making the next log rename fail.
o Start records in the logical log aren't written until the transaction starts preparing/committing. This fixes an issue
  with the logical log not being rotated sometimes.
o Added AbstractGraphDatabase#tx() which returns a TransactionBuilder possible of configuring the transaction to be "unforced"
  meaning that logical logs won't be forced when committing. Means better performance for small non-critical transactions.
o Reduced number of proxy object instantiation and node record loading in general.
o Added a wrapping graphdb abstraction, which makes instances survive even if the underlying db restarts.
o Detached LogExtractor from XaLogicaLog so that it can be used without having a db running.
o Added an API for progress indication. With a default implementation that prints dots (every 0.5%) and percentages
  (every 10%) to a PrintStream.
o Added Transaction#acquire{Read,Write}Lock for manually grabbing locks on nodes/relationships. Such locks can also be released earlier than tx.finish.

1.6.M01 (2011-11-24)
--------------------
o ImpermantentGraphDatabase now uses purely in-memory structures for speed during tests. It's done on a FileChannel level
  so that every other aspect of the database is intact, just that the bytes end up in ByteBuffers instead of files.
o Fixed an issue with evaluators not executing correctly for the start node of a traversal.
o Fixed an issue with BufferOverflowException thrown sometimes during extraction of prepared transactions.
o Added graph properties, i.e. properties that belongs to the graph itself as opposed to a specific node or relationship.
  Useful for extensions which would like to store configuration and what not.
o Better multi-line support in shell, as well as case insensitive app names.
o GraphDatabaseService#getAllNodes and #getRelationshipTypes @Deprecated and moved to GlobalGraphOperations class,
  where also #getAllRelationships is implemented.

1.5 (2011-10-18)
----------------
o Bug fixes for batch inserter and migration regarding new store format.
o Incremented log format version and added store version as a record in NeoStore for extra safety regarding migration.
o Lots of useful system/environment logging added to messages.log to help investiation of problems immensely.

1.5.M02 (2011-10-10)
--------------------
o Changes in 1.4.2
o [STORE FORMAT CHANGE] New layout of the property store(s) which results in roughly a 30% reduction in size on disk as well as fewer I/O read operations for reading properties.

1.4.2 (2011-09-27)
------------------
o Fixed bug where properties could temporarily disappear from cache if adding/removing properties on an entity in the same tx.
o Removed XaLogicalLog#getCommittedTransaction, which focused on extracting a single transaction and instead implemented getLogExtractor.
  It returns a LogExtractor which extracts transactions and keeps state after each extracted tx making it ideal to extract tx ranges.
  The implementation has got very limited and short-lived synchronization blocks.
o Fixed an issue where XaLogicalLog#applyCommittedTransaction didn't check log rotation.
o Fixed some issues with updating tx start position cache on log rotation.
o Keeping of logical logs is enabled if previous logs are discovered and configuration not explicitly disallowing it.
o Added DumpLogicalLog for index logs.
o Added an kernel panic event about TxManager set to "not OK" (and isn't able to begin any new transaction).

1.5.M01 (2011-08-31)
--------------------
o Changes in 1.4.1
o Auto indexing hooks in on each operation instead of transaction events.
o Fixed an issue where logical logs wouldn't be rotated if all transactions happened via applyPreparedTransaction (as in HA).
o Several recovery fixes which could produce an invalid state of the log files after a 2PC recovery.
o Loosened some synchronized regarding applying and getting committed transactions.
o Transaction semantics regarding call to success after failure was sync:ed with documentation.
o messages.log is rotated at 100Mb (configurable) and keeps at most three history files.
o Fixed bug where XaLogicalLog#applyTxWithoutTxId wouldn't force the logical log.
o Removed synchronization on TransactionImpl#toString() to avoid a deadlock issue.
o Fixed bug in StringLogger where it would stop logging to the underlying writer if an I/O error occurred or it was intermittently closed.

1.4.1 (2011-08-02)
------------------
o Improved file lock for an open database. Previously the file lock could be released after a full backup.
o Fixed a NPE exception during committing relationships to a NodeImpl representation.
o Fixed a data visibility issue for properties on newly created entities.
o Fixed a data visibility issue for relationships for nodes that didn't have the full relationship chain loaded.
o Fixed an issue where deleted relationships could be visible too long within the transaction deleting them.
o More relevant logging in messages.log.

1.4 (2011-07-08)
----------------
o Fixed a bug in TxLog which sometimes wouldn't write out data to the log file properly during shutdown.

1.4.M05 (2011-06-22)
--------------------
o Improved performance for recovery and extract of transaction when running HA using buffered reads to log.
o Fixed bug that returned wrong representation of cached values for longs and ints.
o Fixed bug with spurious wakeups that could cause threads to receive interrupts by the kernel in wrong context.
o Fixed invalidation problem where there were more than one iterator loading a relationship chain lazily.
o Changed ordering of writes for records during commit to make sure other transactions can't read inconsistent state.
o Fixed performance bug when loading relationship chains that caused the arrays to be resized to many times.

1.4.M04 (2011-06-10)
--------------------
o Added the ability to auto index properties for database primitives
o Locks on database primitives acquired by neostore XAResources are now released during afterCompletion()
  of the global transaction. This allows for nodes and relationships to be used as monitors in distributed
  settings.

1.4.M03 (2011-05-26)
--------------------
o Kernel now supports self relationships or "loops".
o Added new relationship direction aware cache on nodes speeding up traversals by direction.
o Reduced memory usage by relationships.
o Reduced call stack removing the EventConsumer/ResourceConnection wrappers glue between nioneo and kernel.
o Fixed bug in global tx log that did not mark transactions finished when closed then crashed.
o Fixed cache invalidation when applying external transaction.

1.4.M02 (2011-05-12)
--------------------
o Changed the default implementation of the logical log to a DirectMappedLogBuffer.
o Changed the TxLog to use a DirectMappedLogBuffer instead of its ad hoc implementation.
o Added a configuration parameter (Config.USE_MEMORY_MAPPED_LOG) for controlling the log implementation (mmapped vs buffered)
  separately from the store files with a default value of 'false'.

1.3.M05 (2011-03-24)
--------------------
o Added support for HA and backup on Windows.
o Updated index API documentation.

1.3.M04 (2011-03-10)
--------------------
o A database can now contain 32 billion nodes/relationships and 64 billion properties.
o Fixed some issues with files not being closed, which also makes all tests pass on Windows.

1.3.M03 (2011-02-24)
--------------------
o Incremental and full backups can now be performed over the network (configurable port) using backup tool.
o Added optimized (compressed) storage for short strings.
o Refactored KernelExtension to make it easier to write implementations that follow the contract.
o Some refactorings and improvements around logging.

1.3.M02 (2011-02-10)
-----------------------
o Fixed a write performance bug in rotate of logical log.
o Modified persistence window allocation to be more optimistic when expanding a store file.

1.3-1.3 (2011-01-27)
--------------------

o Fix for a traverser issue where the first relationship could sometimes be skipped when choosing to traverse over relationships.
o Added SubProcess concept to ease development of tests which spawns other JVMs.
o More memory efficient extraction of transaction streams from logs.
o Better and safer upgrades from older index store formats.

1.2-1.2 (2010-12-29)
--------------------
o Made it possible to detect if recovery was performed as part of startup of the current instance.
o Fix for an issue that sometimes excluded the first relationship when iterating over the relationships of a traversal.

1.2-1.2.M06 (2010-12-21)
------------------------
- Fixed an issues with PruneEvaluators getting invoked with the start node as argument.
PruneEvaluators was never invoked with the start node before the arrival of Evaluator interface.
- Added logging of recovery completion.
- Added TransactionData#isDeleted(Node) and #isDeleted(Relationship) and also made
the collection to hold these a HashSet instead of ArrayList. This allows fast
lookups for asking if a node/relationship is deleted in a transaction.
- More flexible caching (can instantiate an arbitrary Cache object).

1.2-1.2.M05 (2010-12-02)
------------------------

-API
o Added a BatchInserterIndex.setCacheCapacity(String key, int size) method
  which can be used to enable cache for certain keys for a batch inserter
  index so that lookups will be significantly faster.
o Traversal: Added Evaluator which is a merge between PruneEvaluator and
  filter (Predicate<Path> during traversal). This allows for more flexible
  evaluators and also more performant because a pruner/filter can be merged
  together where it has a full view of the decision making.

-Optimizations
o A memory leak was fixed, leading to decreased memory usage.

1.2-1.2.M04 (2010-11-18)
------------------------

o Added ImpermanentDatabase to aid in testing

o Better toString method

1.2-1.2.M03 (2010-11-04)
------------------------

o Monitoring/management over JMX was moved to the neo4j-management component.

-API
o Added ability to get the names of existing integrated indexes:
  o Index#getName() and Index#getConfiguration()
  o IndexManager#nodeIndexNames() and #relationshipIndexNames()
o Added utility to expand traversals using a relationship type in any direction:
  o Traversal.expanderForTypes(RelationshipType)

1.2-1.2.M02 (2010-10-21)
------------------------

o HA branch merged into trunk
o Made the "soft reference" cache type default.

-New features
o Added GraphDatabaseService#index() which exposes an integrated index framework.

-Optimizations
o Getting relationships requires less cache lookups and is therefore faster.

1.2-1.2.M01 (2010-10-08)
------------------------

-New features
o Kernel extensions - additional services for the Neo4j Kernel are loaded
  automatically if they are present on the classpath.
o The ability to inject Kernel extensions in a running instance through JVM
  agents. This is used for loading the shell on an running instance.

-API
o Traversal: Uniqueness is now instantiated through a factory, with
  the previous enum (moved to org.neo4j.kernel) as default implementation.
o Filters in a traversal description are additive (just as PruneEvaluators).

-Bug fixes
o Circumvented the fact that Class.forName() sometimes throws a
  NoClassDefFoundError instead of ClassNotFoundException.

-Optimizations
o NodeImpl/RelationshipImpl takes less memory since they no longer have
  reference to NodeManager.
o Fixed some low-level throughput/concurrency issues.
o Added (default) weak reference cache option. Control with f.ex. "cache_type=weak"

1.1 (2010-07-29)
----------------

-New features
o Auto configuration by looking at available RAM and heap.
o New event framework, see http://wiki.neo4j.org/content/Event_framework
o JMX enabled kernel.
o New traversal framework, see http://wiki.neo4j.org/content/Traversal_Framework
o Block size for strings and arrays are now configurable when creating a new db.
o Read only operations can now execute without a transaction.

-API
o Added a method to get the GraphDatabaseService on Node and Relationship.
o Moved the commons component utilities into kernel component,
  see helpers package.

-Bug fixes
o Fixed issues with logical log and active log that could cause recovery
  to throw an exception.
o Fixed buffer overflow for large string/array properties.
o Fixed bug that could cause leak of NodeImpl.


1.0 (2010-02-16)
----------------

-API
o Updated javadoc.

-Bug fixes
o Fixed leak of non committed property changes to other transactions.
o Fixed cache duplication bug of relationships.
o Fixed problem that could cause other exception to be thrown than
  NotFoundException on getNodeById/RelationshipById.
o Fixed problem with recovery when LuceneFulltextIndex entries existed
  in global transaction log.
o BatchInserter now throws exception when trying to create a relationship
  with same start and end node.
o Fixed problem with broken entries in logical log that could cause recovery
  to throw an exception.

1.0-rc (2010-01-10)
------------------

o API: moved API to org.neo4j.grapdb and implementation to
  org.neo4j.kernel.impl

1.0-b11 (2009-12-27)
--------------------

- Minor Enhancements, changes and tweaks
o Removed compile-time dependency on shell component.
o Batch inserter now has a NeoService version.
o Minor tweak of concurrency characteristics of array map implementation.

-Bug fixes
o Fixed problem with half entries in global tx log (due to full disk).
o Fixed some bugs in batch inserter.

1.0-b10 (2009-11-02)
--------------------

-Enhancements, new features and major changes
o Core: Read-only mode. It is now possible to start multiple read only
  NeoServices to the same store (using EmbeddedReadOnlyNeo).
o Core:  Improved depth first traversal speed on nodes with many
  relationships by loading relationships on demand. This will also
  reduce the stress on GC when traversing over a node with many
  relationships since much fewer objects will be created.

-Minor enhancements, changes and tweaks
o Core: Faster rebuild of id generators after a crash
o Core: Exception cleanup removing bad code either catching Throwable or
  throwing RuntimeException.
o Core: Fixed so a read only NeoService can apply a logical log from a
  backup.

-Bug Fixes
o Fixed a bug when using plain buffers instead of memory mapped ones that
  could case recovery to fail due to buffers not being flushed properly.


1.0-b9 (2009-08-14)
-------------------

-Enhancements
o Core: New 'batch insert' mode, see http://wiki.neo4j.org/content/Batch_Insert,
  typically used for initial import of bulk data.
o Core: Added a "Windows mode" that uses plain Java buffers instead of mmap().
o Core: Expanded id space for all primitives by adding one more bit.
o Core: Read only transactions have been optimized to have much less overhead.
o Core: New cache implementation based on soft references, which employs faster
  gets and is more concurrent and memory efficient.
o Core: OSGi enabled [thanks Andreas Kollegger]

-Minor enhancements, changes and tweaks
o Shell: Added a traverser command for creating custom traversers.
o Shell: Added support of setting and listing array types.
o Shell: "cd" command can now position itself on a relationship.
o Shell: Output of "man" command has been improved.

-Bug fixes
o Core: Fixed all known batch inserter bugs.
o Core: Fixed a bug that could cause multiple remove of same property to fail
  (should just return null if it doesn't exist).


1.0-b8 (2009-05-03)
-------------------

-Enhancements, new features and major changes
o API: Added NeoService.getAllNodes for iterating across the entire node space
  and getRelationshipTypes() to get all reltypes in the underlying store.
o Core: Added logical log rotation and online-backup core features.
o Core: Reduced memory footprint and object allocation.
o Core: Moved all constraint checks to nioneo resulting in performance increase.
o Core: Improved traversal speed reworking set oriented caches to use arrays.

-Smaller enhancements, changes and tweaks
o API: Added a convenience implementation ofRelationshipType for dynamically
  created and named relationship types: DynamicRelationshipType.
o API: Deprecated PropertyContainer.getPropertyValues() to be removed in later
  releases.
o Core: Removed event manager dependency since it needs a rewrite (event
  generation still to be completely specified).
o Core: Transaction events have been removed, need proper specification.
o Core: Removed read lock on loading of non-cached node/relationship,
  replaced with reentrant lock stripe.
o Core: Persistence row windows in nioneo now only load data if acquired for
  read operation.
o Core: Upgraded to JTA 1.1
o Core: Improved some error messages.
o Core: EmbeddedNeo.toString now reports object id and neo store path.
o Core: Cleaned up logging messages during recovery.
o Core: Increased default block size for string and array stores to better
  fit avg. data sets out there.

-Bug fixes
o Core: Fixed missing close on TM's active log file.
o Core: A bug with copy on write "diff" maps that could cause wrong cached value
  to be read (for both properties and relationships) has been fixed.
o Core: Fixed an issue with non committed properties/relationships
  modifications leaking to other transactions (in cache layer during cache
  resize).
o Core: Fixed bug in property index manager that could cause created index
  not to be published at the right time.
o Core: Fixed bug that allowed for relationship/property loads on deleted
  node (in same tx).
o Core: Fixed some bugs caused by use of JTA tx synchronization hooks (we can't
  use them when ordering is required).
o Core: Fixed bug with relationship type store not handling "holes" correctly.
o Core: Fixed problem with multiple calls to close() on XaDataSources
o Core: Removed use IOException( Throwable ) since it is not in Java 1.5
o Core: Parsing of memory mapped settings can now handle G (1024*1024*1024).
o Core: Fixed silent catch of NotFoundException in traverser implementation.

-Notes
o Testing on Windows Vista platform has revealed a strange performance
  degradation for b8 that we've yet to find the cause of. The problem becomes
  more visible when running many concurrent transactions/threads hammering
  requests to Neo (10x performance decrease has been observed on same hardware).
  For production systems we recommend using GNU Linux or Solaris OS with Sun's
  1.6 JVM for best performance.


1.0-b7 (2008-09-29)
------------------

o API: Removed a number of deprecated methods (primarily for relationship type
  management) from EmbeddedNeo as per warning in the previous release.
o API: Transaction is now an interface.
o API: TraversalPosition now has an isStartNode() method.
o API: NotFound and NotInTransaction runtime exceptions have been moved from
  internal impl package to the api package.
o API: getRelationshipById is now exposed in NeoService.
o API: A common base interface for Node and Relationship has been added that
  contains the set/get/remove property operations.
o Core: Made it easy to embed Neo4j in a Spring application. Spring can also be
  configured to use Neo4j's transaction manager.
o Core: All known bugs have been fixed.
o Core: Removed singletons and made everything IoC.
o Core: Lots of minor optimization and improvements above native store
  layer (nioneo).
o Core: Cleanup of code (removed non used code) and improved exception handling.
o Core: Improved read performance and parallelism by implementing MVCC-like
  features. No locks are now taken during read-only operations, instead
  concurrent operations are working against snapshot versions. Rather than full
  versioning, for higher performance diffs are kept and applied to the right
  transactions (those that have modified data). Result is that read operations
  will execute taking no locks, make full use of what has already been cached
  and can execute concurrently with a transaction that modify the same data.
  Write operations will take locks and use diffs instead of full copy on write
  (this proved to be faster and scale better than actually doing a in memory
  copy of the required data).


1.0-b6 (2007-11-19)
-------------------

o API: Added a NeoService interface that EmbededNeo implements. Left a number
  of methods in EmbeddedNeo for backwards compatibility. They will be removed
  the next release.
o API: Changed relationship types to be dynamic, i.e. created in underlying
  store when they are first used. This means that clients won't have to
  register them with EmbeddedNeo at startup.
o API: The semantics of relationship type equivalence has changed from being
  based strictly on object identity to being based on name() equality.
o API: A a new method isType() has been added to Relatinship. Due to the less
  intuitive ways to check reltype equivalence, it's the prefered way to check
  whether a relationship is of a particular type.
o API: Added convenience methods hasRelationship(...) to Node.
o API: Added a convenience method notStartNode() to TraversalPositions to
  clean up the code (less cumbersome null-checks for edge cases) for evaluator
  implementations.
o Shell: Now detects and lists all available commands dynamically.
o Shell: Integration with Groovy for easy evaluation of Groovy scripts.
o Shell: Now auto-reconnects to server.
o Shell: Polish like cleaner output, filters to ls and bash-style prompt with
  variable expansion.
o Core: Lots of performance tweaks and improvements.
o Core: The internal version of the datastores have been changed. This release
  will transparently upgrade old versions of the store files so there's nothing
  manual involved. But after that, previous releases of Neo won't be able to
  read the store files.
o Core: Testing and robustification on Windows.
o Core: Now fully supports array properties for all primitives and Strings.<|MERGE_RESOLUTION|>--- conflicted
+++ resolved
@@ -1,4 +1,3 @@
-<<<<<<< HEAD
 2.2.0-SNAPSHOT
 --------------
 o Deprecated Function and Function2 interfaces, as they are internal utility APIs.
@@ -9,7 +8,7 @@
   to mark the transaction as terminated, which means it will be both marked for rollback
   as well as all further operations carried out within that transaction will throw
   a `TransactionTerminatedException` exception.
-=======
+
 2.1.3
 -----
 o Fixed a bug where the BatchInserter would generate inconsistent uniqueness
@@ -20,7 +19,6 @@
   new entities, i.e. when not reading or updating existing entities.
 o Adds support for upgrading directly from 1.9 stores, in addition to the
   existing ability to upgrade from 2.0 stores.
->>>>>>> a00c9879
 
 2.1.2
 -----
