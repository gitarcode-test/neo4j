--- conflicted
+++ resolved
@@ -69,15 +69,7 @@
  */
 public class LuceneDataSource extends LifecycleAdapter
 {
-<<<<<<< HEAD
-    private final File storeDir;
-    private final Config config;
-    private final FileSystemAbstraction fileSystemAbstraction;
-
     public abstract static class Configuration
-=======
-    public static abstract class Configuration
->>>>>>> f13efebd
     {
         public static final Setting<Integer> lucene_searcher_cache_size = GraphDatabaseSettings.lucene_searcher_cache_size;
         public static final Setting<Boolean> ephemeral = GraphDatabaseFacadeFactory.Configuration.ephemeral;
