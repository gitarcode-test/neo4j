--- conflicted
+++ resolved
@@ -120,58 +120,6 @@
                                                "p4"))
   }
 
-<<<<<<< HEAD
-  private def createSteelfaceGraph(): Unit = {
-    val users =
-      graph.inTx {
-        val users = (0 until 1000).map(i => createLabeledNode(Map("email" -> s"user$i@mail.com"), "User"))
-        users.take(500).foreach(user => user.setProperty("lastName", "Steelface"+user.getId))
-        users.take(300).foreach(user => user.setProperty("firstName", "Bob"+user.getId))
-        users
-      }
-
-    val cars =
-      graph.inTx {
-        (0 until 120).map(i => createLabeledNode(Map("number" -> i), "Car"))
-      }
-
-    val rooms =
-      graph.inTx {
-        (0 until 150).map(i => createLabeledNode(Map("hotel" -> "Clarion", "number" -> i % 50), "Room"))
-      }
-
-    graph.inTx(
-      for (source <- users.take(100))
-        relate(source, cars.head, "OWNS")
-    )
-
-    graph.inTx(
-      for (source <- users.take(70))
-        relate(source, rooms.head, "OWNS")
-    )
-
-    graph.inTx(
-      for (source <- users.take(150))
-        relate(source, rooms.head, "STAYS_IN")
-    )
-
-    graph.createUniqueConstraint("User", "email")
-    graph.createIndex("User", "lastName")
-    graph.createIndex("User", "firstName", "lastName")
-    graph.createIndex("Room", "hotel", "number")
-    graph.createIndex("Car", "number")
-
-    graph.inTx(
-      graph.schema().awaitIndexesOnline(5, TimeUnit.MINUTES)
-    )
-
-    graph.inTx { // these are added after index uniqueness estimation
-      (0 until 8).map(i => createLabeledNode(Map("number" -> i), "Car"))
-    }
-  }
-
-=======
->>>>>>> 48ad9f74
   case class TokenNames(User: String,
                         Car: String,
                         Room: String,
