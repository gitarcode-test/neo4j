/*
 * Copyright (c) 2002-2018 "Neo Technology,"
 * Network Engine for Objects in Lund AB [http://neotechnology.com]
 *
 * This file is part of Neo4j.
 *
 * Neo4j is free software: you can redistribute it and/or modify
 * it under the terms of the GNU General Public License as published by
 * the Free Software Foundation, either version 3 of the License, or
 * (at your option) any later version.
 *
 * This program is distributed in the hope that it will be useful,
 * but WITHOUT ANY WARRANTY; without even the implied warranty of
 * MERCHANTABILITY or FITNESS FOR A PARTICULAR PURPOSE.  See the
 * GNU General Public License for more details.
 *
 * You should have received a copy of the GNU General Public License
 * along with this program.  If not, see <http://www.gnu.org/licenses/>.
 */
package org.neo4j.bolt.v1.runtime.concurrent;

import java.time.Clock;

import org.neo4j.bolt.BoltChannel;
import org.neo4j.bolt.v1.runtime.BoltFactory;
import org.neo4j.bolt.v1.runtime.BoltStateMachine;
import org.neo4j.bolt.v1.runtime.BoltWorker;
import org.neo4j.bolt.v1.runtime.BoltWorkerQueueMonitor;
import org.neo4j.bolt.v1.runtime.WorkerFactory;
import org.neo4j.kernel.impl.logging.LogService;
import org.neo4j.scheduler.JobScheduler;

import static org.neo4j.helpers.collection.MapUtil.stringMap;
import static org.neo4j.scheduler.JobScheduler.Group.THREAD_ID;
import static org.neo4j.scheduler.JobScheduler.Groups.sessionWorker;

/**
 * A {@link WorkerFactory} implementation that creates one thread for every session started, requests are then executed
 * in the session-specific thread.
 *
 * This resolves a tricky issue where sharing threads for multiple sessions can cause complex deadlocks. It does so
 * at the expense of creating, potentially, many threads. However, this approach is much less complex than using
 * a thread pool, and is the preferred approach of several highly scalable relational databases.
 *
 * If we find ourselves with tens of thousands of concurrent sessions per neo4j instance, we may want to introduce an
 * alternate strategy.
 */
public class ThreadedWorkerFactory implements WorkerFactory
{
    private final BoltFactory connector;
    private final JobScheduler scheduler;
    private final LogService logging;
    private final Clock clock;

    public ThreadedWorkerFactory( BoltFactory connector, JobScheduler scheduler, LogService logging, Clock clock )
    {
        this.connector = connector;
        this.scheduler = scheduler;
        this.logging = logging;
        this.clock = clock;
    }

    @Override
<<<<<<< HEAD
    public BoltWorker newWorker( BoltChannel boltChannel )
    {
        BoltStateMachine machine = connector.newMachine( boltChannel, clock );
        RunnableBoltWorker worker = new RunnableBoltWorker( machine, logging );
=======
    public BoltWorker newWorker( BoltConnectionDescriptor connectionDescriptor, BoltWorkerQueueMonitor queueMonitor, Runnable onClose )
    {
        BoltStateMachine machine = connector.newMachine( connectionDescriptor, onClose, clock );
        RunnableBoltWorker worker = new RunnableBoltWorker( machine, logging, queueMonitor );
>>>>>>> 01305c04

        scheduler.schedule( sessionWorker, worker, stringMap( THREAD_ID, machine.key() ) );

        return worker;
    }
}<|MERGE_RESOLUTION|>--- conflicted
+++ resolved
@@ -61,17 +61,10 @@
     }
 
     @Override
-<<<<<<< HEAD
-    public BoltWorker newWorker( BoltChannel boltChannel )
+    public BoltWorker newWorker( BoltChannel boltChannel, BoltWorkerQueueMonitor queueMonitor )
     {
         BoltStateMachine machine = connector.newMachine( boltChannel, clock );
-        RunnableBoltWorker worker = new RunnableBoltWorker( machine, logging );
-=======
-    public BoltWorker newWorker( BoltConnectionDescriptor connectionDescriptor, BoltWorkerQueueMonitor queueMonitor, Runnable onClose )
-    {
-        BoltStateMachine machine = connector.newMachine( connectionDescriptor, onClose, clock );
         RunnableBoltWorker worker = new RunnableBoltWorker( machine, logging, queueMonitor );
->>>>>>> 01305c04
 
         scheduler.schedule( sessionWorker, worker, stringMap( THREAD_ID, machine.key() ) );
 
