--- conflicted
+++ resolved
@@ -25,11 +25,7 @@
 import org.neo4j.bolt.v1.runtime.Sessions;
 import org.neo4j.graphdb.DependencyResolver;
 import org.neo4j.graphdb.factory.GraphDatabaseSettings;
-<<<<<<< HEAD
-import org.neo4j.kernel.NeoStoreDataSource;
 import org.neo4j.kernel.api.security.AuthManager;
-=======
->>>>>>> 7292a959
 import org.neo4j.kernel.configuration.Config;
 import org.neo4j.kernel.impl.core.ThreadToStatementContextBridge;
 import org.neo4j.kernel.impl.factory.GraphDatabaseFacade;
@@ -105,15 +101,7 @@
 
         if ( config.get( GraphDatabaseSettings.auth_enabled ) )
         {
-<<<<<<< HEAD
-            Supplier<String> identifier = () -> {
-                StoreId storeId = dependencyResolver.resolveDependency( NeoStoreDataSource.class ).getStoreId();
-                return AuthUtils.uniqueIdentifier( storeId );
-            };
-            return new BasicAuthentication( dependencyResolver.resolveDependency( AuthManager.class ), logging.getUserLogProvider(), identifier );
-=======
-            return new BasicAuthentication( dependencyResolver.resolveDependency( BasicAuthManager.class ), logging.getUserLogProvider());
->>>>>>> 7292a959
+            return new BasicAuthentication( dependencyResolver.resolveDependency( AuthManager.class ), logging.getUserLogProvider() );
         }
         else
         {
