/*
 * Copyright (c) 2002-2015 "Neo Technology,"
 * Network Engine for Objects in Lund AB [http://neotechnology.com]
 *
 * This file is part of Neo4j.
 *
 * Neo4j is free software: you can redistribute it and/or modify
 * it under the terms of the GNU General Public License as published by
 * the Free Software Foundation, either version 3 of the License, or
 * (at your option) any later version.
 *
 * This program is distributed in the hope that it will be useful,
 * but WITHOUT ANY WARRANTY; without even the implied warranty of
 * MERCHANTABILITY or FITNESS FOR A PARTICULAR PURPOSE.  See the
 * GNU General Public License for more details.
 *
 * You should have received a copy of the GNU General Public License
 * along with this program.  If not, see <http://www.gnu.org/licenses/>.
 */
package org.neo4j.server;

import org.apache.commons.configuration.Configuration;

import java.io.File;
import java.io.IOException;
import java.net.URI;
import java.util.ArrayList;
import java.util.Collection;
import java.util.HashMap;
import java.util.List;
import java.util.Map;
import javax.servlet.Filter;

import org.neo4j.function.Function;
import org.neo4j.function.Supplier;
import org.neo4j.graphdb.DependencyResolver;
import org.neo4j.graphdb.factory.GraphDatabaseSettings;
import org.neo4j.helpers.Clock;
import org.neo4j.helpers.RunCarefully;
import org.neo4j.helpers.Settings;
import org.neo4j.kernel.configuration.Config;
import org.neo4j.kernel.guard.Guard;
import org.neo4j.kernel.impl.factory.GraphDatabaseFacadeFactory;
import org.neo4j.kernel.impl.query.QueryExecutionEngine;
import org.neo4j.kernel.impl.util.Dependencies;
import org.neo4j.kernel.impl.util.JobScheduler;
import org.neo4j.kernel.info.DiagnosticsManager;
import org.neo4j.kernel.lifecycle.LifeSupport;
import org.neo4j.logging.Log;
import org.neo4j.logging.LogProvider;
import org.neo4j.server.configuration.ConfigWrappingConfiguration;
import org.neo4j.server.configuration.ConfigurationBuilder;
import org.neo4j.server.configuration.Configurator;
import org.neo4j.server.configuration.ServerSettings;
import org.neo4j.server.database.CypherExecutor;
import org.neo4j.server.database.CypherExecutorProvider;
import org.neo4j.server.database.Database;
import org.neo4j.server.database.DatabaseProvider;
import org.neo4j.server.database.ExecutionEngineProvider;
import org.neo4j.server.database.GraphDatabaseServiceProvider;
import org.neo4j.server.database.InjectableProvider;
import org.neo4j.server.database.RrdDbWrapper;
import org.neo4j.server.guard.GuardingRequestFilter;
import org.neo4j.server.modules.RESTApiModule;
import org.neo4j.server.modules.ServerModule;
import org.neo4j.server.plugins.PluginInvocatorProvider;
import org.neo4j.server.plugins.PluginManager;
import org.neo4j.server.preflight.PreFlightTasks;
import org.neo4j.server.preflight.PreflightFailedException;
import org.neo4j.server.rest.paging.LeaseManager;
import org.neo4j.server.rest.repr.InputFormatProvider;
import org.neo4j.server.rest.repr.OutputFormatProvider;
import org.neo4j.server.rest.repr.RepresentationFormatRepository;
import org.neo4j.server.rest.transactional.TransactionFacade;
import org.neo4j.server.rest.transactional.TransactionFilter;
import org.neo4j.server.rest.transactional.TransactionHandleRegistry;
import org.neo4j.server.rest.transactional.TransactionRegistry;
import org.neo4j.server.rest.transactional.TransitionalPeriodTransactionMessContainer;
import org.neo4j.server.rest.web.DatabaseActions;
import org.neo4j.server.rrd.RrdDbProvider;
import org.neo4j.server.rrd.RrdFactory;
import org.neo4j.server.security.auth.AuthManager;
import org.neo4j.server.security.auth.FileUserRepository;
import org.neo4j.server.security.ssl.KeyStoreFactory;
import org.neo4j.server.security.ssl.KeyStoreInformation;
import org.neo4j.server.security.ssl.SslCertificateFactory;
import org.neo4j.server.web.ServerInternalSettings;
import org.neo4j.server.web.SimpleUriBuilder;
import org.neo4j.server.web.WebServer;
import org.neo4j.server.web.WebServerProvider;
import org.neo4j.shell.ShellSettings;

import static java.lang.Math.round;
import static java.lang.String.format;
import static java.util.concurrent.TimeUnit.MILLISECONDS;
import static org.neo4j.helpers.Clock.SYSTEM_CLOCK;
import static org.neo4j.helpers.collection.Iterables.map;
import static org.neo4j.kernel.impl.util.JobScheduler.Groups.serverTransactionTimeout;
import static org.neo4j.server.database.InjectableProvider.providerForSingleton;

/**
 * @deprecated This class is for internal use only and will be moved to an internal package in a future release.
 * Please use Neo4j Server and plugins or un-managed extensions for bespoke solutions.
 */
@Deprecated
public abstract class AbstractNeoServer implements NeoServer
{
    private static final long MINIMUM_TIMEOUT = 1000L;
    /**
     * We add a second to the timeout if the user configures a 1-second timeout.
     *
     * This ensures the expiry time displayed to the user is always at least 1 second, even after it is rounded down.
     */
    private static final long ROUNDING_SECOND = 1000L;

    protected final ConfigurationBuilder configurator;
    protected final LogProvider logProvider;
    protected final Log log;

    private final PreFlightTasks preFlight;

    private final List<ServerModule> serverModules = new ArrayList<>();
    private final SimpleUriBuilder uriBuilder = new SimpleUriBuilder();
    private final Config dbConfig;
    private final LifeSupport life = new LifeSupport();

    protected Database database;
    protected CypherExecutor cypherExecutor;
    protected WebServer webServer;

    protected AuthManager authManager;

    private DatabaseActions databaseActions;

    private RoundRobinJobScheduler rrdDbScheduler;
    private RrdDbWrapper rrdDbWrapper;

    private TransactionFacade transactionFacade;
    private TransactionHandleRegistry transactionRegistry;

    protected abstract PreFlightTasks createPreflightTasks();

    protected abstract Iterable<ServerModule> createServerModules();

    protected abstract WebServer createWebServer();

    public AbstractNeoServer( ConfigurationBuilder configurator, Database.Factory dbFactory, GraphDatabaseFacadeFactory.Dependencies dependencies, LogProvider logProvider )
    {
        this.configurator = configurator;
<<<<<<< HEAD
        this.logProvider = logProvider;
        this.log = logProvider.getLog( getClass() );
=======
        this.dependencies = dependencies;

        this.dbConfig = new Config();

        this.log = dependencies.logging().getConsoleLog( getClass() );
>>>>>>> c10ef229

        this.dbConfig = new Config();
        this.database = life.add( dependencyResolver.satisfyDependency(dbFactory.newDatabase( dbConfig, dependencies)) );

        FileUserRepository users = life.add( new FileUserRepository( configurator.configuration().get( ServerInternalSettings.auth_store ).toPath(), logProvider ) );

        this.authManager = life.add(new AuthManager( users, Clock.SYSTEM_CLOCK, configurator.configuration().get( ServerSettings.auth_enabled ) ));
        this.preFlight = dependencyResolver.satisfyDependency(createPreflightTasks());
        this.webServer = createWebServer();

        for ( ServerModule moduleClass : createServerModules() )
        {
            registerModule( moduleClass );
        }
    }

    @Override
    public void init()
    {

    }

    @Override
    public void start() throws ServerStartupException
    {
        InterruptThreadTimer interruptStartupTimer =
                dependencyResolver.satisfyDependency( createInterruptStartupTimer() );

        try
        {
            // Pre-flight tasks run outside the boot timeout limit
            runPreflightTasks();

            interruptStartupTimer.startCountdown();

            try
            {
                this.dbConfig.applyChanges( reloadConfigFromDisk() );

                life.start();

                DiagnosticsManager diagnosticsManager = resolveDependency(DiagnosticsManager.class);

                Log diagnosticsLog = diagnosticsManager.getTargetLog();
                diagnosticsLog.info( "--- SERVER STARTED START ---" );

                databaseActions = createDatabaseActions();

                if(getConfig().get( ServerInternalSettings.webadmin_enabled ))
                {
                    // TODO: RrdDb is not needed once we remove the old webadmin
                    rrdDbScheduler = new RoundRobinJobScheduler( logProvider );
                    rrdDbWrapper = new RrdFactory( configurator.configuration(), logProvider )
                            .createRrdDbAndSampler( database, rrdDbScheduler );
                }

                transactionFacade = createTransactionalActions();

                cypherExecutor = new CypherExecutor( database );

                configureWebServer();

                cypherExecutor.start();

                startModules();

                startWebServer();

                diagnosticsLog.info( "--- SERVER STARTED END ---" );
            }
            finally
            {
                interruptStartupTimer.stopCountdown();
            }
        }
        catch ( Throwable t )
        {
            // Make sure we don't leak rrd db files
            stopRrdDb();

            // If the database has been started, attempt to cleanly shut it down to avoid unclean shutdowns.
            life.shutdown();

            // Guard against poor operating systems that don't clear interrupt flags
            // after having handled interrupts (looking at you, Bill).
            Thread.interrupted();
            if ( interruptStartupTimer.wasTriggered() )
            {
                throw new ServerStartupException(
                        "Startup took longer than " + interruptStartupTimer.getTimeoutMillis() + "ms, " +
                                "and was stopped. You can disable this behavior by setting '" + ServerInternalSettings.startup_timeout.name() + "' to 0.",
                        1 );
            }

            throw new ServerStartupException( format( "Starting Neo4j Server failed: %s", t.getMessage() ), t );
        }
    }

    private Map<String, String> reloadConfigFromDisk()
    {
        Map<String, String> result = new HashMap<>( configurator.getDatabaseTuningProperties() );
        result.put( ServerInternalSettings.legacy_db_location.name(),
                configurator.configuration().get( ServerInternalSettings.legacy_db_location ).getAbsolutePath() );

        putIfAbsent( result, ShellSettings.remote_shell_enabled.name(), Settings.TRUE );
<<<<<<< HEAD
        return result;
=======

        result.putAll( configurator.configuration().getParams() );

        dbConfig.applyChanges( result );
>>>>>>> c10ef229
    }

    private void putIfAbsent( Map<String, String> databaseProperties, String configKey, String configValue )
    {
        if ( databaseProperties.get( configKey ) == null )
        {
            databaseProperties.put( configKey, configValue );
        }
    }

    public DependencyResolver getDependencyResolver()
    {
        return dependencyResolver;
    }

    protected DatabaseActions createDatabaseActions()
    {
        return new DatabaseActions(
                new LeaseManager( SYSTEM_CLOCK ),
                configurator.configuration().get(
                        ServerInternalSettings.script_sandboxing_enabled ), database.getGraph() );
    }

    private TransactionFacade createTransactionalActions()
    {
        final long timeoutMillis = getTransactionTimeoutMillis();
        final Clock clock = SYSTEM_CLOCK;

        transactionRegistry =
            new TransactionHandleRegistry( clock, timeoutMillis, logProvider );

        // ensure that this is > 0
        long runEvery = round( timeoutMillis / 2.0 );

        resolveDependency( JobScheduler.class ).scheduleRecurring( serverTransactionTimeout, new
                Runnable()
        {
            @Override
            public void run()
            {
                long maxAge = clock.currentTimeMillis() - timeoutMillis;
                transactionRegistry.rollbackSuspendedTransactionsIdleSince( maxAge );
            }
        }, runEvery, MILLISECONDS );

        return new TransactionFacade(
                new TransitionalPeriodTransactionMessContainer( database.getGraph() ),
                database.getGraph().getDependencyResolver().resolveDependency( QueryExecutionEngine.class ),
                transactionRegistry, logProvider
        );
    }

    /**
     * We are going to ensure the minimum timeout is 2 seconds. The timeout value is communicated to the user in
     * seconds rounded down, meaning if a user set a 1 second timeout, he would be told there was less than 1 second
     * remaining before he would need to renew the timeout.
     */
    private long getTransactionTimeoutMillis()
    {
        final long timeout = configurator.configuration().get( ServerSettings.transaction_timeout );
        return Math.max( timeout, MINIMUM_TIMEOUT + ROUNDING_SECOND );
    }

    protected InterruptThreadTimer createInterruptStartupTimer()
    {
        long startupTimeout = configurator.configuration().get( ServerInternalSettings.startup_timeout );
        InterruptThreadTimer stopStartupTimer;
        if ( startupTimeout > 0 )
        {
            log.info( "Setting startup timeout to %dms", startupTimeout );
            stopStartupTimer = InterruptThreadTimer.createTimer(
                    startupTimeout,
                    Thread.currentThread() );
        }
        else
        {
            stopStartupTimer = InterruptThreadTimer.createNoOpTimer();
        }
        return stopStartupTimer;
    }

    /**
     * Use this method to register server modules from subclasses
     */
    protected final void registerModule( ServerModule module )
    {
        serverModules.add( module );
    }

    private void startModules()
    {
        for ( ServerModule module : serverModules )
        {
            module.start();
        }
    }

    private void stopModules()
    {
        new RunCarefully( map( new Function<ServerModule, Runnable>()
        {
            @Override
            public Runnable apply( final ServerModule module )
            {
                return new Runnable()
                {
                    @Override
                    public void run()
                    {
                        module.stop();
                    }
                };
            }
        }, serverModules ) )
                .run();
    }

    private void runPreflightTasks()
    {
        if ( !preFlight.run() )
        {
            throw new PreflightFailedException( preFlight.failedTask() );
        }
    }

    @Override
    public Config getConfig()
    {
        return configurator.configuration();
    }

    @Override
    public Configuration getConfiguration()
    {
        return new ConfigWrappingConfiguration( this.configurator.configuration() );
    }

    // TODO: Once WebServer is fully implementing LifeCycle,
    // it should manage all but static (eg. unchangeable during runtime)
    // configuration itself.
    private void configureWebServer()
    {
        int webServerPort = getWebServerPort();
        String webServerAddr = getWebServerAddress();

        int maxThreads = getMaxThreads();

        int sslPort = getHttpsPort();
        boolean sslEnabled = getHttpsEnabled();

        log.info( "Starting HTTP on port %s (%d threads available)", webServerPort, maxThreads );
        webServer.setPort( webServerPort );
        webServer.setAddress( webServerAddr );
        webServer.setMaxThreads( maxThreads );

        webServer.setEnableHttps( sslEnabled );
        webServer.setHttpsPort( sslPort );

        webServer.setWadlEnabled( configurator.configuration().get( ServerInternalSettings.wadl_enabled ) );
        webServer.setDefaultInjectables( createDefaultInjectables() );

        if ( sslEnabled )
        {
            log.info( "Enabling HTTPS on port %s", sslPort );
            webServer.setHttpsCertificateInformation( initHttpsKeyStore() );
        }
    }

    private int getMaxThreads()
    {
        return configurator.configuration().get( ServerSettings.webserver_max_threads ) != null ?
               configurator.configuration().get( ServerSettings.webserver_max_threads ) :
                defaultMaxWebServerThreads();
    }

    private int defaultMaxWebServerThreads()
    {
        return Math.min(Runtime.getRuntime()
                .availableProcessors(),500);
    }

    private void startWebServer()
    {
        try
        {
            setUpHttpLogging();

            setUpTimeoutFilter();

            webServer.start();

            log.info( "Remote interface ready and available at %s", baseUri() );
        }
        catch ( RuntimeException e )
        {
            //noinspection deprecation
            log.error( "Failed to start Neo Server on port %d: %s",
                    getWebServerPort(), e.getMessage() );
            throw e;
        }
    }

    private void setUpHttpLogging()
    {
        if ( !httpLoggingProperlyConfigured() )
        {
            return;
        }
        boolean contentLoggingEnabled = configurator.configuration().get( ServerSettings.http_logging_enabled );

        File logFile = configurator.configuration().get( ServerSettings.http_log_config_File );
        webServer.setHttpLoggingConfiguration( logFile, contentLoggingEnabled );
    }

    private void setUpTimeoutFilter()
    {
        if ( getConfig().get( ServerSettings.webserver_limit_execution_time ) == null )
        {
            return;
        }
        //noinspection deprecation
        Guard guard = resolveDependency( Guard.class );
        if ( guard == null )
        {
            throw new RuntimeException( format("Inconsistent configuration. In order to use %s, you must set %s.",
                    ServerSettings.webserver_limit_execution_time.name(),
                    GraphDatabaseSettings.execution_guard_enabled.name()) );
        }

        Filter filter = new GuardingRequestFilter( guard, getConfig().get( ServerSettings.webserver_limit_execution_time ) );
        webServer.addFilter( filter, "/*" );
    }

    private boolean httpLoggingProperlyConfigured()
    {
        return loggingEnabled() && configLocated();
    }

    private boolean configLocated()
    {
        final File logFile = getConfig().get( ServerSettings.http_log_config_File );
        return logFile != null && logFile.exists();
    }

    private boolean loggingEnabled()
    {
        return getConfig().get( ServerSettings.http_logging_enabled );
    }

    protected int getWebServerPort()
    {
        return configurator.configuration().get( ServerSettings.webserver_port );
    }

    protected boolean getHttpsEnabled()
    {
        return configurator.configuration().get( ServerSettings.webserver_https_enabled );
    }

    protected int getHttpsPort()
    {
        return configurator.configuration().get( ServerSettings.webserver_https_port );
    }

    protected String getWebServerAddress()
    {
        return configurator.configuration().get( ServerSettings.webserver_address );
    }

    // TODO: This is jetty-specific, move to Jetty9WebServer

    /**
     * Jetty wants certificates stored in a key store, which is nice, but
     * to make it easier for non-java savvy users, we let them put
     * their certificates directly on the file system (advising appropriate
     * permissions etc), like you do with Apache Web Server. On each startup
     * we set up a key store for them with their certificate in it.
     */
    protected KeyStoreInformation initHttpsKeyStore()
    {
        File keystorePath = configurator.configuration().get( ServerSettings.webserver_keystore_path );

        File privateKeyPath = configurator.configuration().get( ServerSettings.webserver_https_key_path );

        File certificatePath = configurator.configuration().get( ServerSettings.webserver_https_cert_path );

        if ( !certificatePath.exists() )
        {
            //noinspection deprecation
            log.info( "No SSL certificate found, generating a self-signed certificate.." );
            SslCertificateFactory certFactory = new SslCertificateFactory();
            certFactory.createSelfSignedCertificate( certificatePath, privateKeyPath, getWebServerAddress() );
        }

        KeyStoreFactory keyStoreFactory = new KeyStoreFactory();
        return keyStoreFactory.createKeyStore( keystorePath, privateKeyPath, certificatePath );
    }

    @Override
    public void stop()
    {
        // TODO: All components should be moved over to the LifeSupport instance, life, in here.
        new RunCarefully(
            new Runnable() {
                @Override
                public void run()
                {
                    stopWebServer();
                }
            },
            new Runnable() {
                @Override
                public void run()
                {
                    stopModules();
                }
            },
            new Runnable() {
                @Override
                public void run()
                {
                    stopRrdDb();
                }
            },
            new Runnable() {
                @Override
                public void run()
                {
                    life.stop();
                }
            }
        ).run();

        //noinspection deprecation
        log.info( "Successfully shutdown database" );
    }

    private void stopRrdDb()
    {
        try
        {
            if( rrdDbScheduler != null)
            {
                rrdDbScheduler.stopJobs();
            }
            if( rrdDbWrapper != null )
            {
                rrdDbWrapper.close();
            }
            log.info( "Successfully shutdown Neo4j Server" );
        } catch(IOException e)
        {
            // If we fail on shutdown, we can't really recover from it. Log the issue and carry on.
            log.error( "Unable to cleanly shut down statistics database", e );
        }
    }

    private void stopWebServer()
    {
        if ( webServer != null )
        {
            webServer.stop();
        }
    }

    @Override
    public Database getDatabase()
    {
        return database;
    }

    @Override
    public TransactionRegistry getTransactionRegistry()
    {
        return transactionRegistry;
    }

    @Override
    public URI baseUri()
    {
        return uriBuilder.buildURI( getWebServerAddress(), getWebServerPort(), false );
    }

    public URI httpsUri()
    {
        return uriBuilder.buildURI( getWebServerAddress(), getHttpsPort(), true );
    }

    public WebServer getWebServer()
    {
        return webServer;
    }

    @Override
    public ConfigurationBuilder getConfigurationBuilder()
    {
        return configurator;
    }

    @Override
    public Configurator getConfigurator()
    {
        return new ConfigurationBuilder.ConfigurationBuilderWrappingConfigurator( getConfigurationBuilder() );
    }

    @Override
    public PluginManager getExtensionManager()
    {
        if ( hasModule( RESTApiModule.class ) )
        {
            return getModule( RESTApiModule.class ).getPlugins();
        }
        else
        {
            return null;
        }
    }

    protected Collection<InjectableProvider<?>> createDefaultInjectables()
    {
        Collection<InjectableProvider<?>> singletons = new ArrayList<>();

        Database database = getDatabase();

        singletons.add( new DatabaseProvider( database ) );
        singletons.add( new DatabaseActions.Provider( databaseActions ) );
        singletons.add( new GraphDatabaseServiceProvider( database ) );
        singletons.add( new NeoServerProvider( this ) );
        singletons.add( providerForSingleton( new ConfigWrappingConfiguration( getConfig() ), Configuration.class ) );
        singletons.add( providerForSingleton( getConfig(), Config.class ) );

        if(getConfig().get( ServerInternalSettings.webadmin_enabled ))
        {
            singletons.add( new RrdDbProvider( rrdDbWrapper ) );
        }

        singletons.add( new WebServerProvider( getWebServer() ) );

        PluginInvocatorProvider pluginInvocatorProvider = new PluginInvocatorProvider( this );
        singletons.add( pluginInvocatorProvider );
        RepresentationFormatRepository repository = new RepresentationFormatRepository( this );

        singletons.add( new InputFormatProvider( repository ) );
        singletons.add( new OutputFormatProvider( repository ) );
        singletons.add( new CypherExecutorProvider( cypherExecutor ) );
        singletons.add( new ExecutionEngineProvider( cypherExecutor ) );

        singletons.add( providerForSingleton( transactionFacade, TransactionFacade.class ) );
        singletons.add( providerForSingleton( authManager, AuthManager.class ) );
        singletons.add( new TransactionFilter( database ) );
        singletons.add( new LoggingProvider( logProvider ) );
        singletons.add( providerForSingleton( logProvider.getLog( NeoServer.class ), Log.class ) );

        return singletons;
    }

    private boolean hasModule( Class<? extends ServerModule> clazz )
    {
        for ( ServerModule sm : serverModules )
        {
            if ( sm.getClass() == clazz )
            {
                return true;
            }
        }
        return false;
    }

    @SuppressWarnings("unchecked")
    private <T extends ServerModule> T getModule( Class<T> clazz )
    {
        for ( ServerModule sm : serverModules )
        {
            if ( sm.getClass() == clazz )
            {
                return (T) sm;
            }
        }

        return null;
    }

    protected <T> T resolveDependency( Class<T> type )
    {
        return dependencyResolver.resolveDependency( type );
    }

    private final Dependencies dependencyResolver = new Dependencies(new Supplier<DependencyResolver>()
    {
        @Override
        public DependencyResolver get()
        {
            Database db = dependencyResolver.resolveDependency( Database.class );
            return db.getGraph().getDependencyResolver();
        }
    });
}<|MERGE_RESOLUTION|>--- conflicted
+++ resolved
@@ -147,16 +147,8 @@
     public AbstractNeoServer( ConfigurationBuilder configurator, Database.Factory dbFactory, GraphDatabaseFacadeFactory.Dependencies dependencies, LogProvider logProvider )
     {
         this.configurator = configurator;
-<<<<<<< HEAD
         this.logProvider = logProvider;
         this.log = logProvider.getLog( getClass() );
-=======
-        this.dependencies = dependencies;
-
-        this.dbConfig = new Config();
-
-        this.log = dependencies.logging().getConsoleLog( getClass() );
->>>>>>> c10ef229
 
         this.dbConfig = new Config();
         this.database = life.add( dependencyResolver.satisfyDependency(dbFactory.newDatabase( dbConfig, dependencies)) );
@@ -262,14 +254,8 @@
                 configurator.configuration().get( ServerInternalSettings.legacy_db_location ).getAbsolutePath() );
 
         putIfAbsent( result, ShellSettings.remote_shell_enabled.name(), Settings.TRUE );
-<<<<<<< HEAD
+        result.putAll( configurator.configuration().getParams() );
         return result;
-=======
-
-        result.putAll( configurator.configuration().getParams() );
-
-        dbConfig.applyChanges( result );
->>>>>>> c10ef229
     }
 
     private void putIfAbsent( Map<String, String> databaseProperties, String configKey, String configValue )
