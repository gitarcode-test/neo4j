/*
 * Copyright (c) 2002-2015 "Neo Technology,"
 * Network Engine for Objects in Lund AB [http://neotechnology.com]
 *
 * This file is part of Neo4j.
 *
 * Neo4j is free software: you can redistribute it and/or modify
 * it under the terms of the GNU General Public License as published by
 * the Free Software Foundation, either version 3 of the License, or
 * (at your option) any later version.
 *
 * This program is distributed in the hope that it will be useful,
 * but WITHOUT ANY WARRANTY; without even the implied warranty of
 * MERCHANTABILITY or FITNESS FOR A PARTICULAR PURPOSE.  See the
 * GNU General Public License for more details.
 *
 * You should have received a copy of the GNU General Public License
 * along with this program.  If not, see <http://www.gnu.org/licenses/>.
 */
package org.neo4j.server.rrd;

import org.rrd4j.ConsolFun;
import org.rrd4j.core.DsDef;
import org.rrd4j.core.RrdDb;
import org.rrd4j.core.RrdDef;
import org.rrd4j.core.RrdToolkit;

import java.io.File;
import java.io.IOException;
import java.util.ArrayList;
import java.util.Collections;
import java.util.List;
import java.util.Map;

<<<<<<< HEAD
import org.rrd4j.ConsolFun;
import org.rrd4j.core.DsDef;
import org.rrd4j.core.RrdDb;
import org.rrd4j.core.RrdDef;
import org.rrd4j.core.RrdToolkit;

import org.neo4j.io.fs.FileUtils;
import org.neo4j.kernel.impl.factory.CommunityFacadeFactory;
import org.neo4j.kernel.GraphDatabaseAPI;
=======
import org.neo4j.kernel.AvailabilityGuard;
>>>>>>> 2d6fb860
import org.neo4j.kernel.configuration.Config;
import org.neo4j.kernel.impl.transaction.state.NeoStoresSupplier;
import org.neo4j.logging.Log;
import org.neo4j.logging.LogProvider;
import org.neo4j.server.configuration.ServerSettings;
import org.neo4j.server.database.Database;
import org.neo4j.server.database.RrdDbWrapper;
import org.neo4j.server.rrd.sampler.NodeIdsInUseSampleable;
import org.neo4j.server.rrd.sampler.PropertyCountSampleable;
import org.neo4j.server.rrd.sampler.RelationshipCountSampleable;
import org.neo4j.server.web.ServerInternalSettings;

import static java.lang.Double.NaN;
import static java.util.Arrays.asList;
import static java.util.concurrent.TimeUnit.DAYS;
import static java.util.concurrent.TimeUnit.HOURS;
import static java.util.concurrent.TimeUnit.MINUTES;
import static java.util.concurrent.TimeUnit.SECONDS;
import static org.rrd4j.ConsolFun.AVERAGE;
import static org.rrd4j.ConsolFun.MAX;
import static org.rrd4j.ConsolFun.MIN;

public class RrdFactory
{
    public static final int STEP_SIZE = 1;
    private static final String RRD_THREAD_NAME = "Statistics Gatherer";

    private final Config config;
    private final Log log;

    public RrdFactory( Config config, LogProvider logProvider )
    {
        this.config = config;
        this.log = logProvider.getLog( getClass() );
    }

    public org.neo4j.server.database.RrdDbWrapper createRrdDbAndSampler( final Database db, JobScheduler scheduler )
            throws IOException
    {
<<<<<<< HEAD
        NeoStoresSupplier
                neoStoresSupplier = db.getGraph().getDependencyResolver().resolveDependency( NeoStoresSupplier.class );

        Sampleable[] primitives = {
                new NodeIdsInUseSampleable( neoStoresSupplier ),
                new PropertyCountSampleable( neoStoresSupplier ),
                new RelationshipCountSampleable( neoStoresSupplier )
=======
        NeoStoreProvider neoStore = db.getGraph().getDependencyResolver().resolveDependency( NeoStoreProvider.class );
        AvailabilityGuard guard = db.getGraph().getDependencyResolver().resolveDependency( AvailabilityGuard.class );

        Sampleable[] primitives = {
                new NodeIdsInUseSampleable( neoStore, guard ),
                new PropertyCountSampleable( neoStore, guard ),
                new RelationshipCountSampleable( neoStore, guard )
>>>>>>> 2d6fb860
        };

        Sampleable[] usage = {};

        File oldRrdFile = new File( db.getGraph().getStoreDir(), "rrd" );
        if ( oldRrdFile.exists() )
        {
            oldRrdFile.delete();
        }

        File rrdFile = config.get( ServerSettings.rrdb_location );
        if ( rrdFile == null )
        {
            Map<String,String> params = config.getParams();
            params.put( ServerSettings.rrdb_location.name(), getDefaultRrdFile( config ).getAbsolutePath() );
            config.applyChanges( params );
            rrdFile = config.get( ServerSettings.rrdb_location );
        }

        final RrdDbWrapper rrdb = createRrdb( rrdFile, join( primitives, usage ) );

        scheduler.scheduleAtFixedRate(
                new RrdJob( new RrdSamplerImpl( rrdb.get(), primitives ) ),
                RRD_THREAD_NAME + "[primitives]",
                SECONDS.toMillis( 0 ),
                SECONDS.toMillis( 3 )
        );

        return rrdb;
    }

    private Sampleable[] join( Sampleable[]... sampleables )
    {
        ArrayList<Sampleable> result = new ArrayList<Sampleable>();
        for ( Sampleable[] sampleable : sampleables )
        {
            Collections.addAll( result, sampleable );
        }
        return result.toArray( new Sampleable[result.size()] );
    }

    private File getDefaultRrdFile( Config config ) throws IOException
    {
        String path = config.get( ServerInternalSettings.rrd_store ).getAbsolutePath();
        File rrdStore = new File( path );
        if ( !rrdStore.exists() && !rrdStore.mkdirs() )
        {
<<<<<<< HEAD
            return false;
        }
        else
        {
            Boolean ephemeral = config.get( CommunityFacadeFactory.Configuration.ephemeral );
            return ephemeral != null && ephemeral;
=======
            throw new IOException( "Cannot create directory " + rrdStore );
>>>>>>> 2d6fb860
        }
        return rrdStore;
    }

    protected RrdDbWrapper createRrdb( File rrdFile, Sampleable... sampleables )
    {
        if ( rrdFile.exists() )
        {
            try
            {
                if ( !validateStepSize( rrdFile ) )
                {
                    return recreateArchive( rrdFile, sampleables );
                }

                Sampleable[] missing = checkDataSources( rrdFile.getAbsolutePath(), sampleables );
                if ( missing.length > 0 )
                {
                    updateDataSources( rrdFile.getAbsolutePath(), missing );
                }
                return new RrdDbWrapper.Plain( new RrdDb( rrdFile.getAbsolutePath() ) );
            }
            catch ( IOException e )
            {
                // RRD file may have become corrupt
                log.error( "Unable to open rrd store, attempting to recreate it", e );
                return recreateArchive( rrdFile, sampleables );
            }
            catch ( IllegalArgumentException e )
            {
                // RRD file may have become corrupt
                log.error( "Unable to open rrd store, attempting to recreate it", e );
                return recreateArchive( rrdFile, sampleables );
            }
        }
        else
        {
            RrdDef rrdDef = new RrdDef( rrdFile.getAbsolutePath(), STEP_SIZE );
            defineDataSources( rrdDef, sampleables );
            addArchives( rrdDef );
            try
            {
                return new RrdDbWrapper.Plain( new RrdDb( rrdDef ) );
            }
            catch ( IOException e )
            {
                log.error( "Unable to create new rrd store", e );
                throw new RuntimeException( e );
            }
        }
    }


    private boolean validateStepSize( File rrdFile ) throws IOException
    {
        RrdDb r = null;
        try
        {
            r = new RrdDb( rrdFile.getAbsolutePath(), true );
            return (r.getRrdDef().getStep() == STEP_SIZE);
        }
        finally
        {
            if ( r != null )
            {
                r.close();
            }
        }
    }

    private RrdDbWrapper recreateArchive( File rrdFile, Sampleable[] sampleables )
    {
        File file = new File( rrdFile.getParentFile(),
                rrdFile.getName() + "-invalid-" + System.currentTimeMillis() );

        if ( rrdFile.renameTo( file ) )
        {
            log.error( "current RRDB is invalid, renamed it to %s", file.getAbsolutePath() );
            return createRrdb( rrdFile, sampleables );
        }

        throw new RuntimeException( "RRD file ['" + rrdFile.getAbsolutePath()
                                    + "'] is invalid, but I do not have write permissions to recreate it." );
    }

    private static Sampleable[] checkDataSources( String rrdPath, Sampleable[] sampleables ) throws IOException
    {
        RrdDb rrdDb = new RrdDb( rrdPath, true );
        List<Sampleable> missing = new ArrayList<>();
        for ( Sampleable sampleable : sampleables )
        {
            if ( rrdDb.getDatasource( sampleable.getName() ) == null )
            {
                missing.add( sampleable );
            }
        }
        rrdDb.close();
        return missing.toArray( new Sampleable[missing.size()] );
    }

    private void updateDataSources( String rrdPath, Sampleable[] sampleables ) throws IOException
    {
        for ( Sampleable sampleable : sampleables )
        {
            log.warn( "Updating RRDB structure, adding: " + sampleable.getName() );
            RrdToolkit.addDatasource( rrdPath, createDsDef( sampleable ), true );
        }
    }

    private static DsDef createDsDef( Sampleable sampleable )
    {
        return new DsDef( sampleable.getName(), sampleable.getType(),
                120 * STEP_SIZE, NaN, NaN );
    }

    private void addArchives( RrdDef rrdDef )
    {
        for ( ConsolFun fun : asList( AVERAGE, MAX, MIN ) )
        {
            addArchive( rrdDef, fun, MINUTES.toSeconds( 30 ), SECONDS.toSeconds( 1 ) );
            addArchive( rrdDef, fun, DAYS.toSeconds( 1 ), MINUTES.toSeconds( 1 ) );
            addArchive( rrdDef, fun, DAYS.toSeconds( 7 ), MINUTES.toSeconds( 5 ) );
            addArchive( rrdDef, fun, DAYS.toSeconds( 30 ), MINUTES.toSeconds( 30 ) );
            addArchive( rrdDef, fun, DAYS.toSeconds( 1780 ), HOURS.toSeconds( 2 ) );
        }
    }

    private void addArchive( RrdDef rrdDef, ConsolFun fun, long length, long resolution )
    {
        rrdDef.addArchive( fun, 0.2,
                (int) (resolution * STEP_SIZE),
                (int) (length / (resolution * STEP_SIZE)) );
    }

    private void defineDataSources( RrdDef rrdDef, Sampleable[] sampleables )
    {
        for ( Sampleable sampleable : sampleables )
        {
            rrdDef.addDatasource( createDsDef( sampleable ) );
        }
    }
}<|MERGE_RESOLUTION|>--- conflicted
+++ resolved
@@ -32,19 +32,7 @@
 import java.util.List;
 import java.util.Map;
 
-<<<<<<< HEAD
-import org.rrd4j.ConsolFun;
-import org.rrd4j.core.DsDef;
-import org.rrd4j.core.RrdDb;
-import org.rrd4j.core.RrdDef;
-import org.rrd4j.core.RrdToolkit;
-
-import org.neo4j.io.fs.FileUtils;
-import org.neo4j.kernel.impl.factory.CommunityFacadeFactory;
-import org.neo4j.kernel.GraphDatabaseAPI;
-=======
 import org.neo4j.kernel.AvailabilityGuard;
->>>>>>> 2d6fb860
 import org.neo4j.kernel.configuration.Config;
 import org.neo4j.kernel.impl.transaction.state.NeoStoresSupplier;
 import org.neo4j.logging.Log;
@@ -84,23 +72,13 @@
     public org.neo4j.server.database.RrdDbWrapper createRrdDbAndSampler( final Database db, JobScheduler scheduler )
             throws IOException
     {
-<<<<<<< HEAD
-        NeoStoresSupplier
-                neoStoresSupplier = db.getGraph().getDependencyResolver().resolveDependency( NeoStoresSupplier.class );
-
-        Sampleable[] primitives = {
-                new NodeIdsInUseSampleable( neoStoresSupplier ),
-                new PropertyCountSampleable( neoStoresSupplier ),
-                new RelationshipCountSampleable( neoStoresSupplier )
-=======
-        NeoStoreProvider neoStore = db.getGraph().getDependencyResolver().resolveDependency( NeoStoreProvider.class );
+        NeoStoresSupplier neoStore = db.getGraph().getDependencyResolver().resolveDependency( NeoStoresSupplier.class );
         AvailabilityGuard guard = db.getGraph().getDependencyResolver().resolveDependency( AvailabilityGuard.class );
 
         Sampleable[] primitives = {
                 new NodeIdsInUseSampleable( neoStore, guard ),
                 new PropertyCountSampleable( neoStore, guard ),
                 new RelationshipCountSampleable( neoStore, guard )
->>>>>>> 2d6fb860
         };
 
         Sampleable[] usage = {};
@@ -148,16 +126,7 @@
         File rrdStore = new File( path );
         if ( !rrdStore.exists() && !rrdStore.mkdirs() )
         {
-<<<<<<< HEAD
-            return false;
-        }
-        else
-        {
-            Boolean ephemeral = config.get( CommunityFacadeFactory.Configuration.ephemeral );
-            return ephemeral != null && ephemeral;
-=======
             throw new IOException( "Cannot create directory " + rrdStore );
->>>>>>> 2d6fb860
         }
         return rrdStore;
     }
