--- conflicted
+++ resolved
@@ -27,16 +27,6 @@
 import javax.ws.rs.QueryParam;
 import javax.ws.rs.core.Context;
 import javax.ws.rs.core.Response;
-<<<<<<< HEAD
-
-import org.neo4j.cypher.javacompat.ExecutionResult;
-import org.neo4j.server.database.CypherExecutor;
-import org.neo4j.server.rest.repr.BadInputException;
-import org.neo4j.server.rest.repr.CypherResultRepresentation;
-import org.neo4j.server.rest.repr.InputFormat;
-import org.neo4j.server.rest.repr.OutputFormat;
-=======
->>>>>>> 5f6eb2e1
 
 import org.neo4j.cypher.CypherException;
 import org.neo4j.cypher.javacompat.ExecutionResult;
@@ -45,7 +35,6 @@
 import org.neo4j.server.rest.repr.CypherResultRepresentation;
 import org.neo4j.server.rest.repr.InputFormat;
 import org.neo4j.server.rest.repr.OutputFormat;
-import org.neo4j.server.rest.repr.ValueRepresentation;
 
 @Path("/cypher")
 public class CypherService
@@ -71,7 +60,6 @@
     }
 
     @POST
-<<<<<<< HEAD
     @SuppressWarnings({ "unchecked" })
     public Response cypher(String body,
                            @QueryParam( INCLUDE_STATS_PARAM ) boolean includeStats,
@@ -88,40 +76,15 @@
         Map<String,Object> params = (Map<String, Object>)
                 (command.containsKey(PARAMS_KEY) ? command.get(PARAMS_KEY) : new HashMap<String, Object>());
         try {
-            if (profile) {
+            if (profile)
+            {
                 ExecutionResult result = cypherExecutor.getExecutionEngine().profile( query, params );
                 return output.ok(new CypherResultRepresentation( result, /* includeStats=*/includeStats, true ));
-=======
-    @SuppressWarnings({"unchecked"})
-    public Response cypher( String body,
-                            @QueryParam(INCLUDE_PLAN_PARAM) boolean includePlan,
-                            @QueryParam(PROFILE_PARAM) boolean profile ) throws BadInputException
-    {
-        Map<String, Object> command = input.readMap( body );
-
-        if ( !command.containsKey( QUERY_KEY ) )
-        {
-            return output.badRequest( new BadInputException( "You have to provide the 'query' parameter." ) );
-        }
-
-        String query = (String) command.get( QUERY_KEY );
-        Map<String, Object> params = (Map<String, Object>) (command.containsKey( PARAMS_KEY ) ? command.get(
-                PARAMS_KEY ) : new HashMap<String, Object>());
-        try
-        {
-            if ( profile )
-            {
-                ExecutionResult result = cypherExecutor.getExecutionEngine().profile( query, params );
-                return output.ok( new CypherResultRepresentation( result, true ) );
->>>>>>> 5f6eb2e1
             }
             else
             {
                 ExecutionResult result = cypherExecutor.getExecutionEngine().execute( query, params );
-<<<<<<< HEAD
                 return output.ok(new CypherResultRepresentation( result, /* includeStats=*/includeStats, includePlan ));
-=======
-                return output.ok( new CypherResultRepresentation( result, includePlan ) );
             }
         }
         catch ( Throwable e )
@@ -132,7 +95,6 @@
             } else
             {
                 return output.badRequest( e );
->>>>>>> 5f6eb2e1
             }
         }
     }
