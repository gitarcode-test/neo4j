--- conflicted
+++ resolved
@@ -1,4 +1,3 @@
-<<<<<<< HEAD
 2.0.0-SNAPSHOT
 --------------
 o BREAKING CHANGE: Removed deprecated method org.neo4j.server.AbstractNeoServer#stopServerOnly(). To stop the server use
@@ -23,12 +22,11 @@
 ---------
 o Added support for labels
 o Added support for the new label-based indexes
-=======
+
 1.9.5 (2013-11-11)
 ------------------
 o Shutdown hook is now properly removed on normal shutdown, removing potential thread
   leak which might prevent orderly exit of the VM process
->>>>>>> 25cea677
 
 1.9.3
 -----
